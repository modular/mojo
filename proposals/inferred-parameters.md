# Inferring Parameters from Other Parameters

A common feature in programming language with generics is the ability to infer
the value of generics/templates/parameters from the argument types. Consider
C++:

```cpp
template <typename T>
void inferMe(T x) {}

int x = 1;
inferMe(x);
// Equivalent to
inferMe<int>(x);
```

Mojo is a parametric language and also supports this feature in a variety of use
cases that make code significantly less verbose:

```python
fn infer_me[dt: DType, size: Int](x: SIMD[dt, size]): pass

infer_me(Int32())
# Equivalent to
infer_me[DType.int32, 1](Int32())
```

But Mojo pushes these needs a step further. As a language that encourages heavy
parameterization, dependent types are very common throughout the language.
Consider:

```python
fn higher_order_func[dt: DType, unary: fn(Scalar[dt]) -> Scalar[dt]](): pass

fn scalar_param[dt: DType, x: Scalar[dt]](): pass
```

Language users commonly encounter cases where dependent types could infer their
parameter values from other parameters in the same way from argument types.
Consider `scalar_param` in the example above: `dt` could be inferred from the
type of `x` if `x` were passed as an argument, but we have no syntax to express
inferring it from `x` as a parameter since the user is required to pass `dt` as
the first parameter.

```python
scalar_param[DType.int32, Int32()]() # 'dt' parameter is required
```

This has been requested multiple times in various forms, especially given the
new autoparameterization feature. The current tracking feature request:

- <https://github.com/modularml/mojo/issues/1245>

## Proposal

In the above example, we want to be able to infer `dt` instead of explicitly
specifying it:

```python
scalar_param[Int32()]()
```

Laszlo Kindrat and I proposed several options to remedy this and members of the
“Mojo Language Committee”  met to discuss these ideas, summarized below.

We decided to move forward with the following option. Mojo will introduce a new
keyword, `inferred`, as a specifier for parameters only. `inferred` parameters
must precede all non-inferred parameters in the parameter list, and they
**cannot** be specified by a caller — they can **only** be inferred from other
parameters. This allows us to express:

```python
fn scalar_param[inferred dt: DType, x: Scalar[dt]](): pass

scalar_param[Int32()]() # 'dt' is skipped and 'Int32()' is bound to 'x'
```

Where `dt` is inferred from `x`. The decision to choose a keyword instead of
introducing a new punctuation character [like Python does for keyword-only
arguments](https://docs.python.org/3/tutorial/controlflow.html#special-parameters)
is because a keyword clearly indicates the intent of the syntax, and it’s easy
to explain in documentation and find via internet search.

## Aside: Inferring from Keyword Parameters

Related but separate to the proposal, we can enable parameter inference from
other parameters using keyword arguments. This allows specifying function (and
type) parameters out-of-order, where we can infer parameters left-to-right:

```python
scalar_param[x=Int32()]() # 'dt' is inferred from 'x'
```

We should absolutely enable this in the language, since this does not work
today. However, with respect to the above proposal, in many cases this still
ends up being more verbose than one would like, especially if the parameter name
is long:

```python
scalar_param[infer_stuff_from_me=Int32()]()

# One would like to write:
scalar_param[Int32()]()
```

So this feature is orthogonal to the `inferred` parameter proposal.

## Alternatives Considered

Several alternative ideas were considered for this problem.

### Non-Lexical Parameter Lists

This solution would alter the name resolution rules inside parameter lists,
allowing forward references to parameters within the same list. The above
example would be expressed as:

```python
fn scalar_param[x: Scalar[dt], dt: DType](): pass
```

<<<<<<< HEAD
Where any parameter is inferable from any previous parameter. The benefits of this approach are that the order of parameters at the callsite match the order in the declaration: `scalar_param[Int32()]()`
=======
Where any parameter is inferrable from any previous parameter. The benefits of
this approach are that the order of parameters at the callsite match the order
in the declaration: `scalar_param[Int32()]()`
>>>>>>> 80f07740

This alternative was rejected because:

1. Non-lexical parameters are potentially confusing to users, who normally
    expect named declarations to be lexical. Relatedly, we are moving towards
    removing non-lexical parameters in general from the language.

2. This would incur a huge implementation burden on the compiler, because the
    type system needs to track the topological order of the parameters.

### New Special Separator Parameter

This solution is fundamentally the same as the accepted proposal, but differs
only in syntax. Instead of annotating each parameter as `inferred`, they are
separated from the rest using a new undecided sigil (`%%%` is a placeholder):

```python
fn scalar_param[dt: DType, %%%, x: Scalar[dt]](): pass
```

The benefit of this approach is this matches the [Python
syntax](https://docs.python.org/3/tutorial/controlflow.html#special-parameters)
for separating position-only and keyword-only parameters. It also structurally
guarantees that all infer-only parameters appear at the beginning of the list.

This alternative was rejected because:

1. There was no agreement over the syntax, and any selected sigil would
    introduce additional noise into the language.

2. `inferred` clearly indicates the intent of the syntax, and can be found via
    internet search, and is overall easier to explain syntax than introducing a new
    argument separator.

### Special Separator Parameter at the End

This is a variation on the above, where the infer-only parameters would appear
at the end of the parameter list, and subsequent parameters would be allowed to
be non-lexical:

```python
fn scalar_param[x: Scalar[dt], %%%, dt: DType](): pass
```

The benefit of this approach is that the parameters appear in the same position
at the callsite. This alternative was rejected for a combination of the reasons
for rejecting a new separator and non-lexical parameters.

### Segmented Parameter Lists

This proposal would allow functions to declare more than one parameter list and
enable right-to-left inference of the parameter “segments”. The above would be
expressed as:

```python
fn scalar_param[dt: DType][x: Scalar[dt]](): pass
```

The callsite would look like

```python
scalar_param[Int32()]()
```

And call resolution would match the specified parameter list to the last
parameter list and infer `dt`. This proposal was rejected because

1. The right-to-left inference rules are potentially confusing.

2. This is an overkill solution to the problem, because this opens to door to
arbitrary higher-order parameterization of functions.<|MERGE_RESOLUTION|>--- conflicted
+++ resolved
@@ -119,13 +119,9 @@
 fn scalar_param[x: Scalar[dt], dt: DType](): pass
 ```
 
-<<<<<<< HEAD
-Where any parameter is inferable from any previous parameter. The benefits of this approach are that the order of parameters at the callsite match the order in the declaration: `scalar_param[Int32()]()`
-=======
-Where any parameter is inferrable from any previous parameter. The benefits of
+Where any parameter is inferable from any previous parameter. The benefits of
 this approach are that the order of parameters at the callsite match the order
 in the declaration: `scalar_param[Int32()]()`
->>>>>>> 80f07740
 
 This alternative was rejected because:
 
