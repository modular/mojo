# ===----------------------------------------------------------------------=== #
# Copyright (c) 2024, Modular Inc. All rights reserved.
#
# Licensed under the Apache License v2.0 with LLVM Exceptions:
# https://llvm.org/LICENSE.txt
#
# Unless required by applicable law or agreed to in writing, software
# distributed under the License is distributed on an "AS IS" BASIS,
# WITHOUT WARRANTIES OR CONDITIONS OF ANY KIND, either express or implied.
# See the License for the specific language governing permissions and
# limitations under the License.
# ===----------------------------------------------------------------------=== #
"""Implements various testing utils.

You can import these APIs from the `testing` package. For example:

```mojo
from testing import assert_true
```
"""
from collections import Optional

from builtin._location import __call_location, _SourceLocation

from utils.numerics import isfinite, isnan

# ===----------------------------------------------------------------------=== #
# Utilities
# ===----------------------------------------------------------------------=== #


@always_inline
fn _isclose(
    a: SIMD,
    b: __type_of(a),
    *,
    atol: Scalar[a.type],
    rtol: Scalar[a.type],
    equal_nan: Bool,
) -> SIMD[DType.bool, a.size]:
    constrained[
        a.type is DType.bool
        or a.type.is_integral()
        or a.type.is_floating_point(),
        "input type must be boolean, integral, or floating-point",
    ]()

    @parameter
    if a.type is DType.bool or a.type.is_integral():
        return a == b
    else:
        var both_nan = isnan(a) & isnan(b)
        if equal_nan and all(both_nan):
            return True

        var res = (a == b)
        var atol_vec = SIMD[a.type, a.size](atol)
        var rtol_vec = SIMD[a.type, a.size](rtol)
        res |= (
            isfinite(a)
            & isfinite(b)
            & (abs(a - b) <= (atol_vec.max(rtol_vec * abs(a).max(abs(b)))))
        )

        return res | both_nan if equal_nan else res


# ===----------------------------------------------------------------------=== #
# Assertions
# ===----------------------------------------------------------------------=== #


@always_inline
fn _assert_error[T: Stringable](msg: T, loc: _SourceLocation) -> String:
    return loc.prefix("AssertionError: " + str(msg))


@always_inline
fn assert_true[
    T: Boolable, //
](
    val: T,
    msg: String = "condition was unexpectedly False",
    *,
    location: Optional[_SourceLocation] = None,
) raises:
    """Asserts that the input value is True and raises an Error if it's not.

    Parameters:
        T: The type of the value argument.

    Args:
        val: The value to assert to be True.
        msg: The message to be printed if the assertion fails.
        location: The location of the error (default to the `__call_location`).

    Raises:
        An Error with the provided message if assert fails and `None` otherwise.
    """
    if not val:
        raise _assert_error(msg, location.or_else(__call_location()))


@always_inline
fn assert_false[
    T: Boolable, //
](
    val: T,
    msg: String = "condition was unexpectedly True",
    *,
    location: Optional[_SourceLocation] = None,
) raises:
    """Asserts that the input value is False and raises an Error if it's not.

    Parameters:
        T: The type of the value argument.

    Args:
        val: The value to assert to be False.
        msg: The message to be printed if the assertion fails.
        location: The location of the error (default to the `__call_location`).

    Raises:
        An Error with the provided message if assert fails and `None` otherwise.
    """
    if val:
        raise _assert_error(msg, location.or_else(__call_location()))


trait Testable(EqualityComparable, Stringable):
    """A trait that a struct should conform to if we do equality testing on it.
    """

    pass


@always_inline
fn assert_equal[
    T: Testable
](
    lhs: T,
    rhs: T,
    msg: String = "",
    *,
    location: Optional[_SourceLocation] = None,
) raises:
    """Asserts that the input values are equal. If it is not then an Error
    is raised.

    Parameters:
        T: A Testable type.

    Args:
        lhs: The lhs of the equality.
        rhs: The rhs of the equality.
        msg: The message to be printed if the assertion fails.
        location: The location of the error (default to the `__call_location`).

    Raises:
        An Error with the provided message if assert fails and `None` otherwise.
    """
    if lhs != rhs:
        raise _assert_cmp_error["`left == right` comparison"](
            str(lhs), str(rhs), msg=msg, loc=location.or_else(__call_location())
        )


# TODO: Remove the String and SIMD overloads once we have more powerful traits.
@always_inline
fn assert_equal(
    lhs: String,
    rhs: String,
    msg: String = "",
    *,
    location: Optional[_SourceLocation] = None,
) raises:
    """Asserts that the input values are equal. If it is not then an Error
    is raised.

    Args:
        lhs: The lhs of the equality.
        rhs: The rhs of the equality.
        msg: The message to be printed if the assertion fails.
        location: The location of the error (default to the `__call_location`).

    Raises:
        An Error with the provided message if assert fails and `None` otherwise.
    """
    if lhs != rhs:
        raise _assert_cmp_error["`left == right` comparison"](
            lhs, rhs, msg=msg, loc=location.or_else(__call_location())
        )


@always_inline
fn assert_equal[
    type: DType, size: Int
](
    lhs: SIMD[type, size],
    rhs: SIMD[type, size],
    msg: String = "",
    *,
    location: Optional[_SourceLocation] = None,
) raises:
    """Asserts that the input values are equal. If it is not then an
    Error is raised.

    Parameters:
        type: The dtype of the left- and right-hand-side SIMD vectors.
        size: The width of the left- and right-hand-side SIMD vectors.

    Args:
        lhs: The lhs of the equality.
        rhs: The rhs of the equality.
        msg: The message to be printed if the assertion fails.
        location: The location of the error (default to the `__call_location`).

    Raises:
        An Error with the provided message if assert fails and `None` otherwise.
    """
    if any(lhs != rhs):
        raise _assert_cmp_error["`left == right` comparison"](
            str(lhs), str(rhs), msg=msg, loc=location.or_else(__call_location())
        )


@always_inline
fn assert_not_equal[
    T: Testable
](
    lhs: T,
    rhs: T,
    msg: String = "",
    *,
    location: Optional[_SourceLocation] = None,
) raises:
    """Asserts that the input values are not equal. If it is not then an
    Error is raised.

    Parameters:
        T: A Testable type.

    Args:
        lhs: The lhs of the inequality.
        rhs: The rhs of the inequality.
        msg: The message to be printed if the assertion fails.
        location: The location of the error (default to the `__call_location`).

    Raises:
        An Error with the provided message if assert fails and `None` otherwise.
    """
    if lhs == rhs:
        raise _assert_cmp_error["`left != right` comparison"](
            str(lhs), str(rhs), msg=msg, loc=location.or_else(__call_location())
        )


@always_inline
fn assert_not_equal(
    lhs: String,
    rhs: String,
    msg: String = "",
    *,
    location: Optional[_SourceLocation] = None,
) raises:
    """Asserts that the input values are not equal. If it is not then an
    an Error is raised.

    Args:
        lhs: The lhs of the inequality.
        rhs: The rhs of the inequality.
        msg: The message to be printed if the assertion fails.
        location: The location of the error (default to the `__call_location`).

    Raises:
        An Error with the provided message if assert fails and `None` otherwise.
    """
    if lhs == rhs:
        raise _assert_cmp_error["`left != right` comparison"](
            lhs, rhs, msg=msg, loc=location.or_else(__call_location())
        )


@always_inline
fn assert_not_equal[
    type: DType, size: Int
](
    lhs: SIMD[type, size],
    rhs: SIMD[type, size],
    msg: String = "",
    *,
    location: Optional[_SourceLocation] = None,
) raises:
    """Asserts that the input values are not equal. If it is not then an
    Error is raised.

    Parameters:
        type: The dtype of the left- and right-hand-side SIMD vectors.
        size: The width of the left- and right-hand-side SIMD vectors.

    Args:
        lhs: The lhs of the inequality.
        rhs: The rhs of the inequality.
        msg: The message to be printed if the assertion fails.
        location: The location of the error (default to the `__call_location`).

    Raises:
        An Error with the provided message if assert fails and `None` otherwise.
    """
    if all(lhs == rhs):
        raise _assert_cmp_error["`left != right` comparison"](
            str(lhs), str(rhs), msg=msg, loc=location.or_else(__call_location())
        )


@always_inline
fn assert_almost_equal[
    type: DType, size: Int
](
    lhs: SIMD[type, size],
    rhs: SIMD[type, size],
    msg: String = "",
    *,
    atol: Scalar[type] = 1e-08,
    rtol: Scalar[type] = 1e-05,
    equal_nan: Bool = False,
    location: Optional[_SourceLocation] = None,
) raises:
    """Asserts that the input values are equal up to a tolerance. If it is
    not then an Error is raised.

    When the type is boolean or integral, then equality is checked. When the
    type is floating-point, then this checks if the two input values are
    numerically the close using the $abs(lhs - rhs) <= max(rtol * max(abs(lhs),
    abs(rhs)), atol)$ formula.

    Constraints:
        The type must be boolean, integral, or floating-point.

    Parameters:
        type: The dtype of the left- and right-hand-side SIMD vectors.
        size: The width of the left- and right-hand-side SIMD vectors.

    Args:
        lhs: The lhs of the equality.
        rhs: The rhs of the equality.
        msg: The message to print.
        atol: The absolute tolerance.
        rtol: The relative tolerance.
        equal_nan: Whether to treat nans as equal.
        location: The location of the error (default to the `__call_location`).

    Raises:
        An Error with the provided message if assert fails and `None` otherwise.
    """
    constrained[
        type is DType.bool or type.is_integral() or type.is_floating_point(),
        "type must be boolean, integral, or floating-point",
    ]()

    var almost_equal = _isclose(
        lhs, rhs, atol=atol, rtol=rtol, equal_nan=equal_nan
    )

    if not all(almost_equal):
        var err = str(lhs) + " is not close to " + str(rhs)

        @parameter
        if type.is_integral() or type.is_floating_point():
            err += " with a diff of " + str(abs(lhs - rhs))

        if msg:
            err += " (" + msg + ")"

        raise _assert_error(err, location.or_else(__call_location()))


@always_inline
fn assert_is[
    T: StringableIdentifiable
](
    lhs: T,
    rhs: T,
    msg: String = "",
    *,
    location: Optional[_SourceLocation] = None,
) raises:
    """Asserts that the input values have the same identity. If they do not
    then an Error is raised.

    Parameters:
        T: A StringableIdentifiable type.

    Args:
        lhs: The lhs of the `is` statement.
        rhs: The rhs of the `is` statement.
        msg: The message to be printed if the assertion fails.
        location: The location of the error (default to the `__call_location`).

    Raises:
        An Error with the provided message if assert fails and `None` otherwise.
    """
    if lhs is not rhs:
        raise _assert_cmp_error["`left is right` identification"](
            str(lhs), str(rhs), msg=msg, loc=location.or_else(__call_location())
        )


@always_inline
fn assert_is_not[
    T: StringableIdentifiable
](
    lhs: T,
    rhs: T,
    msg: String = "",
    *,
    location: Optional[_SourceLocation] = None,
) raises:
    """Asserts that the input values have different identities. If they do not
    then an Error is raised.

    Parameters:
        T: A StringableIdentifiable type.

    Args:
        lhs: The lhs of the `is not` statement.
        rhs: The rhs of the `is not` statement.
        msg: The message to be printed if the assertion fails.
        location: The location of the error (default to the `__call_location`).

    Raises:
        An Error with the provided message if assert fails and `None` otherwise.
    """
    if lhs is rhs:
        raise _assert_cmp_error["`left is not right` identification"](
            str(lhs), str(rhs), msg=msg, loc=location.or_else(__call_location())
        )


fn _assert_cmp_error[
    cmp: String
](lhs: String, rhs: String, *, msg: String, loc: _SourceLocation) -> String:
    var err = (cmp + " failed:\n   left: " + lhs + "\n  right: " + rhs)
    if msg:
        err += "\n  reason: " + msg
    return _assert_error(err, loc)


struct assert_raises:
    """Context manager that asserts that the block raises an exception.

    You can use this to test expected error cases, and to test that the correct
    errors are raised. For instance:

    ```mojo
    from testing import assert_raises

    # Good! Caught the raised error, test passes
    with assert_raises():
        raise "SomeError"

    # Also good!
    with assert_raises(contains="Some"):
        raise "SomeError"

    # This will assert, we didn't raise
    with assert_raises():
        pass

    # This will let the underlying error propagate, failing the test
    with assert_raises(contains="Some"):
        raise "OtherError"
    ```
    """

    var message_contains: Optional[String]
    """If present, check that the error message contains this literal string."""

    var call_location: _SourceLocation
    """Assigned the value returned by __call_locations() at Self.__init__."""

    @always_inline
<<<<<<< HEAD
    fn __init__(inout self):
        """Construct a context manager with no message pattern."""
        self.message_contains = Optional[String]()
        self.call_location = __call_location()
=======
    fn __init__(inout self, *, location: Optional[_SourceLocation] = None):
        """Construct a context manager with no message pattern.

        Args:
            location: The location of the error (default to the `__call_location`).
        """
        self.message_contains = None
        self.call_location = location.or_else(__call_location())
>>>>>>> e3263242

    @always_inline
    fn __init__(
        inout self,
        *,
        contains: String,
        location: Optional[_SourceLocation] = None,
    ):
        """Construct a context manager matching specific errors.

        Args:
            contains: The test will only pass if the error message
                includes the literal text passed.
            location: The location of the error (default to the `__call_location`).
        """
        self.message_contains = contains
        self.call_location = location.or_else(__call_location())

    fn __enter__(self):
        """Enter the context manager."""
        pass

    fn __exit__(self) raises:
        """Exit the context manager with no error.

        Raises:
            AssertionError: Always. The block must raise to pass the test.
        """
        raise Error(
            "AssertionError: Didn't raise at " + str(self.call_location)
        )

    fn __exit__(self, error: Error) raises -> Bool:
        """Exit the context manager with an error.

        Args:
            error: The error raised.

        Raises:
            Error: If the error raised doesn't include the expected string.

        Returns:
            True if the error message contained the expected string.
        """
        if self.message_contains:
            return self.message_contains.value() in str(error)
        return True<|MERGE_RESOLUTION|>--- conflicted
+++ resolved
@@ -480,12 +480,6 @@
     """Assigned the value returned by __call_locations() at Self.__init__."""
 
     @always_inline
-<<<<<<< HEAD
-    fn __init__(inout self):
-        """Construct a context manager with no message pattern."""
-        self.message_contains = Optional[String]()
-        self.call_location = __call_location()
-=======
     fn __init__(inout self, *, location: Optional[_SourceLocation] = None):
         """Construct a context manager with no message pattern.
 
@@ -494,7 +488,6 @@
         """
         self.message_contains = None
         self.call_location = location.or_else(__call_location())
->>>>>>> e3263242
 
     @always_inline
     fn __init__(
