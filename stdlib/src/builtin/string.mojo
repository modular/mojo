# ===----------------------------------------------------------------------=== #
# Copyright (c) 2024, Modular Inc. All rights reserved.
#
# Licensed under the Apache License v2.0 with LLVM Exceptions:
# https://llvm.org/LICENSE.txt
#
# Unless required by applicable law or agreed to in writing, software
# distributed under the License is distributed on an "AS IS" BASIS,
# WITHOUT WARRANTIES OR CONDITIONS OF ANY KIND, either express or implied.
# See the License for the specific language governing permissions and
# limitations under the License.
# ===----------------------------------------------------------------------=== #
"""Implements basic object methods for working with strings.

These are Mojo built-ins, so you don't need to import them.
"""

from collections import KeyElement, List
from collections._index_normalization import normalize_index
from sys import bitwidthof, llvm_intrinsic
from sys.ffi import C_char

from bit import count_leading_zeros
from memory import DTypePointer, LegacyPointer, UnsafePointer, memcmp, memcpy

from utils import Span, StaticIntTuple, StringRef, StringSlice
from utils._format import Formattable, Formatter, ToFormatter
from utils.string_slice import _utf8_byte_type

from collections.optional import _NoneType

# ===----------------------------------------------------------------------=== #
# ord
# ===----------------------------------------------------------------------=== #


fn ord(s: String) -> Int:
    """Returns an integer that represents the given one-character string.

    Given a string representing one character, return an integer
    representing the code point of that character. For example, `ord("a")`
    returns the integer `97`. This is the inverse of the `chr()` function.

    Args:
        s: The input string slice, which must contain only a single character.

    Returns:
        An integer representing the code point of the given character.
    """
    return ord(s.as_string_slice())


fn ord(s: StringSlice) -> Int:
    """Returns an integer that represents the given one-character string.

    Given a string representing one character, return an integer
    representing the code point of that character. For example, `ord("a")`
    returns the integer `97`. This is the inverse of the `chr()` function.

    Args:
        s: The input string, which must contain only a single character.

    Returns:
        An integer representing the code point of the given character.
    """
    # UTF-8 to Unicode conversion:              (represented as UInt32 BE)
    # 1: 0aaaaaaa                            -> 00000000 00000000 00000000 0aaaaaaa     a
    # 2: 110aaaaa 10bbbbbb                   -> 00000000 00000000 00000aaa aabbbbbb     a << 6  | b
    # 3: 1110aaaa 10bbbbbb 10cccccc          -> 00000000 00000000 aaaabbbb bbcccccc     a << 12 | b << 6  | c
    # 4: 11110aaa 10bbbbbb 10cccccc 10dddddd -> 00000000 000aaabb bbbbcccc ccdddddd     a << 18 | b << 12 | c << 6 | d
    var p = s.unsafe_ptr().bitcast[UInt8]()
    var b1 = p[]
    if (b1 >> 7) == 0:  # This is 1 byte ASCII char
        debug_assert(s.byte_length() == 1, "input string length must be 1")
        return int(b1)
    var num_bytes = count_leading_zeros(~b1)
    debug_assert(
        s.byte_length() == int(num_bytes), "input string must be one character"
    )
    debug_assert(
        1 < int(num_bytes) < 5, "invalid UTF-8 byte " + str(b1) + " at index 0"
    )
    var shift = int((6 * (num_bytes - 1)))
    var b1_mask = 0b11111111 >> (num_bytes + 1)
    var result = int(b1 & b1_mask) << shift
    for i in range(1, num_bytes):
        p += 1
        debug_assert(
            p[] >> 6 == 0b00000010,
            "invalid UTF-8 byte " + str(b1) + " at index " + str(i),
        )
        shift -= 6
        result |= int(p[] & 0b00111111) << shift
    return result


# ===----------------------------------------------------------------------=== #
# chr
# ===----------------------------------------------------------------------=== #


fn chr(c: Int) -> String:
    """Returns a string based on the given Unicode code point.

    Returns the string representing a character whose code point is the integer
    `c`. For example, `chr(97)` returns the string `"a"`. This is the inverse of
    the `ord()` function.

    Args:
        c: An integer that represents a code point.

    Returns:
        A string containing a single character based on the given code point.
    """
    # Unicode (represented as UInt32 BE) to UTF-8 conversion :
    # 1: 00000000 00000000 00000000 0aaaaaaa -> 0aaaaaaa                                a
    # 2: 00000000 00000000 00000aaa aabbbbbb -> 110aaaaa 10bbbbbb                       a >> 6  | 0b11000000, b       | 0b10000000
    # 3: 00000000 00000000 aaaabbbb bbcccccc -> 1110aaaa 10bbbbbb 10cccccc              a >> 12 | 0b11100000, b >> 6  | 0b10000000, c      | 0b10000000
    # 4: 00000000 000aaabb bbbbcccc ccdddddd -> 11110aaa 10bbbbbb 10cccccc 10dddddd     a >> 18 | 0b11110000, b >> 12 | 0b10000000, c >> 6 | 0b10000000, d | 0b10000000

    if (c >> 7) == 0:  # This is 1 byte ASCII char
        return _chr_ascii(c)

    @always_inline
    fn _utf8_len(val: Int) -> Int:
        debug_assert(
            0 <= val <= 0x10FFFF, "Value is not a valid Unicode code point"
        )
        alias sizes = SIMD[DType.int32, 4](
            0, 0b1111_111, 0b1111_1111_111, 0b1111_1111_1111_1111
        )
        var values = SIMD[DType.int32, 4](val)
        var mask = values > sizes
        return int(mask.cast[DType.uint8]().reduce_add())

    var num_bytes = _utf8_len(c)
    var p = DTypePointer[DType.uint8].alloc(num_bytes + 1)
    var shift = 6 * (num_bytes - 1)
    var mask = UInt8(0xFF) >> (num_bytes + 1)
    var num_bytes_marker = UInt8(0xFF) << (8 - num_bytes)
    Scalar.store(p, ((c >> shift) & mask) | num_bytes_marker)
    for i in range(1, num_bytes):
        shift -= 6
        Scalar.store(p, i, ((c >> shift) & 0b00111111) | 0b10000000)
    Scalar.store(p, num_bytes, 0)
    return String(p.bitcast[DType.uint8](), num_bytes + 1)


# ===----------------------------------------------------------------------=== #
# ascii
# ===----------------------------------------------------------------------=== #


fn _chr_ascii(c: UInt8) -> String:
    """Returns a string based on the given ASCII code point.

    Args:
        c: An integer that represents a code point.

    Returns:
        A string containing a single character based on the given code point.
    """
    return String(String._buffer_type(c, 0))


fn _repr_ascii(c: UInt8) -> String:
    """Returns a printable representation of the given ASCII code point.

    Args:
        c: An integer that represents a code point.

    Returns:
        A string containing a representation of the given code point.
    """
    alias ord_tab = ord("\t")
    alias ord_new_line = ord("\n")
    alias ord_carriage_return = ord("\r")
    alias ord_back_slash = ord("\\")

    if c == ord_back_slash:
        return r"\\"
    elif isprintable(c):
        return _chr_ascii(c)
    elif c == ord_tab:
        return r"\t"
    elif c == ord_new_line:
        return r"\n"
    elif c == ord_carriage_return:
        return r"\r"
    else:
        var uc = c.cast[DType.uint8]()
        if uc < 16:
            return hex(uc, prefix=r"\x0")
        else:
            return hex(uc, prefix=r"\x")


# TODO: This is currently the same as repr, should change with unicode strings
@always_inline
fn ascii(value: String) -> String:
    """Get the ASCII representation of the object.

    Args:
        value: The object to get the ASCII representation of.

    Returns:
        A string containing the ASCII representation of the object.
    """
    return value.__repr__()


# ===----------------------------------------------------------------------=== #
# strtol
# ===----------------------------------------------------------------------=== #


fn _atol(str_ref: StringRef, base: Int = 10) raises -> Int:
    """Implementation of `atol` for StringRef inputs.

    Please see its docstring for details.
    """
    if (base != 0) and (base < 2 or base > 36):
        raise Error("Base must be >= 2 and <= 36, or 0.")
    if not str_ref:
        raise Error(_atol_error(base, str_ref))

    var real_base: Int
    var ord_num_max: Int

    var ord_letter_max = (-1, -1)
    var result = 0
    var is_negative: Bool = False
    var start: Int = 0
    var str_len = len(str_ref)
    var buff = str_ref.unsafe_ptr()

    for pos in range(start, str_len):
        if _isspace(buff[pos]):
            continue

        if str_ref[pos] == "-":
            is_negative = True
            start = pos + 1
        elif str_ref[pos] == "+":
            start = pos + 1
        else:
            start = pos
        break

    if str_ref[start] == "0" and start + 1 < str_len:
        if base == 2 and (
            str_ref[start + 1] == "b" or str_ref[start + 1] == "B"
        ):
            start += 2
        elif base == 8 and (
            str_ref[start + 1] == "o" or str_ref[start + 1] == "O"
        ):
            start += 2
        elif base == 16 and (
            str_ref[start + 1] == "x" or str_ref[start + 1] == "X"
        ):
            start += 2

    alias ord_0 = ord("0")
    # FIXME:
    #   Change this to `alias` after fixing support for __getitem__ of alias.
    var ord_letter_min = (ord("a"), ord("A"))
    alias ord_underscore = ord("_")

    if base == 0:
        var real_base_new_start = _identify_base(str_ref, start)
        real_base = real_base_new_start[0]
        start = real_base_new_start[1]
        if real_base == -1:
            raise Error(_atol_error(base, str_ref))
    else:
        real_base = base

    if real_base <= 10:
        ord_num_max = ord(str(real_base - 1))
    else:
        ord_num_max = ord("9")
        ord_letter_max = (
            ord("a") + (real_base - 11),
            ord("A") + (real_base - 11),
        )

    var found_valid_chars_after_start = False
    var has_space_after_number = False
    # single underscores are only allowed between digits
    # starting "was_last_digit_undescore" to true such that
    # if the first digit is an undesrcore an error is raised
    var was_last_digit_undescore = True
    for pos in range(start, str_len):
        var ord_current = int(buff[pos])
        if ord_current == ord_underscore:
            if was_last_digit_undescore:
                raise Error(_atol_error(base, str_ref))
            else:
                was_last_digit_undescore = True
                continue
        else:
            was_last_digit_undescore = False
        if ord_0 <= ord_current <= ord_num_max:
            result += ord_current - ord_0
            found_valid_chars_after_start = True
        elif ord_letter_min[0] <= ord_current <= ord_letter_max[0]:
            result += ord_current - ord_letter_min[0] + 10
            found_valid_chars_after_start = True
        elif ord_letter_min[1] <= ord_current <= ord_letter_max[1]:
            result += ord_current - ord_letter_min[1] + 10
            found_valid_chars_after_start = True
        elif _isspace(ord_current):
            has_space_after_number = True
            start = pos + 1
            break
        else:
            raise Error(_atol_error(base, str_ref))
        if pos + 1 < str_len and not _isspace(buff[pos + 1]):
            var nextresult = result * real_base
            if nextresult < result:
                raise Error(
                    _atol_error(base, str_ref)
                    + " String expresses an integer too large to store in Int."
                )
            result = nextresult

    if was_last_digit_undescore or (not found_valid_chars_after_start):
        raise Error(_atol_error(base, str_ref))

    if has_space_after_number:
        for pos in range(start, str_len):
            if not _isspace(buff[pos]):
                raise Error(_atol_error(base, str_ref))
    if is_negative:
        result = -result
    return result


fn _atol_error(base: Int, str_ref: StringRef) -> String:
    return (
        "String is not convertible to integer with base "
        + str(base)
        + ": '"
        + str(str_ref)
        + "'"
    )


fn _identify_base(str_ref: StringRef, start: Int) -> Tuple[Int, Int]:
    var length = len(str_ref)
    # just 1 digit, assume base 10
    if start == (length - 1):
        return 10, start
    if str_ref[start] == "0":
        var second_digit = str_ref[start + 1]
        if second_digit == "b" or second_digit == "B":
            return 2, start + 2
        if second_digit == "o" or second_digit == "O":
            return 8, start + 2
        if second_digit == "x" or second_digit == "X":
            return 16, start + 2
        # checking for special case of all "0", "_" are also allowed
        var was_last_character_underscore = False
        for i in range(start + 1, length):
            if str_ref[i] == "_":
                if was_last_character_underscore:
                    return -1, -1
                else:
                    was_last_character_underscore = True
                    continue
            else:
                was_last_character_underscore = False
            if str_ref[i] != "0":
                return -1, -1
    elif ord("1") <= ord(str_ref[start]) <= ord("9"):
        return 10, start
    else:
        return -1, -1

    return 10, start


fn atol(str: String, base: Int = 10) raises -> Int:
    """Parses and returns the given string as an integer in the given base.

    For example, `atol("19")` returns `19`. If base is 0 the the string is
    parsed as an Integer literal, see: https://docs.python.org/3/reference/lexical_analysis.html#integers.

    Raises:
        If the given string cannot be parsed as an integer value. For example in
        `atol("hi")`.

    Args:
        str: A string to be parsed as an integer in the given base.
        base: Base used for conversion, value must be between 2 and 36, or 0.

    Returns:
        An integer value that represents the string, or otherwise raises.
    """
    return _atol(str._strref_dangerous(), base)


fn _atof_error(str_ref: StringRef) -> Error:
    return Error("String is not convertible to float: '" + str(str_ref) + "'")


fn _atof(str_ref: StringRef) raises -> Float64:
    """Implementation of `atof` for StringRef inputs.

    Please see its docstring for details.
    """
    if not str_ref:
        raise _atof_error(str_ref)

    var result: Float64 = 0.0
    var exponent: Int = 0
    var sign: Int = 1

    alias ord_0 = UInt8(ord("0"))
    alias ord_9 = UInt8(ord("9"))
    alias ord_dot = UInt8(ord("."))
    alias ord_plus = UInt8(ord("+"))
    alias ord_minus = UInt8(ord("-"))
    alias ord_f = UInt8(ord("f"))
    alias ord_F = UInt8(ord("F"))
    alias ord_e = UInt8(ord("e"))
    alias ord_E = UInt8(ord("E"))

    var start: Int = 0
    var str_ref_strip = str_ref.strip()
    var str_len = len(str_ref_strip)
    var buff = str_ref_strip.unsafe_ptr()

    # check sign, inf, nan
    if buff[start] == ord_plus:
        start += 1
    elif buff[start] == ord_minus:
        start += 1
        sign = -1
    if (str_len - start) >= 3:
        if StringRef(buff + start, 3) == "nan":
            return FloatLiteral.nan
        if StringRef(buff + start, 3) == "inf":
            return FloatLiteral.infinity * sign
    # read before dot
    for pos in range(start, str_len):
        if ord_0 <= buff[pos] <= ord_9:
            result = result * 10.0 + int(buff[pos] - ord_0)
            start += 1
        else:
            break
    # if dot -> read after dot
    if buff[start] == ord_dot:
        start += 1
        for pos in range(start, str_len):
            if ord_0 <= buff[pos] <= ord_9:
                result = result * 10.0 + int(buff[pos] - ord_0)
                exponent -= 1
            else:
                break
            start += 1
    # if e/E -> read scientific notation
    if buff[start] == ord_e or buff[start] == ord_E:
        start += 1
        var sign: Int = 1
        var shift: Int = 0
        var has_number: Bool = False
        for pos in range(start, str_len):
            if buff[start] == ord_plus:
                pass
            elif buff[pos] == ord_minus:
                sign = -1
            elif ord_0 <= buff[start] <= ord_9:
                has_number = True
                shift = shift * 10 + int(buff[pos] - ord_0)
            else:
                break
            start += 1
        exponent += sign * shift
        if not has_number:
            raise _atof_error(str_ref)
    # check for f/F at the end
    if buff[start] == ord_f or buff[start] == ord_F:
        start += 1
    # check if string got fully parsed
    if start != str_len:
        raise _atof_error(str_ref)
    # apply shift
    # NOTE: Instead of `var result *= 10.0 ** exponent`, we calculate a positive
    # integer factor as shift and multiply or divide by it based on the shift
    # direction. This allows for better precision.
    # TODO: investigate if there is a floating point arithmetic problem.
    var shift: Int = 10 ** abs(exponent)
    if exponent > 0:
        result *= shift
    if exponent < 0:
        result /= shift
    # apply sign
    return result * sign


fn atof(str: String) raises -> Float64:
    """Parses the given string as a floating point and returns that value.

    For example, `atof("2.25")` returns `2.25`.

    Raises:
        If the given string cannot be parsed as an floating point value, for
        example in `atof("hi")`.

    Args:
        str: A string to be parsed as a floating point.

    Returns:
        An floating point value that represents the string, or otherwise raises.
    """
    return _atof(str._strref_dangerous())


# ===----------------------------------------------------------------------=== #
# isdigit
# ===----------------------------------------------------------------------=== #


fn isdigit(c: UInt8) -> Bool:
    """Determines whether the given character is a digit [0-9].

    Args:
        c: The character to check.

    Returns:
        True if the character is a digit.
    """
    alias ord_0 = ord("0")
    alias ord_9 = ord("9")
    return ord_0 <= int(c) <= ord_9


# ===----------------------------------------------------------------------=== #
# isupper
# ===----------------------------------------------------------------------=== #


fn isupper(c: UInt8) -> Bool:
    """Determines whether the given character is an uppercase character.

    This currently only respects the default "C" locale, i.e. returns True iff
    the character specified is one of "ABCDEFGHIJKLMNOPQRSTUVWXYZ".

    Args:
        c: The character to check.

    Returns:
        True if the character is uppercase.
    """
    return _is_ascii_uppercase(c)


fn _is_ascii_uppercase(c: UInt8) -> Bool:
    alias ord_a = ord("A")
    alias ord_z = ord("Z")
    return ord_a <= int(c) <= ord_z


# ===----------------------------------------------------------------------=== #
# islower
# ===----------------------------------------------------------------------=== #


fn islower(c: UInt8) -> Bool:
    """Determines whether the given character is an lowercase character.

    This currently only respects the default "C" locale, i.e. returns True iff
    the character specified is one of "abcdefghijklmnopqrstuvwxyz".

    Args:
        c: The character to check.

    Returns:
        True if the character is lowercase.
    """
    return _is_ascii_lowercase(c)


fn _is_ascii_lowercase(c: UInt8) -> Bool:
    alias ord_a = ord("a")
    alias ord_z = ord("z")
    return ord_a <= int(c) <= ord_z


# ===----------------------------------------------------------------------=== #
# _isspace
# ===----------------------------------------------------------------------=== #


fn _isspace(c: String) -> Bool:
    """Determines whether the given character is a whitespace character.

    This only respects the default "C" locale, i.e. returns True only if the
    character specified is one of " \\t\\n\\r\\f\\v". For semantics similar
    to Python, use `String.isspace()`.

    Args:
        c: The character to check.

    Returns:
        True iff the character is one of the whitespace characters listed above.
    """
    return _isspace(ord(c))


fn _isspace(c: UInt8) -> Bool:
    """Determines whether the given character is a whitespace character.

    This only respects the default "C" locale, i.e. returns True only if the
    character specified is one of " \\t\\n\\r\\f\\v". For semantics similar
    to Python, use `String.isspace()`.

    Args:
        c: The character to check.

    Returns:
        True iff the character is one of the whitespace characters listed above.
    """

    # NOTE: a global LUT doesn't work at compile time so we can't use it here.
    alias ` ` = UInt8(ord(" "))
    alias `\t` = UInt8(ord("\t"))
    alias `\n` = UInt8(ord("\n"))
    alias `\r` = UInt8(ord("\r"))
    alias `\f` = UInt8(ord("\f"))
    alias `\v` = UInt8(ord("\v"))
    alias `\x1c` = UInt8(ord("\x1c"))
    alias `\x1d` = UInt8(ord("\x1d"))
    alias `\x1e` = UInt8(ord("\x1e"))

    # This compiles to something very clever that's even faster than a LUT.
    return (
        c == ` `
        or c == `\t`
        or c == `\n`
        or c == `\r`
        or c == `\f`
        or c == `\v`
        or c == `\x1c`
        or c == `\x1d`
        or c == `\x1e`
    )


# ===----------------------------------------------------------------------=== #
# _isnewline
# ===----------------------------------------------------------------------=== #


fn _isnewline(s: String) -> Bool:
    if len(s._buffer) != 2:
        return False

    # TODO: add \u2028 and \u2029 when they are properly parsed
    # FIXME: \x85 is parsed but not encoded in utf-8
    if s == "\x85":
        return True

    # NOTE: a global LUT doesn't work at compile time so we can't use it here.
    alias `\n` = UInt8(ord("\n"))
    alias `\r` = UInt8(ord("\r"))
    alias `\f` = UInt8(ord("\f"))
    alias `\v` = UInt8(ord("\v"))
    alias `\x1c` = UInt8(ord("\x1c"))
    alias `\x1d` = UInt8(ord("\x1d"))
    alias `\x1e` = UInt8(ord("\x1e"))

    var c = UInt8(ord(s))
    return (
        c == `\n`
        or c == `\r`
        or c == `\f`
        or c == `\v`
        or c == `\x1c`
        or c == `\x1d`
        or c == `\x1e`
    )


# ===----------------------------------------------------------------------=== #
# isprintable
# ===----------------------------------------------------------------------=== #


fn isprintable(c: UInt8) -> Bool:
    """Determines whether the given character is a printable character.

    Args:
        c: The character to check.

    Returns:
        True if the character is a printable character, otherwise False.
    """
    alias ord_space = ord(" ")
    alias ord_tilde = ord("~")
    return ord_space <= int(c) <= ord_tilde


# ===----------------------------------------------------------------------=== #
# String
# ===----------------------------------------------------------------------=== #


@value
struct _StringIter[
    is_mutable: Bool, //,
    lifetime: AnyLifetime[is_mutable].type,
    forward: Bool = True,
]:
    """Iterator for String.

    Parameters:
        is_mutable: Whether the slice is mutable.
        lifetime: The lifetime of the underlying string data.
        forward: The iteration direction. `False` is backwards.
    """

    var index: Int
    var continuation_bytes: Int
    var ptr: UnsafePointer[UInt8]
    var length: Int

    fn __init__(
        inout self, *, unsafe_pointer: UnsafePointer[UInt8], length: Int
    ):
        self.index = 0 if forward else length
        self.ptr = unsafe_pointer
        self.length = length
        self.continuation_bytes = 0
        for i in range(length):
            if _utf8_byte_type(unsafe_pointer[i]) == 1:
                self.continuation_bytes += 1

    fn __iter__(self) -> Self:
        return self

    fn __next__(inout self) -> StringSlice[lifetime]:
        @parameter
        if forward:
            var byte_len = 1
            if self.continuation_bytes > 0:
                var byte_type = _utf8_byte_type(self.ptr[self.index])
                if byte_type != 0:
                    byte_len = int(byte_type)
                    self.continuation_bytes -= byte_len - 1
            self.index += byte_len
            return StringSlice[lifetime](
                unsafe_from_utf8_ptr=self.ptr + (self.index - byte_len),
                len=byte_len,
            )
        else:
            var byte_len = 1
            if self.continuation_bytes > 0:
                var byte_type = _utf8_byte_type(self.ptr[self.index - 1])
                if byte_type != 0:
                    while byte_type == 1:
                        byte_len += 1
                        var b = self.ptr[self.index - byte_len]
                        byte_type = _utf8_byte_type(b)
                    self.continuation_bytes -= byte_len - 1
            self.index -= byte_len
            return StringSlice[lifetime](
                unsafe_from_utf8_ptr=self.ptr + self.index, len=byte_len
            )

    fn __len__(self) -> Int:
        @parameter
        if forward:
            return self.length - self.index - self.continuation_bytes
        else:
            return self.index - self.continuation_bytes


struct String(
    Sized,
    Stringable,
    Representable,
    IntableRaising,
    KeyElement,
    Comparable,
    Boolable,
    Formattable,
    ToFormatter,
    CollectionElementNew,
):
    """Represents a mutable string."""

    # Fields
    alias _buffer_type = List[UInt8]
    var _buffer: Self._buffer_type
    """The underlying storage for the string."""

    """ Useful string aliases. """
    alias ASCII_LOWERCASE = String("abcdefghijklmnopqrstuvwxyz")
    alias ASCII_UPPERCASE = String("ABCDEFGHIJKLMNOPQRSTUVWXYZ")
    alias ASCII_LETTERS = String.ASCII_LOWERCASE + String.ASCII_UPPERCASE
    alias DIGITS = String("0123456789")
    alias HEX_DIGITS = String.DIGITS + String("abcdef") + String("ABCDEF")
    alias OCT_DIGITS = String("01234567")
    alias PUNCTUATION = String("""!"#$%&'()*+,-./:;<=>?@[\\]^_`{|}~""")
    alias PRINTABLE = (
        String.DIGITS
        + String.ASCII_LETTERS
        + String.PUNCTUATION
        + " \t\n\r\v\f"  # single byte utf8 whitespaces
    )

    # ===------------------------------------------------------------------=== #
    # Life cycle methods
    # ===------------------------------------------------------------------=== #

    @always_inline
    fn __init__(inout self, owned impl: List[UInt8]):
        """Construct a string from a buffer of bytes.

        The buffer must be terminated with a null byte:

        ```mojo
        var buf = List[UInt8]()
        buf.append(ord('H'))
        buf.append(ord('i'))
        buf.append(0)
        var hi = String(buf)
        ```

        Args:
            impl: The buffer.
        """
        debug_assert(
            impl[-1] == 0,
            "expected last element of String buffer to be null terminator",
        )
        self._buffer = impl^

    @always_inline
    fn __init__(inout self):
        """Construct an uninitialized string."""
        self._buffer = Self._buffer_type()

    fn __init__(inout self, *, other: Self):
        """Explicitly copy the provided value.

        Args:
            other: The value to copy.
        """
        self.__copyinit__(other)

    fn __init__(inout self, str: StringRef):
        """Construct a string from a StringRef object.

        Args:
            str: The StringRef from which to construct this string object.
        """
        var length = len(str)
        var buffer = Self._buffer_type()
        # +1 for null terminator, initialized to 0
        buffer.resize(length + 1, 0)
        memcpy(dest=buffer.data, src=str.data, count=length)
        self = Self(buffer^)

    fn __init__(inout self, str_slice: StringSlice):
        """Construct a string from a string slice.

        This will allocate a new string that copies the string contents from
        the provided string slice `str_slice`.

        Args:
            str_slice: The string slice from which to construct this string.
        """

        # Calculate length in bytes
        var length: Int = len(str_slice.as_bytes_slice())
        var buffer = Self._buffer_type()
        # +1 for null terminator, initialized to 0
        buffer.resize(length + 1, 0)
        memcpy(
            dest=buffer.data,
            src=str_slice.as_bytes_slice().unsafe_ptr(),
            count=length,
        )
        self = Self(buffer^)

    @always_inline
    fn __init__(inout self, literal: StringLiteral):
        """Constructs a String value given a constant string.

        Args:
            literal: The input constant string.
        """
        self = literal.__str__()

    @always_inline
    fn __init__(inout self, ptr: UnsafePointer[UInt8], len: Int):
        """Creates a string from the buffer. Note that the string now owns
        the buffer.

        The buffer must be terminated with a null byte.

        Args:
            ptr: The pointer to the buffer.
            len: The length of the buffer, including the null terminator.
        """
        # we don't know the capacity of ptr, but we'll assume it's the same or
        # larger than len
        self = Self(
            Self._buffer_type(
                unsafe_pointer=ptr.bitcast[UInt8](), size=len, capacity=len
            )
        )

    @always_inline
    fn __init__(inout self, ptr: LegacyPointer[UInt8], len: Int):
        """Creates a string from the buffer. Note that the string now owns
        the buffer.

        The buffer must be terminated with a null byte.

        Args:
            ptr: The pointer to the buffer.
            len: The length of the buffer, including the null terminator.
        """
        self = Self(
            Self._buffer_type(
                unsafe_pointer=UnsafePointer(ptr.address),
                size=len,
                capacity=len,
            )
        )

    @always_inline
    fn __init__(inout self, ptr: DTypePointer[DType.uint8], len: Int):
        """Creates a string from the buffer. Note that the string now owns
        the buffer.

        The buffer must be terminated with a null byte.

        Args:
            ptr: The pointer to the buffer.
            len: The length of the buffer, including the null terminator.
        """
        self = String(ptr.address, len)

    fn __init__(inout self, obj: PythonObject):
        """Creates a string from a python object.

        Args:
            obj: A python object.
        """
        self = str(obj)

    @always_inline
    fn __copyinit__(inout self, existing: Self):
        """Creates a deep copy of an existing string.

        Args:
            existing: The string to copy.
        """
        self._buffer = existing._buffer

    @always_inline
    fn __moveinit__(inout self, owned existing: String):
        """Move the value of a string.

        Args:
            existing: The string to move.
        """
        self._buffer = existing._buffer^

    # ===------------------------------------------------------------------=== #
    # Factory dunders
    # ===------------------------------------------------------------------=== #

    @staticmethod
    @no_inline
    fn format_sequence[*Ts: Formattable](*args: *Ts) -> Self:
        """
        Construct a string by concatenating a sequence of formattable arguments.

        Args:
            args: A sequence of formattable arguments.

        Parameters:
            Ts: The types of the arguments to format. Each type must be satisfy
                `Formattable`.

        Returns:
            A string formed by formatting the argument sequence.

        Examples:

        Construct a String from several `Formattable` arguments:

        ```mojo
        var string = String.format_sequence(1, ", ", 2.0, ", ", "three")
        print(string) # "1, 2.0, three"
        %# from testing import assert_equal
        %# assert_equal(string, "1, 2.0, three")
        ```
        .
        """

        var output = String()
        var writer = output._unsafe_to_formatter()

        @parameter
        fn write_arg[T: Formattable](arg: T):
            arg.format_to(writer)

        args.each[write_arg]()
        _ = writer^

        return output^

    @staticmethod
    @always_inline
    fn _from_bytes(owned buff: DTypePointer[DType.uint8]) -> String:
        """Construct a string from a sequence of bytes.

        This does no validation that the given bytes are valid in any specific
        String encoding.

        Args:
            buff: The buffer. This should have an existing terminator.
        """

        return String(buff, len(StringRef(buff)) + 1)

    @staticmethod
    fn _from_bytes(owned buff: Self._buffer_type) -> String:
        """Construct a string from a sequence of bytes.

        This does no validation that the given bytes are valid in any specific
        String encoding.

        Args:
            buff: The buffer.
        """

        # If a terminator does not already exist, then add it.
        if buff[-1]:
            buff.append(0)

        return String(buff^)

    # ===------------------------------------------------------------------=== #
    # Operator dunders
    # ===------------------------------------------------------------------=== #

    fn __getitem__[IndexerType: Indexer](self, idx: IndexerType) -> String:
        """Gets the character at the specified position.

        Parameters:
            IndexerType: The inferred type of an indexer argument.

        Args:
            idx: The index value.

        Returns:
            A new string containing the character at the specified position.
        """
        # TODO(#933): implement this for unicode when we support llvm intrinsic evaluation at compile time
        var normalized_idx = normalize_index["String"](idx, self)
        var buf = Self._buffer_type(capacity=1)
        buf.append(self._buffer[normalized_idx])
        buf.append(0)
        return String(buf^)

    fn __getitem__(self, span: Slice) -> String:
        """Gets the sequence of characters at the specified positions.

        Args:
            span: A slice that specifies positions of the new substring.

        Returns:
            A new string containing the string at the specified positions.
        """
        var start: Int
        var end: Int
        var step: Int
        # TODO(#933): implement this for unicode when we support llvm intrinsic evaluation at compile time

        start, end, step = span.indices(self.byte_length())
        var r = range(start, end, step)
        if step == 1:
            return StringRef(self._buffer.data + start, len(r))

        var buffer = Self._buffer_type()
        var result_len = len(r)
        buffer.resize(result_len + 1, 0)
        var ptr = self.unsafe_ptr()
        for i in range(result_len):
            buffer[i] = ptr[r[i]]
        buffer[result_len] = 0
        return Self(buffer^)

    @always_inline
    fn __eq__(self, other: String) -> Bool:
        """Compares two Strings if they have the same values.

        Args:
            other: The rhs of the operation.

        Returns:
            True if the Strings are equal and False otherwise.
        """
        return not (self != other)

    @always_inline
    fn __ne__(self, other: String) -> Bool:
        """Compares two Strings if they do not have the same values.

        Args:
            other: The rhs of the operation.

        Returns:
            True if the Strings are not equal and False otherwise.
        """
        return self._strref_dangerous() != other._strref_dangerous()

    @always_inline
    fn __lt__(self, rhs: String) -> Bool:
        """Compare this String to the RHS using LT comparison.

        Args:
            rhs: The other String to compare against.

        Returns:
            True if this String is strictly less than the RHS String and False
            otherwise.
        """
        return self._strref_dangerous() < rhs._strref_dangerous()

    @always_inline
    fn __le__(self, rhs: String) -> Bool:
        """Compare this String to the RHS using LE comparison.

        Args:
            rhs: The other String to compare against.

        Returns:
            True iff this String is less than or equal to the RHS String.
        """
        return not (rhs < self)

    @always_inline
    fn __gt__(self, rhs: String) -> Bool:
        """Compare this String to the RHS using GT comparison.

        Args:
            rhs: The other String to compare against.

        Returns:
            True iff this String is strictly greater than the RHS String.
        """
        return rhs < self

    @always_inline
    fn __ge__(self, rhs: String) -> Bool:
        """Compare this String to the RHS using GE comparison.

        Args:
            rhs: The other String to compare against.

        Returns:
            True iff this String is greater than or equal to the RHS String.
        """
        return not (self < rhs)

    fn __add__(self, other: String) -> String:
        """Creates a string by appending another string at the end.

        Args:
            other: The string to append.

        Returns:
            The new constructed string.
        """
        if not self:
            return other
        if not other:
            return self
        var self_len = self.byte_length()
        var other_len = other.byte_length()
        var total_len = self_len + other_len
        var buffer = Self._buffer_type()
        buffer.resize(total_len + 1, 0)
        memcpy(
            DTypePointer(buffer.data),
            self.unsafe_ptr(),
            self_len,
        )
        memcpy(
            DTypePointer(buffer.data + self_len),
            other.unsafe_ptr(),
            other_len + 1,  # Also copy the terminator
        )
        return Self(buffer^)

    @always_inline
    fn __radd__(self, other: String) -> String:
        """Creates a string by prepending another string to the start.

        Args:
            other: The string to prepend.

        Returns:
            The new constructed string.
        """
        return other + self

    fn __iadd__(inout self, other: String):
        """Appends another string to this string.

        Args:
            other: The string to append.
        """
        if not self:
            self = other
            return
        if not other:
            return
        var self_len = self.byte_length()
        var other_len = other.byte_length()
        var total_len = self_len + other_len
        self._buffer.resize(total_len + 1, 0)
        # Copy the data alongside the terminator.
        memcpy(
            dest=self.unsafe_ptr() + self_len,
            src=other.unsafe_ptr(),
            count=other_len + 1,
        )

    fn __iter__(ref [_]self) -> _StringIter[__lifetime_of(self)]:
        """Iterate over elements of the string, returning immutable references.

        Returns:
            An iterator of references to the string elements.
        """
        return _StringIter[__lifetime_of(self)](
            unsafe_pointer=self.unsafe_ptr(), length=self.byte_length()
        )

    fn __reversed__(ref [_]self) -> _StringIter[__lifetime_of(self), False]:
        """Iterate backwards over the string, returning immutable references.

        Returns:
            A reversed iterator of references to the string elements.
        """
        return _StringIter[__lifetime_of(self), forward=False](
            unsafe_pointer=self.unsafe_ptr(), length=self.byte_length()
        )

    # ===------------------------------------------------------------------=== #
    # Trait implementations
    # ===------------------------------------------------------------------=== #

    @always_inline
    fn __bool__(self) -> Bool:
        """Checks if the string is not empty.

        Returns:
            True if the string length is greater than zero, and False otherwise.
        """
        return self.byte_length() > 0

    fn __len__(self) -> Int:
        """Gets the string length, in bytes (for now) PREFER:
        String.byte_length(), a future version will make this method return
        Unicode codepoints.

        Returns:
            The string length, in bytes (for now).
        """
        var unicode_length = self.byte_length()

        # TODO: everything uses this method assuming it's byte length
        # for i in range(unicode_length):
        #     if _utf8_byte_type(self._buffer[i]) == 1:
        #         unicode_length -= 1

        return unicode_length

    @always_inline
    fn __str__(self) -> String:
        """Gets the string itself.

        This method ensures that you can pass a `String` to a method that
        takes a `Stringable` value.

        Returns:
            The string itself.
        """
        return self

    fn __repr__(self) -> String:
        """Return a Mojo-compatible representation of the `String` instance.

        Returns:
            A new representation of the string.
        """
        alias ord_squote = ord("'")
        var result = String()
        var use_dquote = False

        for idx in range(len(self._buffer) - 1):
            var char = self._buffer[idx]
            result += _repr_ascii(char)
            use_dquote = use_dquote or (char == ord_squote)

        if use_dquote:
            return '"' + result + '"'
        else:
            return "'" + result + "'"

    fn __fspath__(self) -> String:
        """Return the file system path representation (just the string itself).

        Returns:
          The file system path representation as a string.
        """
        return self

    # ===------------------------------------------------------------------=== #
    # Methods
    # ===------------------------------------------------------------------=== #

    fn format_to(self, inout writer: Formatter):
        """
        Formats this string to the provided formatter.

        Args:
            writer: The formatter to write to.
        """

        writer.write_str(self.as_string_slice())

    fn _unsafe_to_formatter(inout self) -> Formatter:
        """
        Constructs a formatter that will write to this mutable string.

        Safety:
            The returned `Formatter` holds a mutable pointer to this `String`
            value. This `String` MUST outlive the `Formatter` instance.
        """

        fn write_to_string(ptr0: UnsafePointer[NoneType], strref: StringRef):
            var ptr: UnsafePointer[String] = ptr0.bitcast[String]()

            # FIXME:
            #   String.__iadd__ currently only accepts a String, meaning this
            #   RHS will allocate unnecessarily.
            ptr[] += strref

        return Formatter(
            write_to_string,
            # Arg data
            UnsafePointer.address_of(self).bitcast[NoneType](),
        )

    fn join(self, *elems: Int) -> String:
        """Joins the elements from the tuple using the current string as a
        delimiter.

        Args:
            elems: The input tuple.

        Returns:
            The joined string.
        """
        if len(elems) == 0:
            return ""
        var curr = str(elems[0])
        for i in range(1, len(elems)):
            curr += self + str(elems[i])
        return curr

    fn join[*Types: Stringable](self, *elems: *Types) -> String:
        """Joins string elements using the current string as a delimiter.

        Parameters:
            Types: The types of the elements.

        Args:
            elems: The input values.

        Returns:
            The joined string.
        """

        var result: String = ""
        var is_first = True

        @parameter
        fn add_elt[T: Stringable](a: T):
            if is_first:
                is_first = False
            else:
                result += self
            result += str(a)

        elems.each[add_elt]()
        _ = is_first
        return result

    fn join[T: StringableCollectionElement](self, elems: List[T]) -> String:
        """Joins string elements using the current string as a delimiter.

        Parameters:
            T: The types of the elements.

        Args:
            elems: The input values.

        Returns:
            The joined string.
        """
        var result: String = ""
        var is_first = True

        for e in elems:
            if is_first:
                is_first = False
            else:
                result += self
            result += str(e[])

        return result

    fn _strref_dangerous(self) -> StringRef:
        """
        Returns an inner pointer to the string as a StringRef.
        This functionality is extremely dangerous because Mojo eagerly releases
        strings.  Using this requires the use of the _strref_keepalive() method
        to keep the underlying string alive long enough.
        """
        return StringRef(self.unsafe_ptr(), self.byte_length())

    fn _strref_keepalive(self):
        """
        A noop that keeps `self` alive through the call.  This
        can be carefully used with `_strref_dangerous()` to wield inner pointers
        without the string getting deallocated early.
        """
        pass

    fn unsafe_ptr(self) -> UnsafePointer[UInt8]:
        """Retrieves a pointer to the underlying memory.

        Returns:
            The pointer to the underlying memory.
        """
        return self._buffer.data

    fn unsafe_cstr_ptr(self) -> UnsafePointer[C_char]:
        """Retrieves a C-string-compatible pointer to the underlying memory.

        The returned pointer is guaranteed to be null, or NUL terminated.

        Returns:
            The pointer to the underlying memory.
        """
        return self.unsafe_ptr().bitcast[C_char]()

    fn as_bytes(self) -> List[UInt8]:
        """Retrieves the underlying byte sequence encoding the characters in
        this string.

        This does not include the trailing null terminator.

        Returns:
            A sequence containing the encoded characters stored in this string.
        """

        # TODO(lifetimes): Return a reference rather than a copy
        var copy = self._buffer
        var last = copy.pop()
        debug_assert(
            last == 0,
            "expected last element of String buffer to be null terminator",
        )

        return copy

    @always_inline
    fn as_bytes_slice(ref [_]self) -> Span[UInt8, __lifetime_of(self)]:
        """Returns a contiguous slice of the bytes owned by this string.

        Returns:
            A contiguous slice pointing to the bytes owned by this string.

        Notes:
            This does not include the trailing null terminator.
        """

        # Does NOT include the NUL terminator.
        return Span[UInt8, __lifetime_of(self)](
            unsafe_ptr=self._buffer.unsafe_ptr(), len=self.byte_length()
        )

    @always_inline
    fn as_string_slice(ref [_]self) -> StringSlice[__lifetime_of(self)]:
        """Returns a string slice of the data owned by this string.

        Returns:
            A string slice pointing to the data owned by this string.
        """
        # FIXME(MSTDL-160):
        #   Enforce UTF-8 encoding in String so this is actually
        #   guaranteed to be valid.
        return StringSlice(unsafe_from_utf8=self.as_bytes_slice())

    @always_inline
    fn byte_length(self) -> Int:
        """Get the string length in bytes.

        Returns:
            The length of this string in bytes, excluding null terminator.

        Notes:
            This does not include the trailing null terminator in the count.
        """
        return max(len(self._buffer) - 1, 0)

    @always_inline
    @deprecated("use byte_length() instead")
    fn _byte_length(self) -> Int:
        """Get the string length in bytes.

        Returns:
            The length of this string in bytes, excluding null terminator.

        Notes:
            This does not include the trailing null terminator in the count.
        """
        return max(len(self._buffer) - 1, 0)

    fn _steal_ptr(inout self) -> UnsafePointer[UInt8]:
        """Transfer ownership of pointer to the underlying memory.
        The caller is responsible for freeing up the memory.

        Returns:
            The pointer to the underlying memory.
        """
        var ptr = self.unsafe_ptr()
        self._buffer.data = UnsafePointer[UInt8]()
        self._buffer.size = 0
        self._buffer.capacity = 0
        return ptr

    fn count(self, substr: String) -> Int:
        """Return the number of non-overlapping occurrences of substring
        `substr` in the string.

        If sub is empty, returns the number of empty strings between characters
        which is the length of the string plus one.

        Args:
          substr: The substring to count.

        Returns:
          The number of occurrences of `substr`.
        """
        if not substr:
            return len(self) + 1

        var res = 0
        var offset = 0

        while True:
            var pos = self.find(substr, offset)
            if pos == -1:
                break
            res += 1

            offset = pos + substr.byte_length()

        return res

    fn __contains__(self, substr: String) -> Bool:
        """Returns True if the substring is contained within the current string.

        Args:
          substr: The substring to check.

        Returns:
          True if the string contains the substring.
        """
        return substr._strref_dangerous() in self._strref_dangerous()

    fn find(self, substr: String, start: Int = 0) -> Int:
        """Finds the offset of the first occurrence of `substr` starting at
        `start`. If not found, returns -1.

        Args:
          substr: The substring to find.
          start: The offset from which to find.

        Returns:
          The offset of `substr` relative to the beginning of the string.
        """

        return self._strref_dangerous().find(
            substr._strref_dangerous(), start=start
        )

    fn rfind(self, substr: String, start: Int = 0) -> Int:
        """Finds the offset of the last occurrence of `substr` starting at
        `start`. If not found, returns -1.

        Args:
          substr: The substring to find.
          start: The offset from which to find.

        Returns:
          The offset of `substr` relative to the beginning of the string.
        """

        return self._strref_dangerous().rfind(
            substr._strref_dangerous(), start=start
        )

    fn isspace(self) -> Bool:
        """Determines whether the given String is a python
        whitespace String. This corresponds to Python's
        [universal separators](
            https://docs.python.org/3/library/stdtypes.html#str.splitlines)
        `" \\t\\n\\r\\f\\v\\x1c\\x1e\\x85\\u2028\\u2029"`.

        Returns:
            True if the String is one of the whitespace characters
                listed above, otherwise False.
        """
        # TODO add line and paragraph separator as stringliteral
        # once unicode escape sequences are accepted
        var next_line = List[UInt8](0xC2, 0x85)
        """TODO: \\x85"""
        var unicode_line_sep = List[UInt8](0xE2, 0x80, 0xA8)
        """TODO: \\u2028"""
        var unicode_paragraph_sep = List[UInt8](0xE2, 0x80, 0xA9)
        """TODO: \\u2029"""

        @always_inline
        fn _compare(
            item1: UnsafePointer[UInt8], item2: UnsafePointer[UInt8], amnt: Int
        ) -> Bool:
            var ptr1 = DTypePointer(item1)
            var ptr2 = DTypePointer(item2)
            return memcmp(ptr1, ptr2, amnt) == 0

        if self.byte_length() == 0:
            return False

        for s in self:
            var no_null_len = s.byte_length()
            var ptr = s.unsafe_ptr()
            if no_null_len == 1 and not _isspace(ptr[0]):
                return False
            elif no_null_len == 2 and not _compare(
                ptr, next_line.unsafe_ptr(), 2
            ):
                return False
            elif no_null_len == 3 and not (
                _compare(ptr, unicode_line_sep.unsafe_ptr(), 3)
                or _compare(ptr, unicode_paragraph_sep.unsafe_ptr(), 3)
            ):
                return False
        return True

    fn split(self, sep: String, maxsplit: Int = -1) raises -> List[String]:
        """Split the string by a separator.

        Args:
            sep: The string to split on.
            maxsplit: The maximum amount of items to split from String.
                Defaults to unlimited.

        Returns:
            A List of Strings containing the input split by the separator.

        Examples:

        ```mojo
        # Splitting a space
        _ = String("hello world").split(" ") # ["hello", "world"]
        # Splitting adjacent separators
        _ = String("hello,,world").split(",") # ["hello", "", "world"]
        # Splitting with maxsplit
        _ = String("1,2,3").split(",", 1) # ['1', '2,3']
        ```
        .
        """
        var output = List[String]()

        var str_byte_len = self.byte_length() - 1
        var lhs = 0
        var rhs = 0
        var items = 0
        var sep_len = sep.byte_length()
        if sep_len == 0:
            raise Error("ValueError: empty separator")

        while lhs <= str_byte_len:
            rhs = self.find(sep, lhs)
            if rhs == -1:
                output.append(self[lhs:])
                break

            if maxsplit > -1:
                if items == maxsplit:
                    output.append(self[lhs:])
                    break
                items += 1

            output.append(self[lhs:rhs])
            lhs = rhs + sep_len

        if self.endswith(sep) and (len(output) <= maxsplit or maxsplit == -1):
            output.append("")
        return output

    fn split(self, sep: NoneType = None, maxsplit: Int = -1) -> List[String]:
        """Split the string by every Whitespace separator.

        Args:
            sep: None.
            maxsplit: The maximum amount of items to split from String. Defaults
                to unlimited.

        Returns:
            A List of Strings containing the input split by the separator.

        Examples:

        ```mojo
        # Splitting an empty string or filled with whitespaces
        _ = String("      ").split() # []
        _ = String("").split() # []

        # Splitting a string with leading, trailing, and middle whitespaces
        _ = String("      hello    world     ").split() # ["hello", "world"]
        # Splitting adjacent universal newlines:
        _ = String(
            "hello \\t\\n\\r\\f\\v\\x1c\\x1d\\x1e\\x85\\u2028\\u2029world"
        ).split()  # ["hello", "world"]
        ```
        .
        """

        var output = List[String]()
        var str_byte_len = self.byte_length() - 1
        var lhs = 0
        var rhs = 0
        var items = 0
        while lhs <= str_byte_len:
            # Python adds all "whitespace chars" as one separator
            # if no separator was specified
            for s in self[lhs:]:
                if not str(s).isspace():  # TODO: with StringSlice.isspace()
                    break
                lhs += s.byte_length()
            # if it went until the end of the String, then
            # it should be sliced up until the original
            # start of the whitespace which was already appended
            if lhs - 1 == str_byte_len:
                break
            elif lhs == str_byte_len:
                # if the last char is not whitespace
                output.append(self[str_byte_len])
                break
            rhs = lhs + 1
            for s in self[lhs + 1 :]:
                if str(s).isspace():  # TODO: with StringSlice.isspace()
                    break
                rhs += s.byte_length()

            if maxsplit > -1:
                if items == maxsplit:
                    output.append(self[lhs:])
                    break
                items += 1

            output.append(self[lhs:rhs])
            lhs = rhs

        return output

    fn splitlines(self, keepends: Bool = False) -> List[String]:
        """Split the string at line boundaries.

        Args:
            keepends: If True, line breaks are kept in the resulting strings.

        Returns:
            A List of Strings containing the input split by line boundaries.
        """
        var output = List[String]()
        var length = self.byte_length()
        var current_offset = 0

        while current_offset < length:
            var loc = -1
            var eol_length = 1

            for i in range(current_offset, length):
                var char = self[i]
                var next_char = self[i + 1] if i + 1 < length else ""

                if _isnewline(char):
                    loc = i
                    if char == "\r" and next_char == "\n":
                        eol_length = 2
                    break
            else:
                output.append(self[current_offset:])
                break

            if keepends:
                output.append(self[current_offset : loc + eol_length])
            else:
                output.append(self[current_offset:loc])

            current_offset = loc + eol_length

        return output

    fn replace(self, old: String, new: String) -> String:
        """Return a copy of the string with all occurrences of substring `old`
        if replaced by `new`.

        Args:
            old: The substring to replace.
            new: The substring to replace with.

        Returns:
            The string where all occurrences of `old` are replaced with `new`.
        """
        if not old:
            return self._interleave(new)

        var occurrences = self.count(old)
        if occurrences == -1:
            return self

        var self_start = self.unsafe_ptr()
        var self_ptr = self.unsafe_ptr()
        var new_ptr = new.unsafe_ptr()

        var self_len = self.byte_length()
        var old_len = old.byte_length()
        var new_len = new.byte_length()

        var res = List[UInt8]()
        res.reserve(self_len + (old_len - new_len) * occurrences + 1)

        for _ in range(occurrences):
            var curr_offset = int(self_ptr) - int(self_start)

            var idx = self.find(old, curr_offset)

            debug_assert(idx >= 0, "expected to find occurrence during find")

            # Copy preceding unchanged chars
            for _ in range(curr_offset, idx):
                res.append(self_ptr[])
                self_ptr += 1

            # Insert a copy of the new replacement string
            for i in range(new_len):
                res.append(new_ptr[i])

            self_ptr += old_len

        while True:
            var val = self_ptr[]
            if val == 0:
                break
            res.append(self_ptr[])
            self_ptr += 1

        res.append(0)
        return String(res^)

    fn strip(self, chars: String) -> String:
        """Return a copy of the string with leading and trailing characters
        removed.

        Args:
            chars: A set of characters to be removed. Defaults to whitespace.

        Returns:
            A copy of the string with no leading or trailing characters.
        """

        return self.lstrip(chars).rstrip(chars)

    fn strip(self) -> String:
        """Return a copy of the string with leading and trailing whitespaces
        removed.

        Returns:
            A copy of the string with no leading or trailing whitespaces.
        """
        return self.lstrip().rstrip()

    fn rstrip(self, chars: String) -> String:
        """Return a copy of the string with trailing characters removed.

        Args:
            chars: A set of characters to be removed. Defaults to whitespace.

        Returns:
            A copy of the string with no trailing characters.
        """

        var r_idx = self.byte_length()
        while r_idx > 0 and self[r_idx - 1] in chars:
            r_idx -= 1

        return self[:r_idx]

    fn rstrip(self) -> String:
        """Return a copy of the string with trailing whitespaces removed.

        Returns:
            A copy of the string with no trailing whitespaces.
        """
        var r_idx = self.byte_length()
        # TODO (#933): should use this once llvm intrinsics can be used at comp time
        # for s in self.__reversed__():
        #     if not s.isspace():
        #         break
        #     r_idx -= 1
        while r_idx > 0 and _isspace(self._buffer.unsafe_get(r_idx - 1)):
            r_idx -= 1
        return self[:r_idx]

    fn lstrip(self, chars: String) -> String:
        """Return a copy of the string with leading characters removed.

        Args:
            chars: A set of characters to be removed. Defaults to whitespace.

        Returns:
            A copy of the string with no leading characters.
        """

        var l_idx = 0
        while l_idx < self.byte_length() and self[l_idx] in chars:
            l_idx += 1

        return self[l_idx:]

    fn lstrip(self) -> String:
        """Return a copy of the string with leading whitespaces removed.

        Returns:
            A copy of the string with no leading whitespaces.
        """
        var l_idx = 0
        # TODO (#933): should use this once llvm intrinsics can be used at comp time
        # for s in self:
        #     if not s.isspace():
        #         break
        #     l_idx += 1
        while l_idx < self.byte_length() and _isspace(
            self._buffer.unsafe_get(l_idx)
        ):
            l_idx += 1
        return self[l_idx:]

    fn __hash__(self) -> Int:
        """Hash the underlying buffer using builtin hash.

        Returns:
            A 64-bit hash value. This value is _not_ suitable for cryptographic
            uses. Its intended usage is for data structures. See the `hash`
            builtin documentation for more details.
        """
        return hash(self._strref_dangerous())

    fn _interleave(self, val: String) -> String:
        var res = List[UInt8]()
        var val_ptr = val.unsafe_ptr()
        var self_ptr = self.unsafe_ptr()
        res.reserve(val.byte_length() * self.byte_length() + 1)
        for i in range(self.byte_length()):
            for j in range(val.byte_length()):
                res.append(val_ptr[j])
            res.append(self_ptr[i])
        res.append(0)
        return String(res^)

    fn lower(self) -> String:
        """Returns a copy of the string with all ASCII cased characters
        converted to lowercase.

        Returns:
            A new string where cased letters have been converted to lowercase.
        """

        # TODO(#26444):
        # Support the Unicode standard casing behavior to handle cased letters
        # outside of the standard ASCII letters.
        return self._toggle_ascii_case[_is_ascii_uppercase]()

    fn upper(self) -> String:
        """Returns a copy of the string with all ASCII cased characters
        converted to uppercase.

        Returns:
            A new string where cased letters have been converted to uppercase.
        """

        # TODO(#26444):
        # Support the Unicode standard casing behavior to handle cased letters
        # outside of the standard ASCII letters.
        return self._toggle_ascii_case[_is_ascii_lowercase]()

    fn _toggle_ascii_case[check_case: fn (UInt8) -> Bool](self) -> String:
        var copy: String = self

        var char_ptr = copy.unsafe_ptr()

        for i in range(self.byte_length()):
            var char: UInt8 = char_ptr[i]
            if check_case(char):
                var lower = _toggle_ascii_case(char)
                char_ptr[i] = lower

        return copy

    fn startswith(self, prefix: String, start: Int = 0, end: Int = -1) -> Bool:
        """Checks if the string starts with the specified prefix between start
        and end positions. Returns True if found and False otherwise.

        Args:
          prefix: The prefix to check.
          start: The start offset from which to check.
          end: The end offset from which to check.

        Returns:
          True if the self[start:end] is prefixed by the input prefix.
        """
        if end == -1:
            return StringRef(
                self.unsafe_ptr() + start, self.byte_length() - start
            ).startswith(prefix._strref_dangerous())

        return StringRef(self.unsafe_ptr() + start, end - start).startswith(
            prefix._strref_dangerous()
        )

    fn endswith(self, suffix: String, start: Int = 0, end: Int = -1) -> Bool:
        """Checks if the string end with the specified suffix between start
        and end positions. Returns True if found and False otherwise.

        Args:
          suffix: The suffix to check.
          start: The start offset from which to check.
          end: The end offset from which to check.

        Returns:
          True if the self[start:end] is suffixed by the input suffix.
        """
        if end == -1:
            return StringRef(
                self.unsafe_ptr() + start, self.byte_length() - start
            ).endswith(suffix._strref_dangerous())

        return StringRef(self.unsafe_ptr() + start, end - start).endswith(
            suffix._strref_dangerous()
        )

    fn removeprefix(self, prefix: String, /) -> String:
        """Returns a new string with the prefix removed if it was present.

        For example:

        ```mojo
        print(String('TestHook').removeprefix('Test'))
        # 'Hook'
        print(String('BaseTestCase').removeprefix('Test'))
        # 'BaseTestCase'
        ```

        Args:
            prefix: The prefix to remove from the string.

        Returns:
            `string[len(prefix):]` if the string starts with the prefix string,
            or a copy of the original string otherwise.
        """
        if self.startswith(prefix):
            return self[prefix.byte_length() :]
        return self

    fn removesuffix(self, suffix: String, /) -> String:
        """Returns a new string with the suffix removed if it was present.

        For example:

        ```mojo
        print(String('TestHook').removesuffix('Hook'))
        # 'Test'
        print(String('BaseTestCase').removesuffix('Test'))
        # 'BaseTestCase'
        ```

        Args:
            suffix: The suffix to remove from the string.

        Returns:
            `string[:-len(suffix)]` if the string ends with the suffix string,
            or a copy of the original string otherwise.
        """
        if suffix and self.endswith(suffix):
            return self[: -suffix.byte_length()]
        return self

    fn __int__(self) raises -> Int:
        """Parses the given string as a base-10 integer and returns that value.

        For example, `int("19")` returns `19`. If the given string cannot be
        parsed as an integer value, an error is raised. For example, `int("hi")`
        raises an error.

        Returns:
            An integer value that represents the string, or otherwise raises.
        """
        return atol(self)

    fn __mul__(self, n: Int) -> String:
        """Concatenates the string `n` times.

        Args:
            n : The number of times to concatenate the string.

        Returns:
            The string concatenated `n` times.
        """
        if n <= 0:
            return ""
        var len_self = self.byte_length()
        var count = len_self * n + 1
        var buf = Self._buffer_type(capacity=count)
        buf.resize(count, 0)
        for i in range(n):
            memcpy(
                dest=buf.data + len_self * i,
                src=self.unsafe_ptr(),
                count=len_self,
            )
        return String(buf^)

    fn format[*Ts: Stringable](self, *args: *Ts) raises -> String:
        """Format a template with *args.

        Example of manual indexing:

        ```mojo
        print(
            String("{0} {1} {0}").format(
                "Mojo", 1.125
            )
        ) #Mojo 1.125 Mojo
        ```

        Example of automatic indexing:

        ```mojo
        var x = String("{} {}").format(
            True, "hello world"
        )
        print(x) #True hello world
        ```

        Args:
            args: The substitution values.

        Parameters:
            Ts: The types of the substitution values.
              Are required to implement `Stringable`.

        Returns:
            The template with the given values substituted.

        """
        alias num_pos_args = len(VariadicList(Ts))
        var entries = _FormatCurlyEntry.create_entries(self, num_pos_args)

        var res: String = ""
        var pos_in_self = 0

        var current_automatic_arg_index = 0
        for e in entries:
            debug_assert(
                pos_in_self < self.byte_length(),
                "pos_in_self >= self.byte_length()",
            )
            res += self[pos_in_self : e[].first_curly]

            if e[].is_escaped_brace():
                res += "}" if e[].field[Bool] else "{"

            if e[].is_manual_indexing():

                @parameter
                for i in range(num_pos_args):
                    if i == e[].field[Int]:
                        res += str(args[i])

            if e[].is_automatic_indexing():

                @parameter
                for i in range(num_pos_args):
                    if i == current_automatic_arg_index:
                        res += str(args[i])
                current_automatic_arg_index += 1

            pos_in_self = e[].last_curly + 1

        if pos_in_self < self.byte_length():
            res += self[pos_in_self : self.byte_length()]

        return res^

    fn isdigit(self) -> Bool:
        """Returns True if all characters in the string are digits.

        Note that this currently only works with ASCII strings.

        Returns:
            True if all characters are digits else False.
        """
        for c in self:
            if not isdigit(ord(c)):
                return False
        return True

    fn _isupper_islower[*, upper: Bool](self) -> Bool:
        fn is_ascii_cased(c: UInt8) -> Bool:
            return _is_ascii_uppercase(c) or _is_ascii_lowercase(c)

        for c in self:
            debug_assert(c.byte_length() == 1, "only implemented for ASCII")
            if is_ascii_cased(ord(c)):

                @parameter
                if upper:
                    return self == self.upper()
                else:
                    return self == self.lower()
        return False

    fn isupper(self) -> Bool:
        """Returns True if all cased characters in the string are uppercase and
        there is at least one cased character.

        Note that this currently only works with ASCII strings.

        Returns:
            True if all cased characters in the string are uppercase and there
            is at least one cased character, False otherwise.
        """
        return self._isupper_islower[upper=True]()

    fn islower(self) -> Bool:
        """Returns True if all cased characters in the string are lowercase and
        there is at least one cased character.

        Note that this currently only works with ASCII strings.

        Returns:
            True if all cased characters in the string are lowercase and there
            is at least one cased character, False otherwise.
        """
        return self._isupper_islower[upper=False]()

    fn isprintable(self) -> Bool:
        """Returns True if all characters in the string are ASCII printable.

        Note that this currently only works with ASCII strings.

        Returns:
            True if all characters are printable else False.
        """
        for c in self:
            if not isprintable(ord(c)):
                return False
        return True


# ===----------------------------------------------------------------------=== #
# Utilities
# ===----------------------------------------------------------------------=== #


fn _toggle_ascii_case(char: UInt8) -> UInt8:
    """Assuming char is a cased ASCII character, this function will return the
    opposite-cased letter.
    """

    # ASCII defines A-Z and a-z as differing only in their 6th bit,
    # so converting is as easy as a bit flip.
    return char ^ (1 << 5)


fn _calc_initial_buffer_size_int32(n0: Int) -> Int:
    # See https://commaok.xyz/post/lookup_tables/ and
    # https://lemire.me/blog/2021/06/03/computing-the-number-of-digits-of-an-integer-even-faster/
    # for a description.
    alias lookup_table = VariadicList[Int](
        4294967296,
        8589934582,
        8589934582,
        8589934582,
        12884901788,
        12884901788,
        12884901788,
        17179868184,
        17179868184,
        17179868184,
        21474826480,
        21474826480,
        21474826480,
        21474826480,
        25769703776,
        25769703776,
        25769703776,
        30063771072,
        30063771072,
        30063771072,
        34349738368,
        34349738368,
        34349738368,
        34349738368,
        38554705664,
        38554705664,
        38554705664,
        41949672960,
        41949672960,
        41949672960,
        42949672960,
        42949672960,
    )
    var n = UInt32(n0)
    var log2 = int(
        (bitwidthof[DType.uint32]() - 1) ^ count_leading_zeros(n | 1)
    )
    return (n0 + lookup_table[int(log2)]) >> 32


fn _calc_initial_buffer_size_int64(n0: UInt64) -> Int:
    var result: Int = 1
    var n = n0
    while True:
        if n < 10:
            return result
        if n < 100:
            return result + 1
        if n < 1_000:
            return result + 2
        if n < 10_000:
            return result + 3
        n //= 10_000
        result += 4


fn _calc_initial_buffer_size(n0: Int) -> Int:
    var sign = 0 if n0 > 0 else 1

    # Add 1 for the terminator
    return sign + n0._decimal_digit_count() + 1


fn _calc_initial_buffer_size(n: Float64) -> Int:
    return 128 + 1  # Add 1 for the terminator


fn _calc_initial_buffer_size[type: DType](n0: Scalar[type]) -> Int:
    @parameter
    if type.is_integral():
        var n = abs(n0)
        var sign = 0 if n0 > 0 else 1
        alias is_32bit_system = bitwidthof[DType.index]() == 32

        @parameter
        if is_32bit_system or bitwidthof[type]() <= 32:
            return sign + _calc_initial_buffer_size_int32(int(n)) + 1
        else:
            return (
                sign
                + _calc_initial_buffer_size_int64(n.cast[DType.uint64]())
                + 1
            )

    return 128 + 1  # Add 1 for the terminator


fn _calc_format_buffer_size[type: DType]() -> Int:
    """
    Returns a buffer size in bytes that is large enough to store a formatted
    number of the specified type.
    """

    # TODO:
    #   Use a smaller size based on the `dtype`, e.g. we don't need as much
    #   space to store a formatted int8 as a float64.
    @parameter
    if type.is_integral():
        return 64 + 1
    else:
        return 128 + 1  # Add 1 for the terminator


# ===----------------------------------------------------------------------===#
# Format method structures
# ===----------------------------------------------------------------------===#


@value
struct _FormatCurlyEntry(CollectionElement, CollectionElementNew):
    """
    Internally used by the `format()` method.

    Specifically to structure fields.

    Does not contain any substitution values.

    """

    var first_curly: Int
    """The index of an opening brace around a substitution field."""

    var last_curly: Int
    """The index of an closing brace around a substitution field."""

    alias _FieldVariantType = Variant[
        String,  # kwargs indexing (`{field_name}`)
        Int,  # args manual indexing (`{3}`)
        _NoneType,  # args automatic indexing (`{}`)
        Bool,  # for escaped curlies ('{{')
    ]
    var field: Self._FieldVariantType
    """Store the substitution field."""

    fn __init__(inout self, *, other: Self):
        self.first_curly = other.first_curly
        self.last_curly = other.last_curly
        self.field = Self._FieldVariantType(other=other.field)

    fn is_escaped_brace(ref [_]self) -> Bool:
        return self.field.isa[Bool]()

    fn is_kwargs_field(ref [_]self) -> Bool:
        return self.field.isa[String]()

    fn is_automatic_indexing(ref [_]self) -> Bool:
        return self.field.isa[_NoneType]()

    fn is_manual_indexing(ref [_]self) -> Bool:
        return self.field.isa[Int]()

    @staticmethod
    fn create_entries(
        format_src: String, len_pos_args: Int
    ) raises -> List[Self]:
        """Used internally by the `format()` method.

        Args:
            format_src: The "format" part provided by the user.
            len_pos_args: The len of *args

        Returns:
            A `List` of structured field entries.

        Purpose of the `Variant` `Self.field`:

        - `Int` for manual indexing
            (value field contains `0`)

        - `NoneType` for automatic indexing
            (value field contains `None`)

        - `String` for **kwargs indexing
            (value field contains `foo`)

        - `Bool` for escaped curlies
            (value field contains False for `{` or True for '}')
        """
        var manual_indexing_count = 0
        var automatic_indexing_count = 0
        var raised_manual_index = Optional[Int](_NoneType())
        var raised_automatic_index = Optional[Int](_NoneType())
        var raised_kwarg_field = Optional[String](_NoneType())

        var entries = List[Self]()
        var start = Optional[Int](_NoneType())
        var skip_next = False
        for i in range(format_src.byte_length()):
            if skip_next:
                skip_next = False
                continue
            if format_src[i] == "{":
                if start:
                    # already one there.
                    if i - start.value() == 1:
                        # python escapes double curlies
                        var curren_entry = Self(
                            first_curly=start.value(), last_curly=i, field=False
                        )
                        entries.append(curren_entry^)
                        start = _NoneType()
                        continue
                    raise (
                        "there is a single curly { left unclosed or unescaped"
                    )
                else:
                    start = i
                continue
            if format_src[i] == "}":
                if start:
                    var start_value = start.value()
                    var current_entry = Self(
<<<<<<< HEAD
                        first_curly=start_value, last_curly=i, field=_NoneType()
=======
                        first_curly=start_value, last_curly=i, field=NoneType()
>>>>>>> e3263242
                    )
                    if i - start_value != 1:
                        var field = format_src[start_value + 1 : i]
                        try:
                            # field is a number for manual indexing:
                            var number = int(field)
                            current_entry.field = number
                            if number >= len_pos_args or number < 0:
                                raised_manual_index = number
                                break
                            manual_indexing_count += 1
                        except e:
                            debug_assert(
                                "not convertible to integer" in str(e),
                                "Not the expected error from atol",
                            )
                            # field is an keyword for **kwargs:
                            current_entry.field = field
                            raised_kwarg_field = field
                            break
                    else:
                        # automatic indexing
                        # current_entry.field is already None
                        if automatic_indexing_count >= len_pos_args:
                            raised_automatic_index = automatic_indexing_count
                            break
                        automatic_indexing_count += 1
                    entries.append(current_entry^)
                    start = _NoneType()
                else:
                    # python escapes double curlies
                    if (i + 1) < format_src.byte_length():
                        if format_src[i + 1] == "}":
                            var curren_entry = Self(
                                first_curly=i, last_curly=i + 1, field=True
                            )
                            entries.append(curren_entry^)
                            skip_next = True
                            continue
                    # if it is not an escaped one, it is an error
                    raise (
                        "there is a single curly } left unclosed or unescaped"
                    )

        if raised_automatic_index:
            raise "Automatic indexing require more args in *args"
        if raised_kwarg_field:
            raise "Index " + raised_kwarg_field.value() + " not in kwargs"
        if manual_indexing_count and automatic_indexing_count:
            raise "Cannot both use manual and automatic indexing"
        if raised_manual_index:
            raise (
                "Index " + str(raised_manual_index.value()) + " not in *args"
            )
        if start:
            raise "there is a single curly { left unclosed or unescaped"

        return entries^<|MERGE_RESOLUTION|>--- conflicted
+++ resolved
@@ -26,8 +26,6 @@
 from utils import Span, StaticIntTuple, StringRef, StringSlice
 from utils._format import Formattable, Formatter, ToFormatter
 from utils.string_slice import _utf8_byte_type
-
-from collections.optional import _NoneType
 
 # ===----------------------------------------------------------------------=== #
 # ord
@@ -2445,7 +2443,7 @@
     alias _FieldVariantType = Variant[
         String,  # kwargs indexing (`{field_name}`)
         Int,  # args manual indexing (`{3}`)
-        _NoneType,  # args automatic indexing (`{}`)
+        NoneType,  # args automatic indexing (`{}`)
         Bool,  # for escaped curlies ('{{')
     ]
     var field: Self._FieldVariantType
@@ -2463,7 +2461,7 @@
         return self.field.isa[String]()
 
     fn is_automatic_indexing(ref [_]self) -> Bool:
-        return self.field.isa[_NoneType]()
+        return self.field.isa[NoneType]()
 
     fn is_manual_indexing(ref [_]self) -> Bool:
         return self.field.isa[Int]()
@@ -2497,12 +2495,12 @@
         """
         var manual_indexing_count = 0
         var automatic_indexing_count = 0
-        var raised_manual_index = Optional[Int](_NoneType())
-        var raised_automatic_index = Optional[Int](_NoneType())
-        var raised_kwarg_field = Optional[String](_NoneType())
+        var raised_manual_index = Optional[Int](None)
+        var raised_automatic_index = Optional[Int](None)
+        var raised_kwarg_field = Optional[String](None)
 
         var entries = List[Self]()
-        var start = Optional[Int](_NoneType())
+        var start = Optional[Int](None)
         var skip_next = False
         for i in range(format_src.byte_length()):
             if skip_next:
@@ -2517,7 +2515,7 @@
                             first_curly=start.value(), last_curly=i, field=False
                         )
                         entries.append(curren_entry^)
-                        start = _NoneType()
+                        start = None
                         continue
                     raise (
                         "there is a single curly { left unclosed or unescaped"
@@ -2529,11 +2527,7 @@
                 if start:
                     var start_value = start.value()
                     var current_entry = Self(
-<<<<<<< HEAD
-                        first_curly=start_value, last_curly=i, field=_NoneType()
-=======
                         first_curly=start_value, last_curly=i, field=NoneType()
->>>>>>> e3263242
                     )
                     if i - start_value != 1:
                         var field = format_src[start_value + 1 : i]
@@ -2562,7 +2556,7 @@
                             break
                         automatic_indexing_count += 1
                     entries.append(current_entry^)
-                    start = _NoneType()
+                    start = None
                 else:
                     # python escapes double curlies
                     if (i + 1) < format_src.byte_length():
