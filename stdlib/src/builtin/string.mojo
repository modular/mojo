# ===----------------------------------------------------------------------=== #
# Copyright (c) 2024, Modular Inc. All rights reserved.
#
# Licensed under the Apache License v2.0 with LLVM Exceptions:
# https://llvm.org/LICENSE.txt
#
# Unless required by applicable law or agreed to in writing, software
# distributed under the License is distributed on an "AS IS" BASIS,
# WITHOUT WARRANTIES OR CONDITIONS OF ANY KIND, either express or implied.
# See the License for the specific language governing permissions and
# limitations under the License.
# ===----------------------------------------------------------------------=== #
"""Implements basic object methods for working with strings.

These are Mojo built-ins, so you don't need to import them.
"""

from bit import countl_zero
from collections import List, KeyElement
from sys import llvm_intrinsic, bitwidthof

from memory import DTypePointer, LegacyPointer, UnsafePointer, memcmp, memcpy

from utils import StringRef, StaticIntTuple, Span, StringSlice
from utils._format import Formattable, Formatter, ToFormatter

# ===----------------------------------------------------------------------=== #
# ord
# ===----------------------------------------------------------------------=== #


fn ord(s: String) -> Int:
    """Returns an integer that represents the given one-character string.

    Given a string representing one character, return an integer
    representing the code point of that character. For example, `ord("a")`
    returns the integer `97`. This is the inverse of the `chr()` function.

    Args:
        s: The input string, which must contain only a single character.

    Returns:
        An integer representing the code point of the given character.
    """
    # UTF-8 to Unicode conversion:              (represented as UInt32 BE)
    # 1: 0aaaaaaa                            -> 00000000 00000000 00000000 0aaaaaaa     a
    # 2: 110aaaaa 10bbbbbb                   -> 00000000 00000000 00000aaa aabbbbbb     a << 6  | b
    # 3: 1110aaaa 10bbbbbb 10cccccc          -> 00000000 00000000 aaaabbbb bbcccccc     a << 12 | b << 6  | c
    # 4: 11110aaa 10bbbbbb 10cccccc 10dddddd -> 00000000 000aaabb bbbbcccc ccdddddd     a << 18 | b << 12 | c << 6 | d
    var p = s.unsafe_ptr().bitcast[UInt8]()
    var b1 = p[]
    if (b1 >> 7) == 0:  # This is 1 byte ASCII char
        debug_assert(len(s) == 1, "input string length must be 1")
        return int(b1)
    var num_bytes = countl_zero(~b1)
    debug_assert(len(s) == int(num_bytes), "input string must be one character")
    var shift = int((6 * (num_bytes - 1)))
    var b1_mask = 0b11111111 >> (num_bytes + 1)
    var result = int(b1 & b1_mask) << shift
    for _ in range(1, num_bytes):
        p += 1
        shift -= 6
        result |= int(p[] & 0b00111111) << shift
    return result


# ===----------------------------------------------------------------------=== #
# chr
# ===----------------------------------------------------------------------=== #


fn chr(c: Int) -> String:
    """Returns a string based on the given Unicode code point.

    Returns the string representing a character whose code point is the integer
    `c`. For example, `chr(97)` returns the string `"a"`. This is the inverse of
    the `ord()` function.

    Args:
        c: An integer that represents a code point.

    Returns:
        A string containing a single character based on the given code point.
    """
    # Unicode (represented as UInt32 BE) to UTF-8 conversion :
    # 1: 00000000 00000000 00000000 0aaaaaaa -> 0aaaaaaa                                a
    # 2: 00000000 00000000 00000aaa aabbbbbb -> 110aaaaa 10bbbbbb                       a >> 6  | 0b11000000, b       | 0b10000000
    # 3: 00000000 00000000 aaaabbbb bbcccccc -> 1110aaaa 10bbbbbb 10cccccc              a >> 12 | 0b11100000, b >> 6  | 0b10000000, c      | 0b10000000
    # 4: 00000000 000aaabb bbbbcccc ccdddddd -> 11110aaa 10bbbbbb 10cccccc 10dddddd     a >> 18 | 0b11110000, b >> 12 | 0b10000000, c >> 6 | 0b10000000, d | 0b10000000

    if (c >> 7) == 0:  # This is 1 byte ASCII char
        return _chr_ascii(c)

    @always_inline
    fn _utf8_len(val: Int) -> Int:
        debug_assert(
            0 <= val <= 0x10FFFF, "Value is not a valid Unicode code point"
        )
        alias sizes = SIMD[DType.int32, 4](
            0, 0b1111_111, 0b1111_1111_111, 0b1111_1111_1111_1111
        )
        var values = SIMD[DType.int32, 4](val)
        var mask = values > sizes
        return int(mask.cast[DType.uint8]().reduce_add())

    var num_bytes = _utf8_len(c)
    var p = DTypePointer[DType.uint8].alloc(num_bytes + 1)
    var shift = 6 * (num_bytes - 1)
    var mask = UInt8(0xFF) >> (num_bytes + 1)
    var num_bytes_marker = UInt8(0xFF) << (8 - num_bytes)
    p.store(((c >> shift) & mask) | num_bytes_marker)
    for i in range(1, num_bytes):
        shift -= 6
        p.store(i, ((c >> shift) & 0b00111111) | 0b10000000)
    p.store(num_bytes, 0)
    return String(p.bitcast[DType.uint8](), num_bytes + 1)


# ===----------------------------------------------------------------------=== #
# ascii
# ===----------------------------------------------------------------------=== #


@always_inline("nodebug")
fn _chr_ascii(c: UInt8) -> String:
    """Returns a string based on the given ASCII code point.

    Args:
        c: An integer that represents a code point.

    Returns:
        A string containing a single character based on the given code point.
    """
    return String(String._buffer_type(c, 0))


@always_inline("nodebug")
fn _repr_ascii(c: UInt8) -> String:
    """Returns a printable representation of the given ASCII code point.

    Args:
        c: An integer that represents a code point.

    Returns:
        A string containing a representation of the given code point.
    """
    alias ord_tab = ord("\t")
    alias ord_new_line = ord("\n")
    alias ord_carriage_return = ord("\r")
    alias ord_back_slash = ord("\\")

    if c == ord_back_slash:
        return r"\\"
    elif isprintable(c):
        return _chr_ascii(c)
    elif c == ord_tab:
        return r"\t"
    elif c == ord_new_line:
        return r"\n"
    elif c == ord_carriage_return:
        return r"\r"
    else:
        var uc = c.cast[DType.uint8]()
        if uc < 16:
            return hex(uc, r"\x0")
        else:
            return hex(uc, r"\x")


# TODO: This is currently the same as repr, should change with unicode strings
@always_inline("nodebug")
fn ascii(value: String) -> String:
    """Get the ASCII representation of the object.

    Args:
        value: The object to get the ASCII representation of.

    Returns:
        A string containing the ASCII representation of the object.
    """
    return value.__repr__()


# ===----------------------------------------------------------------------=== #
# strtol
# ===----------------------------------------------------------------------=== #


@always_inline
fn _atol(str_ref: StringRef, base: Int = 10) raises -> Int:
    """Implementation of `atol` for StringRef inputs.

    Please see its docstring for details.
    """
    if (base != 0) and (base < 2 or base > 36):
        raise Error("Base must be >= 2 and <= 36, or 0.")
    if not str_ref:
        raise Error(_atol_error(base, str_ref))

    var real_base: Int
    var ord_num_max: Int

    var ord_letter_max = (-1, -1)
    var result = 0
    var is_negative: Bool = False
    var start: Int = 0
    var str_len = len(str_ref)
    var buff = str_ref.unsafe_ptr()

    for pos in range(start, str_len):
        if _isspace(buff[pos]):
            continue

        if str_ref[pos] == "-":
            is_negative = True
            start = pos + 1
        elif str_ref[pos] == "+":
            start = pos + 1
        else:
            start = pos
        break

    if str_ref[start] == "0" and start + 1 < str_len:
        if base == 2 and (
            str_ref[start + 1] == "b" or str_ref[start + 1] == "B"
        ):
            start += 2
        elif base == 8 and (
            str_ref[start + 1] == "o" or str_ref[start + 1] == "O"
        ):
            start += 2
        elif base == 16 and (
            str_ref[start + 1] == "x" or str_ref[start + 1] == "X"
        ):
            start += 2

    alias ord_0 = ord("0")
    # FIXME:
    #   Change this to `alias` after fixing support for __getitem__ of alias.
    var ord_letter_min = (ord("a"), ord("A"))
    alias ord_underscore = ord("_")

    if base == 0:
        var real_base_new_start = _identify_base(str_ref, start)
        real_base = real_base_new_start[0]
        start = real_base_new_start[1]
        if real_base == -1:
            raise Error(_atol_error(base, str_ref))
    else:
        real_base = base

    if real_base <= 10:
        ord_num_max = ord(str(real_base - 1))
    else:
        ord_num_max = ord("9")
        ord_letter_max = (
            ord("a") + (real_base - 11),
            ord("A") + (real_base - 11),
        )

    var found_valid_chars_after_start = False
    var has_space_after_number = False
    # single underscores are only allowed between digits
    # starting "was_last_digit_undescore" to true such that
    # if the first digit is an undesrcore an error is raised
    var was_last_digit_undescore = True
    for pos in range(start, str_len):
        var ord_current = int(buff[pos])
        if ord_current == ord_underscore:
            if was_last_digit_undescore:
                raise Error(_atol_error(base, str_ref))
            else:
                was_last_digit_undescore = True
                continue
        else:
            was_last_digit_undescore = False
        if ord_0 <= ord_current <= ord_num_max:
            result += ord_current - ord_0
            found_valid_chars_after_start = True
        elif ord_letter_min[0] <= ord_current <= ord_letter_max[0]:
            result += ord_current - ord_letter_min[0] + 10
            found_valid_chars_after_start = True
        elif ord_letter_min[1] <= ord_current <= ord_letter_max[1]:
            result += ord_current - ord_letter_min[1] + 10
            found_valid_chars_after_start = True
        elif _isspace(ord_current):
            has_space_after_number = True
            start = pos + 1
            break
        else:
            raise Error(_atol_error(base, str_ref))
        if pos + 1 < str_len and not _isspace(buff[pos + 1]):
            var nextresult = result * real_base
            if nextresult < result:
                raise Error(
                    _atol_error(base, str_ref)
                    + " String expresses an integer too large to store in Int."
                )
            result = nextresult

    if was_last_digit_undescore or (not found_valid_chars_after_start):
        raise Error(_atol_error(base, str_ref))

    if has_space_after_number:
        for pos in range(start, str_len):
            if not _isspace(buff[pos]):
                raise Error(_atol_error(base, str_ref))
    if is_negative:
        result = -result
    return result


fn _atol_error(base: Int, str_ref: StringRef) -> String:
    return (
        "String is not convertible to integer with base "
        + str(base)
        + ": '"
        + str(str_ref)
        + "'"
    )


fn _identify_base(str_ref: StringRef, start: Int) -> Tuple[Int, Int]:
    var length = len(str_ref)
    # just 1 digit, assume base 10
    if start == (length - 1):
        return 10, start
    if str_ref[start] == "0":
        var second_digit = str_ref[start + 1]
        if second_digit == "b" or second_digit == "B":
            return 2, start + 2
        if second_digit == "o" or second_digit == "O":
            return 8, start + 2
        if second_digit == "x" or second_digit == "X":
            return 16, start + 2
        # checking for special case of all "0", "_" are also allowed
        var was_last_character_underscore = False
        for i in range(start + 1, length):
            if str_ref[i] == "_":
                if was_last_character_underscore:
                    return -1, -1
                else:
                    was_last_character_underscore = True
                    continue
            else:
                was_last_character_underscore = False
            if str_ref[i] != "0":
                return -1, -1
    elif ord("1") <= ord(str_ref[start]) <= ord("9"):
        return 10, start
    else:
        return -1, -1

    return 10, start


fn atol(str: String, base: Int = 10) raises -> Int:
    """Parses and returns the given string as an integer in the given base.

    For example, `atol("19")` returns `19`. If base is 0 the the string is
    parsed as an Integer literal, see: https://docs.python.org/3/reference/lexical_analysis.html#integers.

    Raises:
        If the given string cannot be parsed as an integer value. For example in
        `atol("hi")`.

    Args:
        str: A string to be parsed as an integer in the given base.
        base: Base used for conversion, value must be between 2 and 36, or 0.

    Returns:
        An integer value that represents the string, or otherwise raises.
    """
    return _atol(str._strref_dangerous(), base)


fn _atof_error(str_ref: StringRef) -> Error:
    return Error("String is not convertible to float: '" + str(str_ref) + "'")


@always_inline
fn _atof(str_ref: StringRef) raises -> Float64:
    """Implementation of `atof` for StringRef inputs.

    Please see its docstring for details.
    """
    if not str_ref:
        raise _atof_error(str_ref)

    var result: Float64 = 0.0
    var exponent: Int = 0
    var sign: Int = 1

    alias ord_0 = UInt8(ord("0"))
    alias ord_9 = UInt8(ord("9"))
    alias ord_dot = UInt8(ord("."))
    alias ord_plus = UInt8(ord("+"))
    alias ord_minus = UInt8(ord("-"))
    alias ord_f = UInt8(ord("f"))
    alias ord_F = UInt8(ord("F"))
    alias ord_e = UInt8(ord("e"))
    alias ord_E = UInt8(ord("E"))

    var start: Int = 0
    var str_ref_strip = str_ref.strip()
    var str_len = len(str_ref_strip)
    var buff = str_ref_strip.unsafe_ptr()

    # check sign, inf, nan
    if buff[start] == ord_plus:
        start += 1
    elif buff[start] == ord_minus:
        start += 1
        sign = -1
    if (str_len - start) >= 3:
        if StringRef(buff + start, 3) == "nan":
            return FloatLiteral.nan
        if StringRef(buff + start, 3) == "inf":
            return FloatLiteral.infinity * sign
    # read before dot
    for pos in range(start, str_len):
        if ord_0 <= buff[pos] <= ord_9:
            result = result * 10.0 + int(buff[pos] - ord_0)
            start += 1
        else:
            break
    # if dot -> read after dot
    if buff[start] == ord_dot:
        start += 1
        for pos in range(start, str_len):
            if ord_0 <= buff[pos] <= ord_9:
                result = result * 10.0 + int(buff[pos] - ord_0)
                exponent -= 1
            else:
                break
            start += 1
    # if e/E -> read scientific notation
    if buff[start] == ord_e or buff[start] == ord_E:
        start += 1
        var sign: Int = 1
        var shift: Int = 0
        var has_number: Bool = False
        for pos in range(start, str_len):
            if buff[start] == ord_plus:
                pass
            elif buff[pos] == ord_minus:
                sign = -1
            elif ord_0 <= buff[start] <= ord_9:
                has_number = True
                shift = shift * 10 + int(buff[pos] - ord_0)
            else:
                break
            start += 1
        exponent += sign * shift
        if not has_number:
            raise _atof_error(str_ref)
    # check for f/F at the end
    if buff[start] == ord_f or buff[start] == ord_F:
        start += 1
    # check if string got fully parsed
    if start != str_len:
        raise _atof_error(str_ref)
    # apply shift
    # NOTE: Instead of `var result *= 10.0 ** exponent`, we calculate a positive
    # integer factor as shift and multiply or divide by it based on the shift
    # direction. This allows for better precision.
    # TODO: investigate if there is a floating point arithmethic problem.
    var shift: Int = 10 ** abs(exponent)
    if exponent > 0:
        result *= shift
    if exponent < 0:
        result /= shift
    # apply sign
    return result * sign


fn atof(str: String) raises -> Float64:
    """Parses the given string as a floating point and returns that value.

    For example, `atof("2.25")` returns `2.25`.

    Raises:
        If the given string cannot be parsed as an floating point value, for
        example in `atof("hi")`.

    Args:
        str: A string to be parsed as a floating point.

    Returns:
        An floating point value that represents the string, or otherwise raises.
    """
    return _atof(str._strref_dangerous())


# ===----------------------------------------------------------------------=== #
# isdigit
# ===----------------------------------------------------------------------=== #


fn isdigit(c: UInt8) -> Bool:
    """Determines whether the given character is a digit [0-9].

    Args:
        c: The character to check.

    Returns:
        True if the character is a digit.
    """
    alias ord_0 = ord("0")
    alias ord_9 = ord("9")
    return ord_0 <= int(c) <= ord_9


# ===----------------------------------------------------------------------=== #
# isupper
# ===----------------------------------------------------------------------=== #


fn isupper(c: UInt8) -> Bool:
    """Determines whether the given character is an uppercase character.

    This currently only respects the default "C" locale, i.e. returns True iff
    the character specified is one of "ABCDEFGHIJKLMNOPQRSTUVWXYZ".

    Args:
        c: The character to check.

    Returns:
        True if the character is uppercase.
    """
    return _is_ascii_uppercase(c)


fn _is_ascii_uppercase(c: UInt8) -> Bool:
    alias ord_a = ord("A")
    alias ord_z = ord("Z")
    return ord_a <= int(c) <= ord_z


# ===----------------------------------------------------------------------=== #
# islower
# ===----------------------------------------------------------------------=== #


fn islower(c: UInt8) -> Bool:
    """Determines whether the given character is an lowercase character.

    This currently only respects the default "C" locale, i.e. returns True iff
    the character specified is one of "abcdefghijklmnopqrstuvwxyz".

    Args:
        c: The character to check.

    Returns:
        True if the character is lowercase.
    """
    return _is_ascii_lowercase(c)


fn _is_ascii_lowercase(c: UInt8) -> Bool:
    alias ord_a = ord("a")
    alias ord_z = ord("z")
    return ord_a <= int(c) <= ord_z


# ===----------------------------------------------------------------------=== #
# _isspace
# ===----------------------------------------------------------------------=== #


<<<<<<< HEAD
fn _get_spaces_table() -> InlineArray[UInt8, 256]:
    var table = InlineArray[UInt8, 256](0)
    table[ord(" ")] = 1
    table[ord("\t")] = 1
    table[ord("\n")] = 1
    table[ord("\r")] = 1
    table[ord("\f")] = 1
    table[ord("\v")] = 1
    table[ord("\x1c")] = 1
    table[ord("\x1d")] = 1
    table[ord("\x1e")] = 1
    return table


var _SPACES_TABLE = _get_spaces_table()


=======
>>>>>>> 8ae83916
fn _isspace(c: UInt8) -> Bool:
    """Determines whether the given character is a whitespace character.

    This only respects the default "C" locale, i.e. returns True only if the
    character specified is one of " \\t\\n\\r\\f\\v". For semantics similar
    to Python, use `String.isspace()`.

    Args:
        c: The character to check.

    Returns:
        True iff the character is one of the whitespace characters listed above.
    """

    alias ` ` = UInt8(ord(" "))
    alias `\t` = UInt8(ord("\t"))
    alias `\n` = UInt8(ord("\n"))
    alias `\r` = UInt8(ord("\r"))
    alias `\f` = UInt8(ord("\f"))
    alias `\v` = UInt8(ord("\v"))

    # This compiles to something very clever that's even faster than a LUT.
    return (
        c == ` `
        or c == `\t`
        or c == `\n`
        or c == `\r`
        or c == `\f`
        or c == `\v`
    )


# ===----------------------------------------------------------------------=== #
# _isnewline
# ===----------------------------------------------------------------------=== #


fn _get_newlines_table() -> InlineArray[UInt8, 128]:
    var table = InlineArray[UInt8, 128](0)
    table[ord("\n")] = 1
    table[ord("\r")] = 1
    table[ord("\f")] = 1
    table[ord("\v")] = 1
    table[ord("\x1c")] = 1
    table[ord("\x1d")] = 1
    table[ord("\x1e")] = 1
    return table


alias _NEWLINES_TABLE = _get_newlines_table()


fn _isnewline(c: String) -> Bool:
    # TODO: add \u2028 and \u2029 when they are properly parsed
    # FIXME: \x85 is parsed but not encoded in utf-8
    if len(c._buffer) == 2:
        return c == "\x85" or _NEWLINES_TABLE[ord(c)]
    return False


# ===----------------------------------------------------------------------=== #
# isprintable
# ===----------------------------------------------------------------------=== #


fn isprintable(c: UInt8) -> Bool:
    """Determines whether the given character is a printable character.

    Args:
        c: The character to check.

    Returns:
        True if the character is a printable character, otherwise False.
    """
    alias ord_space = ord(" ")
    alias ord_tilde = ord("~")
    return ord_space <= int(c) <= ord_tilde


# ===----------------------------------------------------------------------=== #
# String
# ===----------------------------------------------------------------------=== #


fn _get_utf8_first_byte_table() -> InlineArray[UInt8, 256]:
    var table = InlineArray[UInt8, 256](unsafe_uninitialized=True)

    @parameter
    for i in range(256):

        @parameter
        if i < 0b1000_0000:
            table[i] = 0
        elif i < 0b1100_0000:
            table[i] = 1  # is continuation byte
        elif i < 0b1110_0000:
            table[i] = 2  # is 2 byte long
        elif i < 0b1111_0000:
            table[i] = 3  # is 3 byte long
        else:
            table[i] = 4  # is 4 byte long
    return table


var _UTF8_FIRST_BYTE_TABLE = _get_utf8_first_byte_table()


# FIXME: this assumes utf8 encoding
# TODO: this should extend the string's lifetime
@value
struct _StringIter[forward: Bool = True]:
    """Iterator for String.

    Parameters:
        forward: The iteration direction. `False` is backwards.
    """

    var index: Int
    var continuation_bytes: Int
    var ptr: UnsafePointer[UInt8]
    var len: Int

    fn __init__(inout self, unsafe_pointer: UnsafePointer[UInt8], len: Int):
        self.index = 0 if forward else len
        self.ptr = unsafe_pointer
        self.len = len
        self.continuation_bytes = 0
        for i in range(len):
            if _UTF8_FIRST_BYTE_TABLE[int(unsafe_pointer[i])] == 1:
                self.continuation_bytes += 1

    fn __iter__(self) -> Self:
        return self

    fn __next__(inout self) -> StringRef:
        # TODO ? use SIMD like https://github.com/cyb70289/utf8

        @parameter
        if forward:
            var byte_len = 1
            if self.continuation_bytes > 0:
                var value = _UTF8_FIRST_BYTE_TABLE[int(self.ptr[self.index])]
                if value != 0:
                    byte_len = int(value)
                    self.continuation_bytes -= int(value) - 1
            self.index += byte_len
            var val = StringRef(
                self.ptr.offset(self.index - byte_len), byte_len
            )
            return val
        else:
            var byte_len = 1
            if self.continuation_bytes > 0:
                var value = _UTF8_FIRST_BYTE_TABLE[int(self.ptr[self.index])]
                if value != 0:
                    while value == 1:
                        var b = int(self.ptr[self.index - byte_len])
                        value = _UTF8_FIRST_BYTE_TABLE[b]
                        byte_len += 1
                    self.continuation_bytes -= byte_len - 1
            self.index -= byte_len
            return StringRef(self.ptr.offset(self.index), byte_len)

    fn __len__(self) -> Int:
        @parameter
        if forward:
            return self.len - self.index - self.continuation_bytes
        else:
            return self.index - self.continuation_bytes


struct String(
    Sized,
    Stringable,
    Representable,
    IntableRaising,
    KeyElement,
    Comparable,
    Boolable,
    Formattable,
    ToFormatter,
):
    """Represents a mutable string."""

    # Fields
    alias _buffer_type = List[UInt8]
    var _buffer: Self._buffer_type
    """The underlying storage for the string."""

    """ Useful string aliases. """
    alias ASCII_LOWERCASE = String("abcdefghijklmnopqrstuvwxyz")
    alias ASCII_UPPERCASE = String("ABCDEFGHIJKLMNOPQRSTUVWXYZ")
    alias ASCII_LETTERS = String.ASCII_LOWERCASE + String.ASCII_UPPERCASE
    alias DIGITS = String("0123456789")
    alias HEX_DIGITS = String.DIGITS + String("abcdef") + String("ABCDEF")
    alias OCT_DIGITS = String("01234567")
    alias PUNCTUATION = String("""!"#$%&'()*+,-./:;<=>?@[\\]^_`{|}~""")
    alias PRINTABLE = (
        String.DIGITS
        + String.ASCII_LETTERS
        + String.PUNCTUATION
        + " \t\n\r\v\f"  # single byte utf8 whitespaces
    )

    # ===------------------------------------------------------------------=== #
    # Life cycle methods
    # ===------------------------------------------------------------------=== #

    @always_inline
    fn __init__(inout self, owned impl: List[UInt8]):
        """Construct a string from a buffer of bytes.

        The buffer must be terminated with a null byte:

        ```mojo
        var buf = List[UInt8]()
        buf.append(ord('H'))
        buf.append(ord('i'))
        buf.append(0)
        var hi = String(buf)
        ```

        Args:
            impl: The buffer.
        """
        debug_assert(
            impl[-1] == 0,
            "expected last element of String buffer to be null terminator",
        )
        self._buffer = impl^

    @always_inline
    fn __init__(inout self):
        """Construct an uninitialized string."""
        self._buffer = Self._buffer_type()

    @always_inline
    fn __init__(inout self, str: StringRef):
        """Construct a string from a StringRef object.

        Args:
            str: The StringRef from which to construct this string object.
        """
        var length = len(str)
        var buffer = Self._buffer_type()
        # +1 for null terminator, initialized to 0
        buffer.resize(length + 1, 0)
        memcpy(dest=buffer.data, src=str.data, count=length)
        self = Self(buffer^)

    @always_inline
    fn __init__(inout self, str_slice: StringSlice):
        """Construct a string from a string slice.

        This will allocate a new string that copies the string contents from
        the provided string slice `str_slice`.

        Args:
            str_slice: The string slice from which to construct this string.
        """

        # Calculate length in bytes
        var length: Int = len(str_slice.as_bytes_slice())
        var buffer = Self._buffer_type()
        # +1 for null terminator, initialized to 0
        buffer.resize(length + 1, 0)
        memcpy(
            dest=buffer.data,
            src=str_slice.as_bytes_slice().unsafe_ptr(),
            count=length,
        )
        self = Self(buffer^)

    @always_inline
    fn __init__(inout self, literal: StringLiteral):
        """Constructs a String value given a constant string.

        Args:
            literal: The input constant string.
        """
        self = literal.__str__()

    @always_inline
    fn __init__(inout self, ptr: UnsafePointer[UInt8], len: Int):
        """Creates a string from the buffer. Note that the string now owns
        the buffer.

        The buffer must be terminated with a null byte.

        Args:
            ptr: The pointer to the buffer.
            len: The length of the buffer, including the null terminator.
        """
        # we don't know the capacity of ptr, but we'll assume it's the same or
        # larger than len
        self = Self(
            Self._buffer_type(
                unsafe_pointer=ptr.bitcast[UInt8](), size=len, capacity=len
            )
        )

    @always_inline
    fn __init__(inout self, ptr: LegacyPointer[UInt8], len: Int):
        """Creates a string from the buffer. Note that the string now owns
        the buffer.

        The buffer must be terminated with a null byte.

        Args:
            ptr: The pointer to the buffer.
            len: The length of the buffer, including the null terminator.
        """
        self = Self(
            Self._buffer_type(
                unsafe_pointer=UnsafePointer(ptr.address),
                size=len,
                capacity=len,
            )
        )

    @always_inline
    fn __init__(inout self, ptr: DTypePointer[DType.uint8], len: Int):
        """Creates a string from the buffer. Note that the string now owns
        the buffer.

        The buffer must be terminated with a null byte.

        Args:
            ptr: The pointer to the buffer.
            len: The length of the buffer, including the null terminator.
        """
        self = String(ptr.address, len)

    @always_inline
    fn __copyinit__(inout self, existing: Self):
        """Creates a deep copy of an existing string.

        Args:
            existing: The string to copy.
        """
        self._buffer = existing._buffer

    @always_inline
    fn __moveinit__(inout self, owned existing: String):
        """Move the value of a string.

        Args:
            existing: The string to move.
        """
        self._buffer = existing._buffer^

    # ===------------------------------------------------------------------=== #
    # Factory dunders
    # ===------------------------------------------------------------------=== #

    @staticmethod
    fn format_sequence[*Ts: Formattable](*args: *Ts) -> Self:
        """
        Construct a string by concatenating a sequence of formattable arguments.

        Args:
            args: A sequence of formattable arguments.

        Parameters:
            Ts: The types of the arguments to format. Each type must be satisfy
                `Formattable`.

        Returns:
            A string formed by formatting the argument sequence.
        """

        var output = String()
        var writer = output._unsafe_to_formatter()

        @parameter
        fn write_arg[T: Formattable](arg: T):
            arg.format_to(writer)

        args.each[write_arg]()

        return output^

    @staticmethod
    @always_inline
    fn _from_bytes(owned buff: DTypePointer[DType.uint8]) -> String:
        """Construct a string from a sequence of bytes.

        This does no validation that the given bytes are valid in any specific
        String encoding.

        Args:
            buff: The buffer. This should have an existing terminator.
        """

        return String(buff, len(StringRef(buff)) + 1)

    @staticmethod
    fn _from_bytes(owned buff: Self._buffer_type) -> String:
        """Construct a string from a sequence of bytes.

        This does no validation that the given bytes are valid in any specific
        String encoding.

        Args:
            buff: The buffer.
        """

        # If a terminator does not already exist, then add it.
        if buff[-1]:
            buff.append(0)

        return String(buff^)

    # ===------------------------------------------------------------------=== #
    # Operator dunders
    # ===------------------------------------------------------------------=== #

    fn __getitem__(self, idx: Int) -> String:
        """Gets the character at the specified position.

        Args:
            idx: The index value.

        Returns:
            A new string containing the character at the specified position.
        """
        if idx < 0:
            return self.__getitem__(len(self) + idx)

        debug_assert(0 <= idx < len(self), "index must be in range")
        var buf = Self._buffer_type(capacity=1)
        buf.append(self._buffer[idx])
        buf.append(0)
        return String(buf^)

    @always_inline
    fn __getitem__(self, span: Slice) -> String:
        """Gets the sequence of characters at the specified positions.

        Args:
            span: A slice that specifies positions of the new substring.

        Returns:
            A new string containing the string at the specified positions.
        """

        var adjusted_span = self._adjust_span(span)
        var adjusted_span_len = adjusted_span.unsafe_indices()
        if adjusted_span.step == 1:
            return StringRef(self._buffer.data + span.start, adjusted_span_len)

        var buffer = Self._buffer_type()
        buffer.resize(adjusted_span_len + 1, 0)
        var ptr = self.unsafe_uint8_ptr()
        for i in range(adjusted_span_len):
            buffer[i] = ptr[adjusted_span[i]]
        buffer[adjusted_span_len] = 0
        return Self(buffer^)

    @always_inline
    fn __eq__(self, other: String) -> Bool:
        """Compares two Strings if they have the same values.

        Args:
            other: The rhs of the operation.

        Returns:
            True if the Strings are equal and False otherwise.
        """
        return not (self != other)

    @always_inline
    fn __ne__(self, other: String) -> Bool:
        """Compares two Strings if they do not have the same values.

        Args:
            other: The rhs of the operation.

        Returns:
            True if the Strings are not equal and False otherwise.
        """
        return self._strref_dangerous() != other._strref_dangerous()

    @always_inline
    fn __lt__(self, rhs: String) -> Bool:
        """Compare this String to the RHS using LT comparison.

        Args:
            rhs: The other String to compare against.

        Returns:
            True if this String is strictly less than the RHS String and False otherwise.
        """
        return self._strref_dangerous() < rhs._strref_dangerous()

    @always_inline
    fn __le__(self, rhs: String) -> Bool:
        """Compare this String to the RHS using LE comparison.

        Args:
            rhs: The other String to compare against.

        Returns:
            True iff this String is less than or equal to the RHS String.
        """
        return not (rhs < self)

    @always_inline
    fn __gt__(self, rhs: String) -> Bool:
        """Compare this String to the RHS using GT comparison.

        Args:
            rhs: The other String to compare against.

        Returns:
            True iff this String is strictly greater than the RHS String.
        """
        return rhs < self

    @always_inline
    fn __ge__(self, rhs: String) -> Bool:
        """Compare this String to the RHS using GE comparison.

        Args:
            rhs: The other String to compare against.

        Returns:
            True iff this String is greater than or equal to the RHS String.
        """
        return not (self < rhs)

    @always_inline
    fn __add__(self, other: String) -> String:
        """Creates a string by appending another string at the end.

        Args:
            other: The string to append.

        Returns:
            The new constructed string.
        """
        if not self:
            return other
        if not other:
            return self
        var self_len = len(self)
        var other_len = len(other)
        var total_len = self_len + other_len
        var buffer = Self._buffer_type()
        buffer.resize(total_len + 1, 0)
        memcpy(
            DTypePointer(buffer.data),
            self.unsafe_uint8_ptr(),
            self_len,
        )
        memcpy(
            DTypePointer(buffer.data + self_len),
            other.unsafe_uint8_ptr(),
            other_len + 1,  # Also copy the terminator
        )
        return Self(buffer^)

    @always_inline
    fn __radd__(self, other: String) -> String:
        """Creates a string by prepending another string to the start.

        Args:
            other: The string to prepend.

        Returns:
            The new constructed string.
        """
        return other + self

    @always_inline
    fn __iadd__(inout self, other: String):
        """Appends another string to this string.

        Args:
            other: The string to append.
        """
        if not self:
            self = other
            return
        if not other:
            return
        var self_len = len(self)
        var other_len = len(other)
        var total_len = self_len + other_len
        self._buffer.resize(total_len + 1, 0)
        # Copy the data alongside the terminator.
        memcpy(
            dest=self.unsafe_ptr() + self_len,
            src=other.unsafe_ptr(),
            count=other_len + 1,
        )

    fn __iter__(self) -> _StringIter:
        """Iterate over elements of the string, returning immutable references.

        Returns:
            An iterator of references to the string elements.
        """
        return _StringIter(self.unsafe_uint8_ptr(), len(self))

    # FIXME
    # fn __reversed__(self) -> _StringIter[False]:
    #     """Iterate backwards over the string, returning immutable references.

    #     Returns:
    #         A reversed iterator of references to the string elements.
    #     """
    #     return _StringIter[forward=False](self.unsafe_uint8_ptr(), len(self))

    # ===------------------------------------------------------------------=== #
    # Trait implementations
    # ===------------------------------------------------------------------=== #

    @always_inline
    fn __bool__(self) -> Bool:
        """Checks if the string is not empty.

        Returns:
            True if the string length is greater than zero, and False otherwise.
        """
        return len(self) > 0

    @always_inline
    fn __len__(self) -> Int:
        """Returns the string length.

        Returns:
            The string length.
        """
        # Avoid returning -1 if the buffer is not initialized
        if not self.unsafe_ptr():
            return 0

        # The negative 1 is to account for the terminator.
        return len(self._buffer) - 1

    @always_inline
    fn __str__(self) -> String:
        return self

    @always_inline
    fn __repr__(self) -> String:
        """Return a Mojo-compatible representation of the `String` instance.

        Returns:
            A new representation of the string.
        """
        alias ord_squote = ord("'")
        var result = String()
        var use_dquote = False

        for idx in range(len(self._buffer) - 1):
            var char = self._buffer[idx]
            result += _repr_ascii(char)
            use_dquote = use_dquote or (char == ord_squote)

        if use_dquote:
            return '"' + result + '"'
        else:
            return "'" + result + "'"

    # ===------------------------------------------------------------------=== #
    # Methods
    # ===------------------------------------------------------------------=== #

    @always_inline
    fn _adjust_span(self, span: Slice) -> Slice:
        """Adjusts the span based on the string length."""
        var adjusted_span = span

        if adjusted_span.start < 0:
            adjusted_span.start = len(self) + adjusted_span.start

        if not adjusted_span._has_end():
            adjusted_span.end = len(self)
        elif adjusted_span.end < 0:
            adjusted_span.end = len(self) + adjusted_span.end

        if span.step < 0:
            var tmp = adjusted_span.end
            adjusted_span.end = adjusted_span.start - 1
            adjusted_span.start = tmp - 1

        return adjusted_span

    fn format_to(self, inout writer: Formatter):
        """
        Formats this string to the provided formatter.

        Args:
            writer: The formatter to write to.
        """

        writer.write_str(self.as_string_slice())

    fn _unsafe_to_formatter(inout self) -> Formatter:
        """
        Constructs a formatter that will write to this mutable string.

        Safety:
            The returned `Formatter` holds a mutable pointer to this `String`
            value. This `String` MUST outlive the `Formatter` instance.
        """

        fn write_to_string(ptr0: UnsafePointer[NoneType], strref: StringRef):
            var ptr: UnsafePointer[String] = ptr0.bitcast[String]()

            # FIXME:
            #   String.__iadd__ currently only accepts a String, meaning this
            #   RHS will allocate unnecessarily.
            ptr[] += strref

        return Formatter(
            write_to_string,
            # Arg data
            UnsafePointer.address_of(self).bitcast[NoneType](),
        )

    fn join(self, *elems: Int) -> String:
        """Joins the elements from the tuple using the current string as a
        delimiter.

        Args:
            elems: The input tuple.

        Returns:
            The joined string.
        """
        if len(elems) == 0:
            return ""
        var curr = str(elems[0])
        for i in range(1, len(elems)):
            curr += self + str(elems[i])
        return curr

    fn join[*Types: Stringable](self, *elems: *Types) -> String:
        """Joins string elements using the current string as a delimiter.

        Parameters:
            Types: The types of the elements.

        Args:
            elems: The input values.

        Returns:
            The joined string.
        """

        var result: String = ""
        var is_first = True

        @parameter
        fn add_elt[T: Stringable](a: T):
            if is_first:
                is_first = False
            else:
                result += self
            result += str(a)

        elems.each[add_elt]()
        return result

    fn _strref_dangerous(self) -> StringRef:
        """
        Returns an inner pointer to the string as a StringRef.
        This functionality is extremely dangerous because Mojo eagerly releases
        strings.  Using this requires the use of the _strref_keepalive() method
        to keep the underlying string alive long enough.
        """
        return StringRef(self.unsafe_ptr(), len(self))

    fn _strref_keepalive(self):
        """
        A noop that keeps `self` alive through the call.  This
        can be carefully used with `_strref_dangerous()` to wield inner pointers
        without the string getting deallocated early.
        """
        pass

    # TODO: Remove this method when #2317 is done
    fn unsafe_ptr(self) -> UnsafePointer[Int8]:
        """Retrieves a pointer to the underlying memory.

        Note that you should use `unsafe_uint8_ptr()` if you need to access the
        pointer as we are now storing the bytes as UInt8.

        See https://github.com/modularml/mojo/issues/2317 for more information.

        Returns:
            The pointer to the underlying memory.
        """
        return self._buffer.data.bitcast[Int8]()

    fn unsafe_uint8_ptr(self) -> UnsafePointer[UInt8]:
        """Retrieves a pointer to the underlying memory.

        Returns:
            The pointer to the underlying memory.
        """
        return self._buffer.data.bitcast[UInt8]()

    fn as_bytes(self) -> List[UInt8]:
        """Retrieves the underlying byte sequence encoding the characters in
        this string.

        This does not include the trailing null terminator.

        Returns:
            A sequence containing the encoded characters stored in this string.
        """

        # TODO(lifetimes): Return a reference rather than a copy
        var copy = self._buffer
        var last = copy.pop()
        debug_assert(
            last == 0,
            "expected last element of String buffer to be null terminator",
        )

        return copy

    @always_inline
    fn as_bytes_slice(
        self: Reference[Self, _, _]
    ) -> Span[UInt8, self.is_mutable, self.lifetime]:
        """
        Returns a contiguous slice of the bytes owned by this string.

        This does not include the trailing null terminator.

        Returns:
            A contiguous slice pointing to the bytes owned by this string.
        """

        return Span[UInt8, self.is_mutable, self.lifetime](
            unsafe_ptr=self[]._buffer.unsafe_ptr(),
            # Does NOT include the NUL terminator.
            len=self[]._byte_length(),
        )

    @always_inline
    fn as_string_slice(
        self: Reference[Self, _, _]
    ) -> StringSlice[self.is_mutable, self.lifetime]:
        """Returns a string slice of the data owned by this string.

        Returns:
            A string slice pointing to the data owned by this string.
        """
        var bytes = self[].as_bytes_slice()

        # FIXME(MSTDL-160):
        #   Enforce UTF-8 encoding in String so this is actually
        #   guaranteed to be valid.
        return StringSlice[self.is_mutable, self.lifetime](
            unsafe_from_utf8=bytes
        )

    fn _byte_length(self) -> Int:
        """Get the string length in bytes.

        This does not include the trailing null terminator in the count.

        Returns:
            The length of this StringLiteral in bytes, excluding null terminator.
        """

        var buffer_len = len(self._buffer)

        if buffer_len > 0:
            return buffer_len - 1
        else:
            return buffer_len

    fn _steal_ptr(inout self) -> DTypePointer[DType.int8]:
        """Transfer ownership of pointer to the underlying memory.
        The caller is responsible for freeing up the memory.

        Returns:
            The pointer to the underlying memory.
        """
        var ptr = self.unsafe_ptr()
        self._buffer.data = UnsafePointer[UInt8]()
        self._buffer.size = 0
        self._buffer.capacity = 0
        return ptr

    fn count(self, substr: String) -> Int:
        """Return the number of non-overlapping occurrences of substring
        `substr` in the string.

        If sub is empty, returns the number of empty strings between characters
        which is the length of the string plus one.

        Args:
          substr: The substring to count.

        Returns:
          The number of occurrences of `substr`.
        """
        if not substr:
            return len(self) + 1

        var res = 0
        var offset = 0

        while True:
            var pos = self.find(substr, offset)
            if pos == -1:
                break
            res += 1

            offset = pos + len(substr)

        return res

    fn __contains__(self, substr: String) -> Bool:
        """Returns True if the substring is contained within the current string.

        Args:
          substr: The substring to check.

        Returns:
          True if the string contains the substring.
        """
        return substr._strref_dangerous() in self._strref_dangerous()

    fn find(self, substr: String, start: Int = 0) -> Int:
        """Finds the offset of the first occurrence of `substr` starting at
        `start`. If not found, returns -1.

        Args:
          substr: The substring to find.
          start: The offset from which to find.

        Returns:
          The offset of `substr` relative to the beginning of the string.
        """

        return self._strref_dangerous().find(
            substr._strref_dangerous(), start=start
        )

    fn rfind(self, substr: String, start: Int = 0) -> Int:
        """Finds the offset of the last occurrence of `substr` starting at
        `start`. If not found, returns -1.

        Args:
          substr: The substring to find.
          start: The offset from which to find.

        Returns:
          The offset of `substr` relative to the beginning of the string.
        """

        return self._strref_dangerous().rfind(
            substr._strref_dangerous(), start=start
        )

    fn isspace(self) -> Bool:
        """Determines whether the given String is a python
        whitespace String. This corresponds to Python's
        [universal separators](
            https://docs.python.org/3/library/stdtypes.html#str.splitlines)
        `" \\t\\n\\r\\f\\v\\x1c\\x1e\\x85\\u2028\\u2029"`.

        Returns:
            True if the String is one of the whitespace characters
                listed above, otherwise False.
        """
        # TODO add line and paragraph separator as stringliteral
        # once unicode escape secuences are accepted
        # 0 is to build a String with null terminator
        var next_line = List[UInt8](0xC2, 0x85)
        """TODO: \\x85"""
        var unicode_line_sep = List[UInt8](0xE2, 0x80, 0xA8)
        """TODO: \\u2028"""
        var unicode_paragraph_sep = List[UInt8](0xE2, 0x80, 0xA9)
        """TODO: \\u2029"""

        @always_inline
        fn compare(
            item1: UnsafePointer[UInt8], item2: UnsafePointer[UInt8], amnt: Int
        ) -> Bool:
            var ptr1 = DTypePointer(item1)
            var ptr2 = DTypePointer(item2)
            return memcmp(ptr1, ptr2, amnt) == 0

        if len(self) == 0:
            return False

        for s in self:
            var no_null_len = len(s)
            if no_null_len == 1 and not _isspace(s.data[0]):
                return False
            elif no_null_len == 2 and not compare(
                s.data, next_line.unsafe_ptr(), 2
            ):
                return False
            elif no_null_len == 3 and not (
                compare(s.data, unicode_line_sep.unsafe_ptr(), 3)
                or compare(s.data, unicode_paragraph_sep.unsafe_ptr(), 3)
            ):
                return False
        return True

    fn split(self, sep: String, maxsplit: Int = -1) raises -> List[String]:
        """Split the string by a separator.

        Args:
            sep: The string to split on.
            maxsplit: The maximum amount of items to split from String.
                Defaults to unlimited.

        Returns:
            A List of Strings containing the input split by the separator.

        Examples:

        ```mojo
        # Splitting a space
        _ = String("hello world").split(" ") # ["hello", "world"]
        # Splitting adjacent separators
        _ = String("hello,,world").split(",") # ["hello", "", "world"]
        # Splitting with maxsplit
        _ = String("1,2,3").split(",", 1) # ['1', '2,3']
        ```
        .
        """
        var output = List[String]()

        var str_iter_len = len(self) - 1
        var lhs = 0
        var rhs = 0
        var items = 0
        var sep_len = len(sep)
        if sep_len == 0:
            raise Error("ValueError: empty separator")

        while lhs <= str_iter_len:
            rhs = self.find(sep, lhs)
            if rhs == -1:
                output.append(self[lhs:])
                break

            if maxsplit > -1:
                if items == maxsplit:
                    output.append(self[lhs:])
                    break
                items += 1

            output.append(self[lhs:rhs])
            lhs = rhs + sep_len

        if self.endswith(sep):
            output.append("")
        return output

    fn split(self, *, maxsplit: Int = -1) -> List[String]:
        """Split the string by every Whitespace separator.

        Currently only uses C style separators.

        Args:
            maxsplit: The maximum amount of items to split from String. Defaults
                to unlimited.

        Returns:
            A List of Strings containing the input split by the separator.

        Examples:

        ```mojo
        # Splitting an empty string or filled with whitespaces
        _ = String("      ").split() # []
        _ = String("").split() # []

        # Splitting a string with leading, trailing, and middle whitespaces
        _ = String("      hello    world     ").split() # ["hello", "world"]
        ```
        .
        """
        # TODO: implement and document splitting adjacent universal newlines:
        # _ = String(
        #     "hello \\t\\n\\r\\f\\v\\x1c\\x1e\\x85\\u2028\\u2029world"
        # ).split()  # ["hello", "world"]

        var output = List[String]()

        var str_iter_len = len(self) - 1
        var lhs = 0
        var rhs = 0
        var items = 0
        # FIXME: this should iterate and build unicode strings
        # and use self.isspace()
        while lhs <= str_iter_len:
            # Python adds all "whitespace chars" as one separator
            # if no separator was specified
            while lhs <= str_iter_len:
                if not _isspace(self._buffer.unsafe_get(lhs)[]):
                    break
                lhs += 1
            # if it went until the end of the String, then
            # it should be sliced up until the original
            # start of the whitespace which was already appended
            if lhs - 1 == str_iter_len:
                break
            elif lhs == str_iter_len:
                # if the last char is not whitespace
                output.append(self[str_iter_len])
                break
            rhs = lhs + 1
            while rhs <= str_iter_len:
                if _isspace(self._buffer.unsafe_get(rhs)[]):
                    break
                rhs += 1

            if maxsplit > -1:
                if items == maxsplit:
                    output.append(self[lhs:])
                    break
                items += 1

            output.append(self[lhs:rhs])
            lhs = rhs

        return output

    fn splitlines(self, keepends: Bool = False) -> List[String]:
        """Split the string at line boundaries.

        Args:
            keepends: If True, line breaks are kept in the resulting strings.

        Returns:
            A List of Strings containing the input split by line boundaries.
        """
        var output = List[String]()
        var length = len(self)
        var current_offset = 0

        while current_offset < length:
            var loc = -1
            var eol_length = 1

            for i in range(current_offset, length):
                var char = self[i]
                var next_char = self[i + 1] if i + 1 < length else ""

                if _isnewline(char):
                    loc = i
                    if char == "\r" and next_char == "\n":
                        eol_length = 2
                    break
            else:
                output.append(self[current_offset:])
                break

            if keepends:
                output.append(self[current_offset : loc + eol_length])
            else:
                output.append(self[current_offset:loc])

            current_offset = loc + eol_length

        return output

    fn replace(self, old: String, new: String) -> String:
        """Return a copy of the string with all occurrences of substring `old`
        if replaced by `new`.

        Args:
            old: The substring to replace.
            new: The substring to replace with.

        Returns:
            The string where all occurrences of `old` are replaced with `new`.
        """
        if not old:
            return self._interleave(new)

        var occurrences = self.count(old)
        if occurrences == -1:
            return self

        var self_start = self.unsafe_uint8_ptr()
        var self_ptr = self.unsafe_uint8_ptr()
        var new_ptr = new.unsafe_uint8_ptr()

        var self_len = len(self)
        var old_len = len(old)
        var new_len = len(new)

        var res = List[UInt8]()
        res.reserve(self_len + (old_len - new_len) * occurrences + 1)

        for _ in range(occurrences):
            var curr_offset = int(self_ptr) - int(self_start)

            var idx = self.find(old, curr_offset)

            debug_assert(idx >= 0, "expected to find occurrence during find")

            # Copy preceding unchanged chars
            for _ in range(curr_offset, idx):
                res.append(self_ptr[])
                self_ptr += 1

            # Insert a copy of the new replacement string
            for i in range(new_len):
                res.append(new_ptr[i])

            self_ptr += old_len

        while True:
            var val = self_ptr[]
            if val == 0:
                break
            res.append(self_ptr[])
            self_ptr += 1

        res.append(0)
        return String(res^)

    fn strip(self, chars: String) -> String:
        """Return a copy of the string with leading and trailing characters
        removed.

        Args:
            chars: A set of characters to be removed. Defaults to whitespace.

        Returns:
            A copy of the string with no leading or trailing characters.
        """

        return self.lstrip(chars).rstrip(chars)

    fn strip(self) -> String:
        """Return a copy of the string with leading and trailing whitespaces
        removed.

        Returns:
            A copy of the string with no leading or trailing whitespaces.
        """
        return self.lstrip().rstrip()

    fn rstrip(self, chars: String) -> String:
        """Return a copy of the string with trailing characters removed.

        Args:
            chars: A set of characters to be removed. Defaults to whitespace.

        Returns:
            A copy of the string with no trailing characters.
        """

        var r_idx = len(self)
        while r_idx > 0 and self[r_idx - 1] in chars:
            r_idx -= 1

        return self[:r_idx]

    fn rstrip(self) -> String:
        """Return a copy of the string with trailing whitespaces removed.

        Returns:
            A copy of the string with no trailing whitespaces.
        """
        # TODO: should use self.__iter__ and self.isspace()
        var r_idx = len(self)
        while r_idx > 0 and _isspace(self._buffer.unsafe_get(r_idx - 1)[]):
            r_idx -= 1
        return self[:r_idx]

    fn lstrip(self, chars: String) -> String:
        """Return a copy of the string with leading characters removed.

        Args:
            chars: A set of characters to be removed. Defaults to whitespace.

        Returns:
            A copy of the string with no leading characters.
        """

        var l_idx = 0
        while l_idx < len(self) and self[l_idx] in chars:
            l_idx += 1

        return self[l_idx:]

    fn lstrip(self) -> String:
        """Return a copy of the string with leading whitespaces removed.

        Returns:
            A copy of the string with no leading whitespaces.
        """
        # TODO: should use self.__iter__ and self.isspace()
        var l_idx = 0
        while l_idx < len(self) and _isspace(self._buffer.unsafe_get(l_idx)[]):
            l_idx += 1
        return self[l_idx:]

    fn __hash__(self) -> Int:
        """Hash the underlying buffer using builtin hash.

        Returns:
            A 64-bit hash value. This value is _not_ suitable for cryptographic
            uses. Its intended usage is for data structures. See the `hash`
            builtin documentation for more details.
        """
        return hash(self._strref_dangerous())

    fn _interleave(self, val: String) -> String:
        var res = List[UInt8]()
        var val_ptr = val.unsafe_uint8_ptr()
        var self_ptr = self.unsafe_uint8_ptr()
        res.reserve(len(val) * len(self) + 1)
        for i in range(len(self)):
            for j in range(len(val)):
                res.append(val_ptr[j])
            res.append(self_ptr[i])
        res.append(0)
        return String(res^)

    fn lower(self) -> String:
        """Returns a copy of the string with all ASCII cased characters
        converted to lowercase.

        Returns:
            A new string where cased letters have been converted to lowercase.
        """

        # TODO(#26444):
        # Support the Unicode standard casing behavior to handle cased letters
        # outside of the standard ASCII letters.
        return self._toggle_ascii_case[_is_ascii_uppercase]()

    fn upper(self) -> String:
        """Returns a copy of the string with all ASCII cased characters
        converted to uppercase.

        Returns:
            A new string where cased letters have been converted to uppercase.
        """

        # TODO(#26444):
        # Support the Unicode standard casing behavior to handle cased letters
        # outside of the standard ASCII letters.
        return self._toggle_ascii_case[_is_ascii_lowercase]()

    @always_inline
    fn _toggle_ascii_case[check_case: fn (UInt8) -> Bool](self) -> String:
        var copy: String = self

        var char_ptr = copy.unsafe_uint8_ptr()

        for i in range(len(self)):
            var char: UInt8 = char_ptr[i]
            if check_case(char):
                var lower = _toggle_ascii_case(char)
                char_ptr[i] = lower

        return copy

    fn startswith(self, prefix: String, start: Int = 0, end: Int = -1) -> Bool:
        """Checks if the string starts with the specified prefix between start
        and end positions. Returns True if found and False otherwise.

        Args:
          prefix: The prefix to check.
          start: The start offset from which to check.
          end: The end offset from which to check.

        Returns:
          True if the self[start:end] is prefixed by the input prefix.
        """
        if end == -1:
            return StringRef(
                self.unsafe_ptr() + start, len(self) - start
            ).startswith(prefix._strref_dangerous())

        return StringRef(self.unsafe_ptr() + start, end - start).startswith(
            prefix._strref_dangerous()
        )

    fn endswith(self, suffix: String, start: Int = 0, end: Int = -1) -> Bool:
        """Checks if the string end with the specified suffix between start
        and end positions. Returns True if found and False otherwise.

        Args:
          suffix: The suffix to check.
          start: The start offset from which to check.
          end: The end offset from which to check.

        Returns:
          True if the self[start:end] is suffixed by the input suffix.
        """
        if end == -1:
            return StringRef(
                self.unsafe_ptr() + start, len(self) - start
            ).endswith(suffix._strref_dangerous())

        return StringRef(self.unsafe_ptr() + start, end - start).endswith(
            suffix._strref_dangerous()
        )

    fn removeprefix(self, prefix: String, /) -> String:
        """Returns a new string with the prefix removed if it was present.

        For example:

        ```mojo
        print(String('TestHook').removeprefix('Test'))
        # 'Hook'
        print(String('BaseTestCase').removeprefix('Test'))
        # 'BaseTestCase'
        ```

        Args:
            prefix: The prefix to remove from the string.

        Returns:
            `string[len(prefix):]` if the string starts with the prefix string,
            or a copy of the original string otherwise.
        """
        if self.startswith(prefix):
            return self[len(prefix) :]
        return self

    fn removesuffix(self, suffix: String, /) -> String:
        """Returns a new string with the suffix removed if it was present.

        For example:

        ```mojo
        print(String('TestHook').removesuffix('Hook'))
        # 'Test'
        print(String('BaseTestCase').removesuffix('Test'))
        # 'BaseTestCase'
        ```

        Args:
            suffix: The suffix to remove from the string.

        Returns:
            `string[:-len(suffix)]` if the string ends with the suffix string,
            or a copy of the original string otherwise.
        """
        if self.endswith(suffix):
            return self[: -len(suffix)]
        return self

    fn __int__(self) raises -> Int:
        """Parses the given string as a base-10 integer and returns that value.

        For example, `int("19")` returns `19`. If the given string cannot be
        parsed as an integer value, an error is raised. For example, `int("hi")`
        raises an error.

        Returns:
            An integer value that represents the string, or otherwise raises.
        """
        return atol(self)

    fn __mul__(self, n: Int) -> String:
        """Concatenates the string `n` times.

        Args:
            n : The number of times to concatenate the string.

        Returns:
            The string concatenated `n` times.
        """
        if n <= 0:
            return ""
        var len_self = len(self)
        var count = len_self * n + 1
        var buf = Self._buffer_type(capacity=count)
        buf.resize(count, 0)
        for i in range(n):
            memcpy(
                dest=buf.data + len_self * i,
                src=self.unsafe_uint8_ptr(),
                count=len_self,
            )
        return String(buf^)


# ===----------------------------------------------------------------------=== #
# Utilities
# ===----------------------------------------------------------------------=== #


fn _toggle_ascii_case(char: UInt8) -> UInt8:
    """Assuming char is a cased ASCII character, this function will return the
    opposite-cased letter.
    """

    # ASCII defines A-Z and a-z as differing only in their 6th bit,
    # so converting is as easy as a bit flip.
    return char ^ (1 << 5)


fn _calc_initial_buffer_size_int32(n0: Int) -> Int:
    # See https://commaok.xyz/post/lookup_tables/ and
    # https://lemire.me/blog/2021/06/03/computing-the-number-of-digits-of-an-integer-even-faster/
    # for a description.
    alias lookup_table = VariadicList[Int](
        4294967296,
        8589934582,
        8589934582,
        8589934582,
        12884901788,
        12884901788,
        12884901788,
        17179868184,
        17179868184,
        17179868184,
        21474826480,
        21474826480,
        21474826480,
        21474826480,
        25769703776,
        25769703776,
        25769703776,
        30063771072,
        30063771072,
        30063771072,
        34349738368,
        34349738368,
        34349738368,
        34349738368,
        38554705664,
        38554705664,
        38554705664,
        41949672960,
        41949672960,
        41949672960,
        42949672960,
        42949672960,
    )
    var n = UInt32(n0)
    var log2 = int((bitwidthof[DType.uint32]() - 1) ^ countl_zero(n | 1))
    return (n0 + lookup_table[int(log2)]) >> 32


fn _calc_initial_buffer_size_int64(n0: UInt64) -> Int:
    var result: Int = 1
    var n = n0
    while True:
        if n < 10:
            return result
        if n < 100:
            return result + 1
        if n < 1_000:
            return result + 2
        if n < 10_000:
            return result + 3
        n //= 10_000
        result += 4


@always_inline
fn _calc_initial_buffer_size(n0: Int) -> Int:
    var n = abs(n0)
    var sign = 0 if n0 > 0 else 1
    alias is_32bit_system = bitwidthof[DType.index]() == 32

    # Add 1 for the terminator
    @parameter
    if is_32bit_system:
        return sign + _calc_initial_buffer_size_int32(n) + 1

    # The value only has low-bits.
    if n >> 32 == 0:
        return sign + _calc_initial_buffer_size_int32(n) + 1
    return sign + _calc_initial_buffer_size_int64(n) + 1


fn _calc_initial_buffer_size(n: Float64) -> Int:
    return 128 + 1  # Add 1 for the terminator


fn _calc_initial_buffer_size[type: DType](n0: Scalar[type]) -> Int:
    @parameter
    if type.is_integral():
        var n = abs(n0)
        var sign = 0 if n0 > 0 else 1
        alias is_32bit_system = bitwidthof[DType.index]() == 32

        @parameter
        if is_32bit_system or bitwidthof[type]() <= 32:
            return sign + _calc_initial_buffer_size_int32(int(n)) + 1
        else:
            return (
                sign
                + _calc_initial_buffer_size_int64(n.cast[DType.uint64]())
                + 1
            )

    return 128 + 1  # Add 1 for the terminator


fn _calc_format_buffer_size[type: DType]() -> Int:
    """
    Returns a buffer size in bytes that is large enough to store a formatted
    number of the specified type.
    """

    # TODO:
    #   Use a smaller size based on the `dtype`, e.g. we don't need as much
    #   space to store a formatted int8 as a float64.
    @parameter
    if type.is_integral():
        return 64 + 1
    else:
        return 128 + 1  # Add 1 for the terminator<|MERGE_RESOLUTION|>--- conflicted
+++ resolved
@@ -568,26 +568,6 @@
 # ===----------------------------------------------------------------------=== #
 
 
-<<<<<<< HEAD
-fn _get_spaces_table() -> InlineArray[UInt8, 256]:
-    var table = InlineArray[UInt8, 256](0)
-    table[ord(" ")] = 1
-    table[ord("\t")] = 1
-    table[ord("\n")] = 1
-    table[ord("\r")] = 1
-    table[ord("\f")] = 1
-    table[ord("\v")] = 1
-    table[ord("\x1c")] = 1
-    table[ord("\x1d")] = 1
-    table[ord("\x1e")] = 1
-    return table
-
-
-var _SPACES_TABLE = _get_spaces_table()
-
-
-=======
->>>>>>> 8ae83916
 fn _isspace(c: UInt8) -> Bool:
     """Determines whether the given character is a whitespace character.
 
