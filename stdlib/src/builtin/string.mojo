--- conflicted
+++ resolved
@@ -20,11 +20,7 @@
 
 from memory import DTypePointer, LegacyPointer, UnsafePointer, memcmp, memcpy
 
-<<<<<<< HEAD
-from utils import StringRef
-=======
 from utils import StringRef, StaticIntTuple
->>>>>>> 668489ee
 from utils._format import Formattable, Formatter, ToFormatter
 
 from .io import _snprintf
