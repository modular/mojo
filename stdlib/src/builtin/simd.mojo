--- conflicted
+++ resolved
@@ -1956,10 +1956,7 @@
 
     # Not an overload of shuffle because there is ambiguity
     # with fn shuffle[*mask: Int](self, other: Self) -> Self:
-<<<<<<< HEAD
-=======
-    # TODO: move closer to UTF-8 String validation code - see https://github.com/modularml/mojo/issues/3477
->>>>>>> 56f16de7
+    # TODO: move to the utils directory - see https://github.com/modularml/mojo/issues/3477
     @always_inline
     fn _dynamic_shuffle[
         mask_size: Int, //
