# ===----------------------------------------------------------------------=== #
# Copyright (c) 2024, Modular Inc. All rights reserved.
#
# Licensed under the Apache License v2.0 with LLVM Exceptions:
# https://llvm.org/LICENSE.txt
#
# Unless required by applicable law or agreed to in writing, software
# distributed under the License is distributed on an "AS IS" BASIS,
# WITHOUT WARRANTIES OR CONDITIONS OF ANY KIND, either express or implied.
# See the License for the specific language governing permissions and
# limitations under the License.
# ===----------------------------------------------------------------------=== #
"""Implements SIMD struct.

These are Mojo built-ins, so you don't need to import them.
"""


from sys import (
    llvm_intrinsic,
    has_neon,
    is_x86,
    triple_is_nvidia_cuda,
    simdwidthof,
    _RegisterPackType,
)

from builtin._math import Ceilable, CeilDivable, Floorable, Truncable
from builtin.hash import _hash_simd
from memory import bitcast

from utils.numerics import (
    FPUtils,
    isnan as _isnan,
    nan as _nan,
    max_finite as _max_finite,
    min_finite as _min_finite,
    max_or_inf as _max_or_inf,
    min_or_neg_inf as _min_or_neg_inf,
)
from utils._visualizers import lldb_formatter_wrapping_type
from utils import InlineArray
from .dtype import (
    _integral_type_of,
    _get_dtype_printf_format,
    _scientific_notation_digits,
)
from .io import _snprintf_scalar, _printf, _print_fmt
from .string import _calc_initial_buffer_size, _calc_format_buffer_size

# ===----------------------------------------------------------------------=== #
# Type Aliases
# ===----------------------------------------------------------------------=== #

alias Scalar = SIMD[size=1]
"""Represents a scalar dtype."""

alias Int8 = Scalar[DType.int8]
"""Represents an 8-bit signed scalar integer."""
alias UInt8 = Scalar[DType.uint8]
"""Represents an 8-bit unsigned scalar integer."""
alias Int16 = Scalar[DType.int16]
"""Represents a 16-bit signed scalar integer."""
alias UInt16 = Scalar[DType.uint16]
"""Represents a 16-bit unsigned scalar integer."""
alias Int32 = Scalar[DType.int32]
"""Represents a 32-bit signed scalar integer."""
alias UInt32 = Scalar[DType.uint32]
"""Represents a 32-bit unsigned scalar integer."""
alias Int64 = Scalar[DType.int64]
"""Represents a 64-bit signed scalar integer."""
alias UInt64 = Scalar[DType.uint64]
"""Represents a 64-bit unsigned scalar integer."""

alias BFloat16 = Scalar[DType.bfloat16]
"""Represents a 16-bit brain floating point value."""
alias Float16 = Scalar[DType.float16]
"""Represents a 16-bit floating point value."""
alias Float32 = Scalar[DType.float32]
"""Represents a 32-bit floating point value."""
alias Float64 = Scalar[DType.float64]
"""Represents a 64-bit floating point value."""

# ===----------------------------------------------------------------------=== #
# Utilities
# ===----------------------------------------------------------------------=== #


@always_inline("nodebug")
fn _simd_construction_checks[type: DType, size: Int]():
    """Checks if the SIMD size is valid.

    The SIMD size is valid if it is a power of two and is positive.

    Parameters:
      type: The data type of SIMD vector elements.
      size: The number of elements in the SIMD vector.
    """
    constrained[type != DType.invalid, "simd type cannot be DType.invalid"]()
    constrained[size > 0, "simd width must be > 0"]()
    constrained[size & (size - 1) == 0, "simd width must be power of 2"]()
    constrained[
        type != DType.bfloat16 or not has_neon(),
        "bf16 is not supported for ARM architectures",
    ]()


@always_inline("nodebug")
fn _unchecked_zero[type: DType, size: Int]() -> SIMD[type, size]:
    var zero = __mlir_op.`pop.cast`[
        _type = __mlir_type[`!pop.scalar<`, type.value, `>`]
    ](
        __mlir_op.`kgen.param.constant`[
            _type = __mlir_type[`!pop.scalar<index>`],
            value = __mlir_attr[`#pop.simd<0> : !pop.scalar<index>`],
        ]()
    )
    return SIMD[type, size] {
        value: __mlir_op.`pop.simd.splat`[
            _type = __mlir_type[`!pop.simd<`, size.value, `, `, type.value, `>`]
        ](zero)
    }


# ===----------------------------------------------------------------------=== #
# SIMD
# ===----------------------------------------------------------------------=== #


@lldb_formatter_wrapping_type
@register_passable("trivial")
struct SIMD[type: DType, size: Int = simdwidthof[type]()](
    Absable,
    Boolable,
    Ceilable,
    CeilDivable,
    CollectionElement,
    Floorable,
    Hashable,
    Intable,
    Powable,
    Roundable,
    Sized,
    Stringable,
    Truncable,
    Representable,
):
    """Represents a small vector that is backed by a hardware vector element.

    SIMD allows a single instruction to be executed across the multiple data
    elements of the vector.

    Constraints:
        The size of the SIMD vector to be positive and a power of 2.

    Parameters:
        type: The data type of SIMD vector elements.
        size: The size of the SIMD vector.
    """

    alias _Mask = SIMD[DType.bool, size]

    alias element_type = type
    var value: __mlir_type[`!pop.simd<`, size.value, `, `, type.value, `>`]
    """The underlying storage for the vector."""

    alias MAX = Self(_max_or_inf[type]())
    """Gets the maximum value for the SIMD value, potentially +inf."""

    alias MIN = Self(_min_or_neg_inf[type]())
    """Gets the minimum value for the SIMD value, potentially -inf."""

    alias MAX_FINITE = Self(_max_finite[type]())
    """Returns the maximum finite value of SIMD value."""

    alias MIN_FINITE = Self(_min_finite[type]())
    """Returns the minimum (lowest) finite value of SIMD value."""

    @always_inline("nodebug")
    fn __init__(inout self):
        """Default initializer of the SIMD vector.

        By default the SIMD vectors are initialized to all zeros.
        """
        _simd_construction_checks[type, size]()
        self = _unchecked_zero[type, size]()

    @always_inline("nodebug")
    fn __init__(inout self, value: SIMD[DType.float64, 1]):
        """Initializes the SIMD vector with a float.

        The value is splatted across all the elements of the SIMD
        vector.

        Args:
            value: The input value.
        """
        _simd_construction_checks[type, size]()

        var casted = __mlir_op.`pop.cast`[
            _type = __mlir_type[`!pop.simd<1,`, type.value, `>`]
        ](value.value)
        var vec = __mlir_op.`pop.simd.splat`[
            _type = __mlir_type[`!pop.simd<`, size.value, `, `, type.value, `>`]
        ](casted)
        self.value = vec

    @always_inline("nodebug")
    fn __init__(inout self, value: Int):
        """Initializes the SIMD vector with an integer.

        The integer value is splatted across all the elements of the SIMD
        vector.

        Args:
            value: The input value.
        """
        _simd_construction_checks[type, size]()

        var t0 = __mlir_op.`pop.cast_from_builtin`[
            _type = __mlir_type.`!pop.scalar<index>`
        ](value.value)
        var casted = __mlir_op.`pop.cast`[
            _type = __mlir_type[`!pop.simd<1,`, type.value, `>`]
        ](t0)
        self.value = __mlir_op.`pop.simd.splat`[
            _type = __mlir_type[`!pop.simd<`, size.value, `, `, type.value, `>`]
        ](casted)

    @always_inline("nodebug")
    fn __init__(inout self, value: IntLiteral):
        """Initializes the SIMD vector with an integer.

        The integer value is splatted across all the elements of the SIMD
        vector.

        Args:
            value: The input value.
        """
        _simd_construction_checks[type, size]()

        var tn1 = __mlir_op.`kgen.int_literal.convert`[
            _type = __mlir_type.si128
        ](value.value)
        var t0 = __mlir_op.`pop.cast_from_builtin`[
            _type = __mlir_type.`!pop.scalar<si128>`
        ](tn1)
        var casted = __mlir_op.`pop.cast`[
            _type = __mlir_type[`!pop.simd<1,`, type.value, `>`]
        ](t0)
        self.value = __mlir_op.`pop.simd.splat`[
            _type = __mlir_type[`!pop.simd<`, size.value, `, `, type.value, `>`]
        ](casted)

    @always_inline("nodebug")
    fn __init__(inout self, value: Bool):
        """Initializes the SIMD vector with a bool value.

        The bool value is splatted across all elements of the SIMD vector.

        Args:
            value: The bool value.
        """
        _simd_construction_checks[type, size]()

        var casted = __mlir_op.`pop.cast`[
            _type = __mlir_type[`!pop.simd<1,`, type.value, `>`]
        ](value._as_scalar_bool())
        self.value = __mlir_op.`pop.simd.splat`[
            _type = __mlir_type[`!pop.simd<`, size.value, `, `, type.value, `>`]
        ](casted)

    @always_inline("nodebug")
    fn __init__(
        inout self,
        value: __mlir_type[`!pop.simd<`, size.value, `, `, type.value, `>`],
    ):
        """Initializes the SIMD vector with the underlying mlir value.

        Args:
            value: The input value.
        """
        _simd_construction_checks[type, size]()
        self.value = value

    # Construct via a variadic type which has the same number of elements as
    # the SIMD value.
    @always_inline("nodebug")
    fn __init__(inout self, *elems: Scalar[type]):
        """Constructs a SIMD vector via a variadic list of elements.

        If there is just one input value, then it is splatted to all elements
        of the SIMD vector. Otherwise, the input values are assigned to the
        corresponding elements of the SIMD vector.

        Constraints:
            The number of input values is 1 or equal to size of the SIMD
            vector.

        Args:
            elems: The variadic list of elements from which the SIMD vector is
                   constructed.
        """
        _simd_construction_checks[type, size]()
        var num_elements: Int = len(elems)
        if num_elements == 1:
            # Construct by broadcasting a scalar.
            self.value = __mlir_op.`pop.simd.splat`[
                _type = __mlir_type[
                    `!pop.simd<`,
                    size.value,
                    `, `,
                    type.value,
                    `>`,
                ]
            ](elems[0].value)
            return
        # TODO: Make this a compile-time check when possible.
        debug_assert(
            size == num_elements,
            (
                "mismatch in the number of elements in the SIMD variadic"
                " constructor"
            ),
        )
        self = Self()

        @parameter
        for i in range(size):
            self[i] = elems[i]

    @always_inline("nodebug")
    fn __init__(inout self, value: FloatLiteral):
        """Initializes the SIMD vector with a float.

        The value is splatted across all the elements of the SIMD
        vector.

        Args:
            value: The input value.
        """
        _simd_construction_checks[type, size]()

        # TODO (#36686): This introduces uneeded casts here to work around
        # parameter if issues.
        @parameter
        if type == DType.float16:
            self = SIMD[type, size](
                __mlir_op.`pop.simd.splat`[
                    _type = __mlir_type[
                        `!pop.simd<`, size.value, `,`, type.value, `>`
                    ]
                ](
                    __mlir_op.`pop.cast`[
                        _type = __mlir_type[`!pop.scalar<`, type.value, `>`]
                    ](
                        __mlir_op.`pop.cast_from_builtin`[
                            _type = __mlir_type[`!pop.scalar<f16>`]
                        ](
                            __mlir_op.`kgen.float_literal.convert`[
                                _type = __mlir_type.f16
                            ](value.value)
                        )
                    )
                )
            )
        elif type == DType.bfloat16:
            self = Self(
                __mlir_op.`pop.simd.splat`[
                    _type = __mlir_type[
                        `!pop.simd<`, size.value, `,`, type.value, `>`
                    ]
                ](
                    __mlir_op.`pop.cast`[
                        _type = __mlir_type[`!pop.scalar<`, type.value, `>`]
                    ](
                        __mlir_op.`pop.cast_from_builtin`[
                            _type = __mlir_type[`!pop.scalar<bf16>`]
                        ](
                            __mlir_op.`kgen.float_literal.convert`[
                                _type = __mlir_type.bf16
                            ](value.value)
                        )
                    )
                )
            )
        elif type == DType.float32:
            self = Self(
                __mlir_op.`pop.simd.splat`[
                    _type = __mlir_type[
                        `!pop.simd<`, size.value, `,`, type.value, `>`
                    ]
                ](
                    __mlir_op.`pop.cast`[
                        _type = __mlir_type[`!pop.scalar<`, type.value, `>`]
                    ](
                        __mlir_op.`pop.cast_from_builtin`[
                            _type = __mlir_type[`!pop.scalar<f32>`]
                        ](
                            __mlir_op.`kgen.float_literal.convert`[
                                _type = __mlir_type.f32
                            ](value.value)
                        )
                    )
                )
            )
        else:
            self = Self(
                __mlir_op.`pop.simd.splat`[
                    _type = __mlir_type[
                        `!pop.simd<`, size.value, `,`, type.value, `>`
                    ]
                ](
                    __mlir_op.`pop.cast`[
                        _type = __mlir_type[`!pop.scalar<`, type.value, `>`]
                    ](
                        __mlir_op.`pop.cast_from_builtin`[
                            _type = __mlir_type[`!pop.scalar<f64>`]
                        ](
                            __mlir_op.`kgen.float_literal.convert`[
                                _type = __mlir_type.f64
                            ](value.value)
                        )
                    )
                )
            )

    @always_inline("nodebug")
    fn __len__(self) -> Int:
        """Gets the length of the SIMD vector.

        Returns:
            The length of the SIMD vector.
        """

        return self.size

    @always_inline("nodebug")
    fn __bool__(self) -> Bool:
        """Converts the SIMD scalar into a boolean value.

        Constraints:
            The size of the SIMD vector must be 1.

        Returns:
            True if the SIMD scalar is non-zero and False otherwise.
        """
        constrained[
            size == 1,
            (
                "The truth value of a SIMD vector with more than one element is"
                " ambiguous. Use the builtin `any()` or `all()` functions"
                " instead."
            ),
        ]()
        return rebind[Scalar[DType.bool]](self.cast[DType.bool]()).value

    @staticmethod
    @always_inline("nodebug")
    fn splat(x: Scalar[type]) -> Self:
        """Splats (broadcasts) the element onto the vector.

        Args:
            x: The input scalar value.

        Returns:
            A new SIMD vector whose elements are the same as the input value.
        """
        _simd_construction_checks[type, size]()
        return Self {
            value: __mlir_op.`pop.simd.splat`[
                _type = __mlir_type[
                    `!pop.simd<`, size.value, `, `, type.value, `>`
                ]
            ](x.value)
        }

    @always_inline("nodebug")
    fn cast[target: DType](self) -> SIMD[target, size]:
        """Casts the elements of the SIMD vector to the target element type.

        Parameters:
            target: The target DType.

        Returns:
            A new SIMD vector whose elements have been casted to the target
            element type.
        """

        @parameter
        if type == target:
            return rebind[SIMD[target, size]](self)

        @parameter
        if has_neon() and (type == DType.bfloat16 or target == DType.bfloat16):
            # BF16 support on neon systems is not supported.
            return _unchecked_zero[target, size]()

        @parameter
        if type == DType.bool:
            return self.select(SIMD[target, size](1), SIMD[target, size](0))
        elif target == DType.bool:
            return rebind[SIMD[target, size]](self != 0)
        elif type == DType.bfloat16:
            var cast_result = _bfloat16_to_f32(
                rebind[SIMD[DType.bfloat16, size]](self)
            ).cast[target]()
            return rebind[SIMD[target, size]](cast_result)
        elif target == DType.bfloat16:
            return rebind[SIMD[target, size]](
                _f32_to_bfloat16(self.cast[DType.float32]())
            )
        elif target == DType.address:
            var index_val = __mlir_op.`pop.cast`[
                _type = __mlir_type[`!pop.simd<`, size.value, `, index>`]
            ](self.value)
            var tmp = SIMD[DType.address, size](
                __mlir_op.`pop.index_to_pointer`[
                    _type = __mlir_type[
                        `!pop.simd<`,
                        size.value,
                        `, address >`,
                    ]
                ](index_val)
            )
            return rebind[SIMD[target, size]](tmp)
        elif (type == DType.address) and target.is_integral():
            var index_tmp = SIMD[DType.index, size](
                __mlir_op.`pop.pointer_to_index`[
                    _type = __mlir_type[
                        `!pop.simd<`,
                        size.value,
                        `, `,
                        DType.index.value,
                        `>`,
                    ]
                ](
                    rebind[
                        __mlir_type[
                            `!pop.simd<`,
                            size.value,
                            `, address >`,
                        ]
                    ](self.value)
                )
            )
            return index_tmp.cast[target]()
        else:
            return __mlir_op.`pop.cast`[
                _type = __mlir_type[
                    `!pop.simd<`,
                    size.value,
                    `, `,
                    target.value,
                    `>`,
                ]
            ](self.value)

    @always_inline("nodebug")
    fn __int__(self) -> Int:
        """Casts to the value to an Int. If there is a fractional component,
        then the fractional part is truncated.

        Constraints:
            The size of the SIMD vector must be 1.

        Returns:
            The value as an integer.
        """
        constrained[size == 1, "expected a scalar type"]()
        return __mlir_op.`pop.cast`[_type = __mlir_type.`!pop.scalar<index>`](
            rebind[Scalar[type]](self).value
        )

    @always_inline
    fn __str__(self) -> String:
        """Get the SIMD as a string.

        Returns:
            A string representation.
        """

        return String.format_sequence(self)

    @always_inline
    fn __repr__(self) -> String:
        """Get the representation of the SIMD value e.g. "SIMD[DType.int8, 2](1, 2)".

        Returns:
            The representation of the SIMD value.
        """

        var output = String()
        var writer = output._unsafe_to_formatter()
        self.format_to[use_scientific_notation=True](writer)

        var values = output.as_string_slice()

        @parameter
        if size > 1:
            # TODO: Fix when slice indexing is implemented on StringSlice
            values = StringSlice(output.as_bytes_slice()[1:-1])
        return (
            "SIMD[" + type.__repr__() + ", " + str(size) + "](" + values + ")"
        )

    @always_inline
    fn format_to(self, inout writer: Formatter):
        """
        Formats this SIMD value to the provided formatter.

        Args:
            writer: The formatter to write to.
        """
        self.format_to[use_scientific_notation=False](writer)

    # This overload is required to keep SIMD compliant with the Formattable
    # trait, and the call to `String.format_sequence(self)` in SIMD.__str__ will
    # fail to compile.
    fn format_to[use_scientific_notation: Bool](self, inout writer: Formatter):
        """
        Formats this SIMD value to the provided formatter.

        Parameters:
            use_scientific_notation: Whether floats should use scientific notation.
                This parameter does not apply to integer types.

        Args:
            writer: The formatter to write to.
        """

        # Print an opening `[`.
        @parameter
        if size > 1:
            writer.write_str("[")

        # Print each element.
        for i in range(size):
            var element = self[i]
            # Print separators between each element.
            if i != 0:
                writer.write_str(", ")

            @parameter
            if triple_is_nvidia_cuda():

                @parameter
                if type.is_floating_point():
                    # get_dtype_printf_format hardcodes 17 digits of precision.
                    _printf["%g"](element)
                else:
                    # FIXME(MSTDL-406):
                    #   This prints "out of band" with the `Formatter` passed
                    #   in, meaning this will only work if `Formatter` is an
                    #   unbuffered wrapper around printf (which Formatter.stdout
                    #   currently is by default).
                    #
                    #   This is a workaround to permit debug formatting of
                    #   floating-point values on GPU, where printing to stdout
                    #   is the only way the Formatter framework is currently
                    #   used.
                    _printf[_get_dtype_printf_format[type]()](element)
            else:

                @parameter
                if use_scientific_notation and type.is_floating_point():
                    alias float_format = "%." + _scientific_notation_digits[
                        type
                    ]() + "e"
                    _format_scalar[type, float_format](writer, element)
                else:
                    _format_scalar(writer, element)

        # Print a closing `]`.
        @parameter
        if size > 1:
            writer.write_str("]")

    @always_inline("nodebug")
    fn __add__(self, rhs: Self) -> Self:
        """Computes `self + rhs`.

        Args:
            rhs: The rhs value.

        Returns:
            A new vector whose element at position `i` is computed as
            `self[i] + rhs[i]`.
        """
        constrained[type.is_numeric(), "the SIMD type must be numeric"]()
        return __mlir_op.`pop.add`(self.value, rhs.value)

    @always_inline("nodebug")
    fn __sub__(self, rhs: Self) -> Self:
        """Computes `self - rhs`.

        Args:
            rhs: The rhs value.

        Returns:
            A new vector whose element at position `i` is computed as
            `self[i] - rhs[i]`.
        """
        constrained[type.is_numeric(), "the SIMD type must be numeric"]()
        return __mlir_op.`pop.sub`(self.value, rhs.value)

    @always_inline("nodebug")
    fn __mul__(self, rhs: Self) -> Self:
        """Computes `self * rhs`.

        Args:
            rhs: The rhs value.

        Returns:
            A new vector whose element at position `i` is computed as
            `self[i] * rhs[i]`.
        """

        @parameter
        if type == DType.bool:
            return (rebind[Self._Mask](self) & rebind[Self._Mask](rhs)).cast[
                type
            ]()

        constrained[type.is_numeric(), "the SIMD type must be numeric"]()
        return __mlir_op.`pop.mul`(self.value, rhs.value)

    @always_inline("nodebug")
    fn __truediv__(self, rhs: Self) -> Self:
        """Computes `self / rhs`.

        Args:
            rhs: The rhs value.

        Returns:
            A new vector whose element at position `i` is computed as
            `self[i] / rhs[i]`.
        """
        constrained[type.is_numeric(), "the SIMD type must be numeric"]()
        return __mlir_op.`pop.div`(self.value, rhs.value)

    @always_inline("nodebug")
    fn __floordiv__(self, rhs: Self) -> Self:
        """Returns the division of self and rhs rounded down to the nearest
        integer.

        Constraints:
            The element type of the SIMD vector must be numeric.

        Args:
            rhs: The value to divide with.

        Returns:
            `floor(self / rhs)` value.
        """
        constrained[type.is_numeric(), "the type must be numeric"]()

        if not any(rhs):
            # this should raise an exception.
            return 0

        var div = self / rhs

        @parameter
        if type.is_floating_point():
            return div.__floor__()
        elif type.is_unsigned():
            return div
        else:
            if all((self > 0) & (rhs > 0)):
                return div

            var mod = self - div * rhs
            var mask = ((rhs < 0) ^ (self < 0)) & (mod != 0)
            return div - mask.cast[type]()

    @always_inline("nodebug")
    fn __rfloordiv__(self, rhs: Self) -> Self:
        """Returns the division of rhs and self rounded down to the nearest
        integer.

        Constraints:
            The element type of the SIMD vector must be numeric.

        Args:
            rhs: The value to divide by self.

        Returns:
            `floor(rhs / self)` value.
        """
        constrained[type.is_numeric(), "the type must be numeric"]()
        return rhs // self

    @always_inline("nodebug")
    fn __mod__(self, rhs: Self) -> Self:
        """Returns the remainder of self divided by rhs.

        Args:
            rhs: The value to divide on.

        Returns:
            The remainder of dividing self by rhs.
        """
        constrained[type.is_numeric(), "the type must be numeric"]()

        if not any(rhs):
            # this should raise an exception.
            return 0

        @parameter
        if type.is_unsigned():
            return __mlir_op.`pop.rem`(self.value, rhs.value)
        else:
            var div = self / rhs

            @parameter
            if type.is_floating_point():
                div = llvm_intrinsic["llvm.trunc", Self, has_side_effect=False](
                    div
                )

            var mod = self - div * rhs
            var mask = ((rhs < 0) ^ (self < 0)) & (mod != 0)
            return mod + mask.select(rhs, Self(0))

    @always_inline("nodebug")
    fn __rmod__(self, value: Self) -> Self:
        """Returns `value mod self`.

        Args:
            value: The other value.

        Returns:
            `value mod self`.
        """
        constrained[type.is_numeric(), "the type must be numeric"]()
        return value % self

    @always_inline("nodebug")
    fn __pow__(self, exp: Int) -> Self:
        """Computes the vector raised to the power of the input integer value.

        Args:
            exp: The exponent value.

        Returns:
            A SIMD vector where each element is raised to the power of the
            specified exponent value.
        """
        constrained[type.is_numeric(), "the SIMD type must be numeric"]()
        return _pow[type, size, DType.index](self, exp)

    # TODO(#22771): remove this overload.
    @always_inline("nodebug")
    fn __pow__(self, exp: Self) -> Self:
        """Computes the vector raised elementwise to the right hand side power.

        Args:
            exp: The exponent value.

        Returns:
            A SIMD vector where each element is raised to the power of the
            specified exponent value.
        """
        constrained[type.is_numeric(), "the SIMD type must be numeric"]()
        return _pow(self, exp)

    @always_inline("nodebug")
    fn __lt__(self, rhs: Self) -> Self._Mask:
        """Compares two SIMD vectors using less-than comparison.

        Args:
            rhs: The rhs of the operation.

        Returns:
            A new bool SIMD vector of the same size whose element at position
            `i` is True or False depending on the expression
            `self[i] < rhs[i]`.
        """

        return __mlir_op.`pop.cmp`[pred = __mlir_attr.`#pop<cmp_pred lt>`](
            self.value, rhs.value
        )

    @always_inline("nodebug")
    fn __le__(self, rhs: Self) -> Self._Mask:
        """Compares two SIMD vectors using less-than-or-equal comparison.

        Args:
            rhs: The rhs of the operation.

        Returns:
            A new bool SIMD vector of the same size whose element at position
            `i` is True or False depending on the expression
            `self[i] <= rhs[i]`.
        """

        return __mlir_op.`pop.cmp`[pred = __mlir_attr.`#pop<cmp_pred le>`](
            self.value, rhs.value
        )

    @always_inline("nodebug")
    fn __eq__(self, rhs: Self) -> Self._Mask:
        """Compares two SIMD vectors using equal-to comparison.

        Args:
            rhs: The rhs of the operation.

        Returns:
            A new bool SIMD vector of the same size whose element at position
            `i` is True or False depending on the expression
            `self[i] == rhs[i]`.
        """

        @parameter  # Because of #30525, we roll our own implementation for eq.
        if has_neon() and type == DType.bfloat16:
            var int_self = bitcast[_integral_type_of[type](), size](self)
            var int_rhs = bitcast[_integral_type_of[type](), size](rhs)
            return int_self == int_rhs

        return __mlir_op.`pop.cmp`[pred = __mlir_attr.`#pop<cmp_pred eq>`](
            self.value, rhs.value
        )

    @always_inline("nodebug")
    fn __ne__(self, rhs: Self) -> Self._Mask:
        """Compares two SIMD vectors using not-equal comparison.

        Args:
            rhs: The rhs of the operation.

        Returns:
            A new bool SIMD vector of the same size whose element at position
            `i` is True or False depending on the expression
            `self[i] != rhs[i]`.
        """

        @parameter  # Because of #30525, we roll our own implementation for ne.
        if has_neon() and type == DType.bfloat16:
            var int_self = bitcast[_integral_type_of[type](), size](self)
            var int_rhs = bitcast[_integral_type_of[type](), size](rhs)
            return int_self != int_rhs

        return __mlir_op.`pop.cmp`[pred = __mlir_attr.`#pop<cmp_pred ne>`](
            self.value, rhs.value
        )

    @always_inline("nodebug")
    fn __gt__(self, rhs: Self) -> Self._Mask:
        """Compares two SIMD vectors using greater-than comparison.

        Args:
            rhs: The rhs of the operation.

        Returns:
            A new bool SIMD vector of the same size whose element at position
            `i` is True or False depending on the expression
            `self[i] > rhs[i]`.
        """

        return __mlir_op.`pop.cmp`[pred = __mlir_attr.`#pop<cmp_pred gt>`](
            self.value, rhs.value
        )

    @always_inline("nodebug")
    fn __ge__(self, rhs: Self) -> Self._Mask:
        """Compares two SIMD vectors using greater-than-or-equal comparison.

        Args:
            rhs: The rhs of the operation.

        Returns:
            A new bool SIMD vector of the same size whose element at position
            `i` is True or False depending on the expression
            `self[i] >= rhs[i]`.
        """

        return __mlir_op.`pop.cmp`[pred = __mlir_attr.`#pop<cmp_pred ge>`](
            self.value, rhs.value
        )

    # ===------------------------------------------------------------------=== #
    # Unary operations.
    # ===------------------------------------------------------------------=== #

    @always_inline("nodebug")
    fn __pos__(self) -> Self:
        """Defines the unary `+` operation.

        Returns:
            This SIMD vector.
        """
        constrained[type.is_numeric(), "the SIMD type must be numeric"]()
        return self

    @always_inline("nodebug")
    fn __neg__(self) -> Self:
        """Defines the unary `-` operation.

        Returns:
            The negation of this SIMD vector.
        """
        constrained[type.is_numeric(), "the SIMD type must be numeric"]()
        return __mlir_op.`pop.neg`(self.value)

    @always_inline
    fn _bits_to_float[dest_type: DType](self) -> SIMD[dest_type, size]:
        """Bitcasts the integer value to a floating-point value.

        Parameters:
            dest_type: DType to bitcast the input SIMD vector to.

        Returns:
            A floating-point representation of the integer value.
        """
        alias integral_type = FPUtils[type].integral_type
        return bitcast[dest_type, size](self.cast[integral_type]())

    @always_inline
    fn _float_to_bits[dest_type: DType](self) -> SIMD[dest_type, size]:
        """Bitcasts the floating-point value to an integer value.

        Parameters:
            dest_type: DType to bitcast the input SIMD vector to.

        Returns:
            An integer representation of the floating-point value.
        """
        alias integral_type = FPUtils[type].integral_type
        var v = bitcast[integral_type, size](self)
        return v.cast[dest_type]()

    @always_inline
    fn __abs__(self) -> Self:
        """Defines the absolute value operation.

        Returns:
            The absolute value of this SIMD vector.
        """

        @parameter
        if type.is_unsigned() or type.is_bool():
            return self
        elif type.is_floating_point():
            alias integral_type = FPUtils[type].integral_type
            var m = self._float_to_bits[integral_type]()
            return (m & (FPUtils[type].sign_mask() - 1))._bits_to_float[type]()
        else:
            return (self < 0).select(-self, self)

    fn _floor_ceil_trunc_impl[intrinsic: StringLiteral](self) -> Self:
        constrained[
            intrinsic == "llvm.floor"
            or intrinsic == "llvm.ceil"
            or intrinsic == "llvm.trunc",
            "unsupported intrinsic",
        ]()

        @parameter
        if type.is_bool() or type.is_integral():
            return self

        @parameter
        if has_neon() and type == DType.bfloat16:
            return (
                self.cast[DType.float32]()
                ._floor_ceil_trunc_impl[intrinsic]()
                .cast[type]()
            )

        return llvm_intrinsic[intrinsic, Self, has_side_effect=False](self)

    @always_inline("nodebug")
    fn __floor__(self) -> Self:
        """Performs elementwise floor on the elements of a SIMD vector.

        Returns:
            The elementwise floor of this SIMD vector.
        """
        return self._floor_ceil_trunc_impl["llvm.floor"]()

    @always_inline("nodebug")
    fn __ceil__(self) -> Self:
        """Performs elementwise ceiling on the elements of a SIMD vector.

        Returns:
            The elementwise ceiling of this SIMD vector.
        """
        return self._floor_ceil_trunc_impl["llvm.ceil"]()

    @always_inline("nodebug")
    fn __trunc__(self) -> Self:
        """Performs elementwise truncation on the elements of a SIMD vector.

        Returns:
            The elementwise truncated values of this SIMD vector.
        """

        return self._floor_ceil_trunc_impl["llvm.trunc"]()

    fn clamp(self, lower_bound: Self, upper_bound: Self) -> Self:
        """Clamps the values in a SIMD vector to be in a certain range.

        Clamp cuts values in the input SIMD vector off at the upper bound and
        lower bound values. For example,  SIMD vector `[0, 1, 2, 3]` clamped to
        a lower bound of 1 and an upper bound of 2 would return `[1, 1, 2, 2]`.

        Args:
            lower_bound: Minimum of the range to clamp to.
            upper_bound: Maximum of the range to clamp to.

        Returns:
            A new SIMD vector containing x clamped to be within lower_bound and
            upper_bound.
        """

        return self.min(upper_bound).max(lower_bound)

    @always_inline("nodebug")
    fn roundeven(self) -> Self:
        """Performs elementwise banker's rounding on the elements of a SIMD
        vector.

        This rounding goes to the nearest integer with ties toward the nearest
        even integer.

        Returns:
            The elementwise banker's rounding of this SIMD vector.
        """
        return llvm_intrinsic["llvm.roundeven", Self, has_side_effect=False](
            self
        )

    @always_inline("nodebug")
    fn __round__(self) -> Self:
        """Performs elementwise rounding on the elements of a SIMD vector.

        This rounding goes to the nearest integer with ties away from zero.

        Returns:
            The elementwise rounded value of this SIMD vector.
        """
        return llvm_intrinsic["llvm.round", Self, has_side_effect=False](self)

<<<<<<< HEAD
    @always_inline("nodebug")
    fn __round__(self, ndigits: Int) -> Self:
        """Performs elementwise rounding on the elements of a SIMD vector.
        This rounding goes to the nearest integer with ties away from zero.
        Args:
            ndigits: The number of digits to round to.
        Returns:
            The elementwise rounded value of this SIMD vector.
        """
        # TODO: see how can we implement this.
        return llvm_intrinsic["llvm.round", Self, has_side_effect=False](self)

    # ===-------------------------------------------------------------------===#
=======
    # ===------------------------------------------------------------------=== #
>>>>>>> 4724ec6f
    # In place operations.
    # ===------------------------------------------------------------------=== #

    @always_inline("nodebug")
    fn __iadd__(inout self, rhs: Self):
        """Performs in-place addition.

        The vector is mutated where each element at position `i` is computed as
        `self[i] + rhs[i]`.

        Args:
            rhs: The rhs of the addition operation.
        """
        constrained[type.is_numeric(), "the SIMD type must be numeric"]()
        self = self + rhs

    @always_inline("nodebug")
    fn __isub__(inout self, rhs: Self):
        """Performs in-place subtraction.

        The vector is mutated where each element at position `i` is computed as
        `self[i] - rhs[i]`.

        Args:
            rhs: The rhs of the operation.
        """
        constrained[type.is_numeric(), "the SIMD type must be numeric"]()
        self = self - rhs

    @always_inline("nodebug")
    fn __imul__(inout self, rhs: Self):
        """Performs in-place multiplication.

        The vector is mutated where each element at position `i` is computed as
        `self[i] * rhs[i]`.

        Args:
            rhs: The rhs of the operation.
        """
        constrained[type.is_numeric(), "the SIMD type must be numeric"]()
        self = self * rhs

    @always_inline("nodebug")
    fn __itruediv__(inout self, rhs: Self):
        """In-place true divide operator.

        The vector is mutated where each element at position `i` is computed as
        `self[i] / rhs[i]`.

        Args:
            rhs: The rhs of the operation.
        """
        constrained[type.is_numeric(), "the SIMD type must be numeric"]()
        self = self / rhs

    @always_inline("nodebug")
    fn __ifloordiv__(inout self, rhs: Self):
        """In-place flood div operator.

        The vector is mutated where each element at position `i` is computed as
        `self[i] // rhs[i]`.

        Args:
            rhs: The rhs of the operation.
        """
        constrained[type.is_numeric(), "the SIMD type must be numeric"]()
        self = self // rhs

    @always_inline("nodebug")
    fn __imod__(inout self, rhs: Self):
        """In-place mod operator.

        The vector is mutated where each element at position `i` is computed as
        `self[i] % rhs[i]`.

        Args:
            rhs: The rhs of the operation.
        """
        constrained[type.is_numeric(), "the SIMD type must be numeric"]()
        self = self.__mod__(rhs)

    @always_inline("nodebug")
    fn __ipow__(inout self, rhs: Int):
        """In-place pow operator.

        The vector is mutated where each element at position `i` is computed as
        `pow(self[i], rhs)`.

        Args:
            rhs: The rhs of the operation.
        """
        constrained[type.is_numeric(), "the SIMD type must be numeric"]()
        self = self.__pow__(rhs)

    # ===------------------------------------------------------------------=== #
    # Checked operations
    # ===------------------------------------------------------------------=== #

    @always_inline
    fn add_with_overflow(self, rhs: Self) -> (Self, Self._Mask):
        """Computes `self + rhs` and a mask of which indices overflowed.

        Args:
            rhs: The rhs value.

        Returns:
            A tuple with the results of the operation and a mask for overflows.
            The first is a new vector whose element at position `i` is computed
            as `self[i] + rhs[i]`. The second item is a vector of booleans where
            a `1` at position `i` represents `self[i] + rhs[i]` overflowed.
        """
        constrained[type.is_integral()]()

        @parameter
        if type.is_signed():
            var result = llvm_intrinsic[
                "llvm.sadd.with.overflow",
                _RegisterPackType[Self, Self._Mask],
                Self,
                Self,
            ](self, rhs)
            return (result[0], result[1])
        else:
            var result = llvm_intrinsic[
                "llvm.uadd.with.overflow",
                _RegisterPackType[Self, Self._Mask],
                Self,
                Self,
            ](self, rhs)
            return (result[0], result[1])

    @always_inline
    fn sub_with_overflow(self, rhs: Self) -> (Self, Self._Mask):
        """Computes `self - rhs` and a mask of which indices overflowed.

        Args:
            rhs: The rhs value.

        Returns:
            A tuple with the results of the operation and a mask for overflows.
            The first is a new vector whose element at position `i` is computed
            as `self[i] - rhs[i]`. The second item is a vector of booleans where
            a `1` at position `i` represents `self[i] - rhs[i]` overflowed.
        """
        constrained[type.is_integral()]()

        @parameter
        if type.is_signed():
            var result = llvm_intrinsic[
                "llvm.ssub.with.overflow",
                _RegisterPackType[Self, Self._Mask],
                Self,
                Self,
            ](self, rhs)
            return (result[0], result[1])
        else:
            var result = llvm_intrinsic[
                "llvm.usub.with.overflow",
                _RegisterPackType[Self, Self._Mask],
                Self,
                Self,
            ](self, rhs)
            return (result[0], result[1])

    @always_inline
    fn mul_with_overflow(self, rhs: Self) -> (Self, Self._Mask):
        """Computes `self * rhs` and a mask of which indices overflowed.

        Args:
            rhs: The rhs value.

        Returns:
            A tuple with the results of the operation and a mask for overflows.
            The first is a new vector whose element at position `i` is computed
            as `self[i] * rhs[i]`. The second item is a vector of booleans where
            a `1` at position `i` represents `self[i] * rhs[i]` overflowed.
        """
        constrained[type.is_integral()]()

        @parameter
        if type.is_signed():
            var result = llvm_intrinsic[
                "llvm.smul.with.overflow",
                _RegisterPackType[Self, Self._Mask],
                Self,
                Self,
            ](self, rhs)
            return (result[0], result[1])
        else:
            var result = llvm_intrinsic[
                "llvm.umul.with.overflow",
                _RegisterPackType[Self, Self._Mask],
                Self,
                Self,
            ](self, rhs)
            return (result[0], result[1])

    # ===------------------------------------------------------------------=== #
    # Reversed operations
    # ===------------------------------------------------------------------=== #

    @always_inline("nodebug")
    fn __radd__(self, value: Self) -> Self:
        """Returns `value + self`.

        Args:
            value: The other value.

        Returns:
            `value + self`.
        """
        constrained[type.is_numeric(), "the SIMD type must be numeric"]()
        return value + self

    @always_inline("nodebug")
    fn __rsub__(self, value: Self) -> Self:
        """Returns `value - self`.

        Args:
            value: The other value.

        Returns:
            `value - self`.
        """
        constrained[type.is_numeric(), "the SIMD type must be numeric"]()
        return value - self

    @always_inline("nodebug")
    fn __rmul__(self, value: Self) -> Self:
        """Returns `value * self`.

        Args:
            value: The other value.

        Returns:
            `value * self`.
        """
        constrained[type.is_numeric(), "the SIMD type must be numeric"]()
        return value * self

    @always_inline("nodebug")
    fn __rtruediv__(self, value: Self) -> Self:
        """Returns `value / self`.

        Args:
            value: The other value.

        Returns:
            `value / self`.
        """
        constrained[type.is_numeric(), "the SIMD type must be numeric"]()
        return value / self

    # TODO: Move to global function.
    @always_inline("nodebug")
    fn fma(self, multiplier: Self, accumulator: Self) -> Self:
        """Performs a fused multiply-add operation, i.e.
        `self*multiplier + accumulator`.

        Args:
            multiplier: The value to multiply.
            accumulator: The value to accumulate.

        Returns:
            A new vector whose element at position `i` is computed as
            `self[i]*multiplier[i] + accumulator[i]`.
        """
        constrained[type.is_numeric(), "the SIMD type must be numeric"]()
        return __mlir_op.`pop.fma`(
            self.value, multiplier.value, accumulator.value
        )

    # ===------------------------------------------------------------------=== #
    # Bitwise operations
    # ===------------------------------------------------------------------=== #

    @always_inline("nodebug")
    fn __and__(self, rhs: Self) -> Self:
        """Returns `self & rhs`.

        Constraints:
            The element type of the SIMD vector must be bool or integral.

        Args:
            rhs: The RHS value.

        Returns:
            `self & rhs`.
        """
        constrained[
            type.is_integral() or type.is_bool(),
            "must be an integral or bool type",
        ]()
        return __mlir_op.`pop.and`(self.value, rhs.value)

    @always_inline("nodebug")
    fn __iand__(inout self, rhs: Self):
        """Computes `self & rhs` and save the result in `self`.

        Constraints:
            The element type of the SIMD vector must be bool or integral.

        Args:
            rhs: The RHS value.
        """
        constrained[
            type.is_integral() or type.is_bool(),
            "must be an integral or bool type",
        ]()
        self = self & rhs

    @always_inline("nodebug")
    fn __rand__(self, value: Self) -> Self:
        """Returns `value & self`.

        Constraints:
            The element type of the SIMD vector must be bool or integral.

        Args:
            value: The other value.

        Returns:
            `value & self`.
        """
        constrained[
            type.is_integral() or type.is_bool(),
            "must be an integral or bool type",
        ]()
        return value & self

    @always_inline("nodebug")
    fn __xor__(self, rhs: Self) -> Self:
        """Returns `self ^ rhs`.

        Constraints:
            The element type of the SIMD vector must be bool or integral.

        Args:
            rhs: The RHS value.

        Returns:
            `self ^ rhs`.
        """
        constrained[
            type.is_integral() or type.is_bool(),
            "must be an integral or bool type",
        ]()
        return __mlir_op.`pop.xor`(self.value, rhs.value)

    @always_inline("nodebug")
    fn __ixor__(inout self, rhs: Self):
        """Computes `self ^ rhs` and save the result in `self`.

        Constraints:
            The element type of the SIMD vector must be bool or integral.

        Args:
            rhs: The RHS value.
        """
        constrained[
            type.is_integral() or type.is_bool(),
            "must be an integral or bool type",
        ]()
        self = self ^ rhs

    @always_inline("nodebug")
    fn __rxor__(self, value: Self) -> Self:
        """Returns `value ^ self`.

        Constraints:
            The element type of the SIMD vector must be bool or integral.

        Args:
            value: The other value.

        Returns:
            `value ^ self`.
        """
        constrained[
            type.is_integral() or type.is_bool(),
            "must be an integral or bool type",
        ]()
        return value ^ self

    @always_inline("nodebug")
    fn __or__(self, rhs: Self) -> Self:
        """Returns `self | rhs`.

        Constraints:
            The element type of the SIMD vector must be bool or integral.

        Args:
            rhs: The RHS value.

        Returns:
            `self | rhs`.
        """
        constrained[
            type.is_integral() or type.is_bool(),
            "must be an integral or bool type",
        ]()
        return __mlir_op.`pop.or`(self.value, rhs.value)

    @always_inline("nodebug")
    fn __ior__(inout self, rhs: Self):
        """Computes `self | rhs` and save the result in `self`.

        Constraints:
            The element type of the SIMD vector must be bool or integral.

        Args:
            rhs: The RHS value.
        """
        constrained[
            type.is_integral() or type.is_bool(),
            "must be an integral or bool type",
        ]()
        self = self | rhs

    @always_inline("nodebug")
    fn __ror__(self, value: Self) -> Self:
        """Returns `value | self`.

        Constraints:
            The element type of the SIMD vector must be bool or integral.

        Args:
            value: The other value.

        Returns:
            `value | self`.
        """
        constrained[
            type.is_integral() or type.is_bool(),
            "must be an integral or bool type",
        ]()
        return value | self

    @always_inline("nodebug")
    fn __invert__(self) -> Self:
        """Returns `~self`.

        Constraints:
            The element type of the SIMD vector must be boolean or integral.

        Returns:
            The `~self` value.
        """
        constrained[
            type.is_bool() or type.is_integral(),
            "must be an bool or integral type",
        ]()

        @parameter
        if type.is_bool():
            return self.select(Self(False), Self(True))
        else:
            return self ^ -1

    # ===------------------------------------------------------------------=== #
    # Shift operations
    # ===------------------------------------------------------------------=== #

    @always_inline("nodebug")
    fn __lshift__(self, rhs: Self) -> Self:
        """Returns `self << rhs`.

        Constraints:
            The element type of the SIMD vector must be integral.

        Args:
            rhs: The RHS value.

        Returns:
            `self << rhs`.
        """
        constrained[type.is_integral(), "must be an integral type"]()
        debug_assert(all(rhs >= 0), "unhandled negative value")
        return __mlir_op.`pop.shl`(self.value, rhs.value)

    @always_inline("nodebug")
    fn __rshift__(self, rhs: Self) -> Self:
        """Returns `self >> rhs`.

        Constraints:
            The element type of the SIMD vector must be integral.

        Args:
            rhs: The RHS value.

        Returns:
            `self >> rhs`.
        """
        constrained[type.is_integral(), "must be an integral type"]()
        debug_assert(all(rhs >= 0), "unhandled negative value")
        return __mlir_op.`pop.shr`(self.value, rhs.value)

    @always_inline("nodebug")
    fn __ilshift__(inout self, rhs: Self):
        """Computes `self << rhs` and save the result in `self`.

        Constraints:
            The element type of the SIMD vector must be integral.

        Args:
            rhs: The RHS value.
        """
        constrained[type.is_integral(), "must be an integral type"]()
        self = self << rhs

    @always_inline("nodebug")
    fn __irshift__(inout self, rhs: Self):
        """Computes `self >> rhs` and save the result in `self`.

        Constraints:
            The element type of the SIMD vector must be integral.

        Args:
            rhs: The RHS value.
        """
        constrained[type.is_integral(), "must be an integral type"]()
        self = self >> rhs

    @always_inline("nodebug")
    fn __rlshift__(self, value: Self) -> Self:
        """Returns `value << self`.

        Constraints:
            The element type of the SIMD vector must be integral.

        Args:
            value: The other value.

        Returns:
            `value << self`.
        """
        constrained[type.is_integral(), "must be an integral type"]()
        return value << self

    @always_inline("nodebug")
    fn __rrshift__(self, value: Self) -> Self:
        """Returns `value >> self`.

        Constraints:
            The element type of the SIMD vector must be integral.

        Args:
            value: The other value.

        Returns:
            `value >> self`.
        """
        constrained[type.is_integral(), "must be an integral type"]()
        return value >> self

    # ===------------------------------------------------------------------=== #
    # Shuffle operations
    # ===------------------------------------------------------------------=== #

    @always_inline("nodebug")
    fn _shuffle_list[
        *mask: Int, output_size: Int = size
    ](self, other: Self) -> SIMD[type, output_size]:
        """Shuffles (also called blend) the values of the current vector with
        the `other` value using the specified mask (permutation). The mask
        values must be within `2 * len(self)`.

        Parameters:
            mask: The permutation to use in the shuffle.
            output_size: The size of the output vector.

        Args:
            other: The other vector to shuffle with.

        Returns:
            A new vector with the same length as the mask where the value at
            position `i` is `(self + other)[permutation[i]]`.
        """

        @parameter
        fn variadic_len[*mask: Int]() -> Int:
            return __mlir_op.`pop.variadic.size`(mask)

        @parameter
        fn _convert_variadic_to_pop_array[
            *mask: Int
        ]() -> __mlir_type[`!pop.array<`, output_size.value, `, `, Int, `>`]:
            var array = __mlir_op.`kgen.undef`[
                _type = __mlir_type[
                    `!pop.array<`, output_size.value, `, `, Int, `>`
                ]
            ]()

            @parameter
            for idx in range(output_size):
                alias val = mask[idx]
                constrained[
                    0 <= val < 2 * size,
                    "invalid index in the shuffle operation",
                ]()
                var ptr = __mlir_op.`pop.array.gep`(
                    UnsafePointer.address_of(array).address, idx.value
                )
                __mlir_op.`pop.store`(val, ptr)

            return array

        alias length = variadic_len[mask]()
        constrained[
            output_size == length,
            "size of the mask must match the output SIMD size",
        ]()
        return __mlir_op.`pop.simd.shuffle`[
            mask = _convert_variadic_to_pop_array[mask](),
            _type = __mlir_type[
                `!pop.simd<`, output_size.value, `, `, type.value, `>`
            ],
        ](self.value, other.value)

    @always_inline("nodebug")
    fn _shuffle_list[
        output_size: Int, mask: StaticIntTuple[output_size]
    ](self, other: Self) -> SIMD[type, output_size]:
        """Shuffles (also called blend) the values of the current vector with
        the `other` value using the specified mask (permutation). The mask
        values must be within `2 * len(self)`.

        Parameters:
            output_size: The size of the output vector.
            mask: The permutation to use in the shuffle.

        Args:
            other: The other vector to shuffle with.

        Returns:
            A new vector with the same length as the mask where the value at
            position `i` is `(self + other)[permutation[i]]`.
        """

        @parameter
        for i in range(output_size):
            constrained[
                0 <= mask[i] < 2 * size,
                "invalid index in the shuffle operation",
            ]()

        return __mlir_op.`pop.simd.shuffle`[
            mask = mask.data.array,
            _type = __mlir_type[
                `!pop.simd<`, output_size.value, `, `, type.value, `>`
            ],
        ](self.value, other.value)

    @always_inline("nodebug")
    fn shuffle[*mask: Int](self) -> Self:
        """Shuffles (also called blend) the values of the current vector with
        the `other` value using the specified mask (permutation). The mask
        values must be within `2 * len(self)`.

        Parameters:
            mask: The permutation to use in the shuffle.

        Returns:
            A new vector with the same length as the mask where the value at
            position `i` is `(self)[permutation[i]]`.
        """
        return self._shuffle_list[mask](self)

    @always_inline("nodebug")
    fn shuffle[*mask: Int](self, other: Self) -> Self:
        """Shuffles (also called blend) the values of the current vector with
        the `other` value using the specified mask (permutation). The mask
        values must be within `2 * len(self)`.

        Parameters:
            mask: The permutation to use in the shuffle.

        Args:
            other: The other vector to shuffle with.

        Returns:
            A new vector with the same length as the mask where the value at
            position `i` is `(self + other)[permutation[i]]`.
        """
        return self._shuffle_list[mask](other)

    @always_inline("nodebug")
    fn shuffle[mask: StaticIntTuple[size]](self) -> Self:
        """Shuffles (also called blend) the values of the current vector with
        the `other` value using the specified mask (permutation). The mask
        values must be within `2 * len(self)`.

        Parameters:
            mask: The permutation to use in the shuffle.

        Returns:
            A new vector with the same length as the mask where the value at
            position `i` is `(self)[permutation[i]]`.
        """
        return self._shuffle_list[size, mask](self)

    @always_inline("nodebug")
    fn shuffle[mask: StaticIntTuple[size]](self, other: Self) -> Self:
        """Shuffles (also called blend) the values of the current vector with
        the `other` value using the specified mask (permutation). The mask
        values must be within `2 * len(self)`.

        Parameters:
            mask: The permutation to use in the shuffle.

        Args:
            other: The other vector to shuffle with.

        Returns:
            A new vector with the same length as the mask where the value at
            position `i` is `(self + other)[permutation[i]]`.
        """
        return self._shuffle_list[size, mask](other)

    # ===------------------------------------------------------------------=== #
    # Indexing operations
    # ===------------------------------------------------------------------=== #

    @always_inline("nodebug")
    fn __getitem__(self, idx: Int) -> Scalar[type]:
        """Gets an element from the vector.

        Args:
            idx: The element index.

        Returns:
            The value at position `idx`.
        """
        return __mlir_op.`pop.simd.extractelement`[
            _type = __mlir_type[`!pop.scalar<`, type.value, `>`]
        ](self.value, index(idx).value)

    @always_inline("nodebug")
    fn __setitem__(inout self, idx: Int, val: Scalar[type]):
        """Sets an element in the vector.

        Args:
            idx: The index to set.
            val: The value to set.
        """
        self.value = __mlir_op.`pop.simd.insertelement`(
            self.value, val.value, index(idx).value
        )

    @always_inline("nodebug")
    fn __setitem__(
        inout self, idx: Int, val: __mlir_type[`!pop.scalar<`, type.value, `>`]
    ):
        """Sets an element in the vector.

        Args:
            idx: The index to set.
            val: The value to set.
        """
        self.value = __mlir_op.`pop.simd.insertelement`(
            self.value, val, index(idx).value
        )

    fn __hash__(self) -> Int:
        """Hash the value using builtin hash.

        Returns:
            A 64-bit hash value. This value is _not_ suitable for cryptographic
            uses. Its intended usage is for data structures. See the `hash`
            builtin documentation for more details.
        """
        return _hash_simd(self)

    @always_inline("nodebug")
    fn slice[
        output_width: Int, /, *, offset: Int = 0
    ](self) -> SIMD[type, output_width]:
        """Returns a slice of the vector of the specified width with the given
        offset.

        Constraints:
            `output_width + offset` must not exceed the size of this SIMD
            vector.

        Parameters:
            output_width: The output SIMD vector size.
            offset: The given offset for the slice.

        Returns:
            A new vector whose elements map to
            `self[offset:offset+output_width]`.
        """
        constrained[
            0 < output_width + offset <= size,
            "output width must be a positive integer less than simd size",
        ]()

        @parameter
        if output_width == 1:
            return self[offset]

        @parameter
        if offset % simdwidthof[type]():
            var tmp = SIMD[type, output_width]()

            @parameter
            for i in range(output_width):
                tmp[i] = self[i + offset]
            return tmp

        return llvm_intrinsic[
            "llvm.vector.extract",
            SIMD[type, output_width],
            has_side_effect=False,
        ](self, offset)

    @always_inline("nodebug")
    fn insert[*, offset: Int = 0](self, value: SIMD[type, _]) -> Self:
        """Returns a the vector where the elements between `offset` and
        `offset + input_width` have been replaced with the elements in `value`.

        Parameters:
            offset: The offset to insert at.

        Args:
            value: The value to be inserted.

        Returns:
            A new vector whose elements at `self[offset:offset+input_width]`
            contain the values of `value`.
        """
        alias input_width = value.size
        constrained[
            0 < input_width + offset <= size,
            "insertion position must not exceed the size of the vector",
        ]()

        @parameter
        if size == 1:
            constrained[
                input_width == 1, "the input width must be 1 if the size is 1"
            ]()
            return rebind[Self](value)

        # You cannot insert into a SIMD value at positions that are not a
        # multiple of the SIMD width via the `llvm.vector.insert` intrinsic,
        # so resort to a for loop. Note that this can be made more intelligent
        # by dividing the problem into the offset, offset+val, val+input_width
        # where val is a value to align the offset to the simdwidth.
        @parameter
        if offset % simdwidthof[type]():
            var tmp = self

            @parameter
            for i in range(input_width):
                tmp[i + offset] = value[i]
            return tmp

        return llvm_intrinsic[
            "llvm.vector.insert", Self, has_side_effect=False
        ](self, value, offset)

    @always_inline("nodebug")
    fn join(self, other: Self) -> SIMD[type, 2 * size]:
        """Concatenates the two vectors together.

        Args:
            other: The other SIMD vector.

        Returns:
            A new vector `self_0, self_1, ..., self_n, other_0, ..., other_n`.
        """

        @always_inline
        @parameter
        fn build_indices() -> StaticIntTuple[2 * size]:
            var indices = StaticIntTuple[2 * size]()

            @parameter
            for i in range(2 * size):
                indices[i] = i

            return indices

        return self._shuffle_list[2 * size, build_indices()](other)

    @always_inline("nodebug")
    fn interleave(self, other: Self) -> SIMD[type, 2 * size]:
        """Constructs a vector by interleaving two input vectors.

        Args:
            other: The other SIMD vector.

        Returns:
            A new vector `self_0, other_0, ..., self_n, other_n`.
        """

        @parameter
        if size == 1:
            return SIMD[type, 2 * size](self[0], other[0])

        return llvm_intrinsic[
            "llvm.vector.interleave2",
            SIMD[type, 2 * size],
            has_side_effect=False,
        ](self, other)

    alias _SIMDHalfType = SIMD[type, size // 2]

    @always_inline("nodebug")
    fn deinterleave(
        self,
    ) -> (Self._SIMDHalfType, Self._SIMDHalfType):
        """Constructs two vectors by deinterleaving the even and odd lanes of
        the vector.

        Constraints:
            The vector size must be greater than 1.

        Returns:
            Two vectors the first of the form `self_0, self_2, ..., self_{n-2}`
            and the other being `self_1, self_3, ..., self_{n-1}`.
        """

        constrained[size > 1, "the vector size must be greater than 1."]()

        @parameter
        if size == 2:
            return (
                rebind[Self._SIMDHalfType](self[0]),
                rebind[Self._SIMDHalfType](self[1]),
            )

        var res = llvm_intrinsic[
            "llvm.vector.deinterleave2",
            _RegisterPackType[Self._SIMDHalfType, Self._SIMDHalfType],
            has_side_effect=False,
        ](self)
        return (
            rebind[Self._SIMDHalfType](res[0]),
            rebind[Self._SIMDHalfType](res[1]),
        )

    # ===------------------------------------------------------------------=== #
    # Binary operations
    # ===------------------------------------------------------------------=== #

    @always_inline("nodebug")
    fn min(self, other: Self) -> Self:
        """Computes the elementwise minimum between the two vectors.

        Args:
            other: The other SIMD vector.

        Returns:
            A new SIMD vector where each element at position `i` is
            `min(self[i], other[i])`.
        """
        constrained[type.is_numeric(), "the SIMD type must be numeric"]()
        return __mlir_op.`pop.min`(self.value, other.value)

    @always_inline("nodebug")
    fn max(self, other: Self) -> Self:
        """Computes the elementwise maximum between the two vectors.

        Args:
            other: The other SIMD vector.

        Returns:
            A new SIMD vector where each element at position `i` is
            `max(self[i], other[i])`.
        """
        constrained[type.is_numeric(), "the SIMD type must be numeric"]()
        return __mlir_op.`pop.max`(self.value, other.value)

    # ===------------------------------------------------------------------=== #
    # Reduce operations
    # ===------------------------------------------------------------------=== #

    @always_inline
    fn reduce[
        func: fn[type: DType, width: Int] (
            SIMD[type, width], SIMD[type, width]
        ) capturing -> SIMD[type, width],
        size_out: Int = 1,
    ](self) -> SIMD[type, size_out]:
        """Reduces the vector using a provided reduce operator.

        Parameters:
            func: The reduce function to apply to elements in this SIMD.
            size_out: The width of the reduction.

        Constraints:
            `size_out` must not exceed width of the vector.

        Returns:
            A new scalar which is the reduction of all vector elements.
        """
        constrained[size_out <= size, "reduction cannot increase simd width"]()

        @parameter
        if size == size_out:
            return rebind[SIMD[type, size_out]](self)
        else:
            alias half_size = size // 2
            var lhs = self.slice[half_size, offset=0]()
            var rhs = self.slice[half_size, offset=half_size]()
            return func[type, half_size](lhs, rhs).reduce[func, size_out]()

    @always_inline("nodebug")
    fn reduce_max[size_out: Int = 1](self) -> SIMD[type, size_out]:
        """Reduces the vector using the `max` operator.

        Parameters:
            size_out: The width of the reduction.

        Constraints:
            `size_out` must not exceed width of the vector.
            The element type of the vector must be integer or FP.

        Returns:
            The maximum element of the vector.
        """

        @parameter
        if size == 1:
            return self[0]

        @parameter
        if is_x86() or size_out > 1:

            @always_inline
            @parameter
            fn max_reduce_body[
                type: DType, width: Int
            ](v1: SIMD[type, width], v2: SIMD[type, width]) -> SIMD[
                type, width
            ]:
                return v1.max(v2)

            return self.reduce[max_reduce_body, size_out]()

        @parameter
        if type.is_floating_point():
            return rebind[SIMD[type, size_out]](
                llvm_intrinsic[
                    "llvm.vector.reduce.fmax",
                    Scalar[type],
                    has_side_effect=False,
                ](self)
            )

        @parameter
        if type.is_unsigned():
            return rebind[SIMD[type, size_out]](
                llvm_intrinsic[
                    "llvm.vector.reduce.umax",
                    Scalar[type],
                    has_side_effect=False,
                ](self)
            )
        return rebind[SIMD[type, size_out]](
            llvm_intrinsic[
                "llvm.vector.reduce.smax", Scalar[type], has_side_effect=False
            ](self)
        )

    @always_inline("nodebug")
    fn reduce_min[size_out: Int = 1](self) -> SIMD[type, size_out]:
        """Reduces the vector using the `min` operator.

        Parameters:
            size_out: The width of the reduction.

        Constraints:
            `size_out` must not exceed width of the vector.
            The element type of the vector must be integer or FP.

        Returns:
            The minimum element of the vector.
        """

        @parameter
        if size == 1:
            return self[0]

        @parameter
        if is_x86() or size_out > 1:

            @always_inline
            @parameter
            fn min_reduce_body[
                type: DType, width: Int
            ](v1: SIMD[type, width], v2: SIMD[type, width]) -> SIMD[
                type, width
            ]:
                return v1.min(v2)

            return self.reduce[min_reduce_body, size_out]()

        @parameter
        if type.is_floating_point():
            return rebind[SIMD[type, size_out]](
                llvm_intrinsic[
                    "llvm.vector.reduce.fmin",
                    Scalar[type],
                    has_side_effect=False,
                ](self)
            )

        @parameter
        if type.is_unsigned():
            return rebind[SIMD[type, size_out]](
                llvm_intrinsic[
                    "llvm.vector.reduce.umin",
                    Scalar[type],
                    has_side_effect=False,
                ](self)
            )
        return rebind[SIMD[type, size_out]](
            llvm_intrinsic[
                "llvm.vector.reduce.smin", Scalar[type], has_side_effect=False
            ](self)
        )

    @always_inline
    fn reduce_add[size_out: Int = 1](self) -> SIMD[type, size_out]:
        """Reduces the vector using the `add` operator.

        Parameters:
            size_out: The width of the reduction.

        Constraints:
            `size_out` must not exceed width of the vector.

        Returns:
            The sum of all vector elements.

        """

        @always_inline
        @parameter
        fn add_reduce_body[
            type: DType, width: Int
        ](v1: SIMD[type, width], v2: SIMD[type, width]) -> SIMD[type, width]:
            return v1 + v2

        return self.reduce[add_reduce_body, size_out]()

    @always_inline
    fn reduce_mul[size_out: Int = 1](self) -> SIMD[type, size_out]:
        """Reduces the vector using the `mul` operator.

        Parameters:
            size_out: The width of the reduction.

        Constraints:
            `size_out` must not exceed width of the vector.
            The element type of the vector must be integer or FP.

        Returns:
            The product of all vector elements.
        """

        @always_inline
        @parameter
        fn mul_reduce_body[
            type: DType, width: Int
        ](v1: SIMD[type, width], v2: SIMD[type, width]) -> SIMD[type, width]:
            return v1 * v2

        return self.reduce[mul_reduce_body, size_out]()

    @always_inline
    fn reduce_and[size_out: Int = 1](self) -> SIMD[type, size_out]:
        """Reduces the vector using the bitwise `&` operator.

        Parameters:
            size_out: The width of the reduction.

        Constraints:
            `size_out` must not exceed width of the vector.
            The element type of the vector must be integer or boolean.

        Returns:
            The reduced vector.
        """
        constrained[
            size_out <= size, "`size_out` must not exceed width of the vector."
        ]()
        constrained[
            type.is_integral() or type.is_bool(),
            "The element type of the vector must be integer or boolean.",
        ]()

        @parameter
        if size_out > 1:

            @always_inline
            @parameter
            fn and_reduce_body[
                type: DType, width: Int
            ](v1: SIMD[type, width], v2: SIMD[type, width]) -> SIMD[
                type, width
            ]:
                return v1 & v2

            return self.reduce[and_reduce_body, size_out]()

        @parameter
        if size == 1:
            return rebind[SIMD[type, size_out]](self)

        return llvm_intrinsic[
            "llvm.vector.reduce.and",
            SIMD[type, size_out],
            has_side_effect=False,
        ](self)

    @always_inline
    fn reduce_or[size_out: Int = 1](self) -> SIMD[type, size_out]:
        """Reduces the vector using the bitwise `|` operator.

        Parameters:
            size_out: The width of the reduction.

        Constraints:
            `size_out` must not exceed width of the vector.
            The element type of the vector must be integer or boolean.

        Returns:
            The reduced vector.
        """
        constrained[
            size_out <= size, "`size_out` must not exceed width of the vector."
        ]()
        constrained[
            type.is_integral() or type.is_bool(),
            "The element type of the vector must be integer or boolean.",
        ]()

        @parameter
        if size_out > 1:

            @always_inline
            @parameter
            fn or_reduce_body[
                type: DType, width: Int
            ](v1: SIMD[type, width], v2: SIMD[type, width]) -> SIMD[
                type, width
            ]:
                return v1 | v2

            return self.reduce[or_reduce_body, size_out]()

        @parameter
        if size == 1:
            return rebind[SIMD[type, size_out]](self)

        return llvm_intrinsic[
            "llvm.vector.reduce.or", SIMD[type, size_out], has_side_effect=False
        ](self)

    @always_inline
    fn _reduce_all(self) -> Bool:
        """Returns whether **all** elements in this vector are non-zero.

        Returns:
            `True` if and only if **all** elements in this vector are non-zero.
        """
        return self.cast[DType.bool]().reduce_and()

    @always_inline
    fn _reduce_any(self) -> Bool:
        """Returns whether this vector contains **any** non-zero elements.

        Returns:
            `True` if this vector contains **any** non-zero elements, `False`
            otherwise.
        """
        return self.cast[DType.bool]().reduce_or()

    # ===------------------------------------------------------------------=== #
    # select
    # ===------------------------------------------------------------------=== #

    # TODO (7748): always_inline required to WAR LLVM codegen bug
    @always_inline("nodebug")
    fn select[
        result_type: DType
    ](
        self,
        true_case: SIMD[result_type, size],
        false_case: SIMD[result_type, size],
    ) -> SIMD[result_type, size]:
        """Selects the values of the `true_case` or the `false_case` based on
        the current boolean values of the SIMD vector.

        Parameters:
            result_type: The element type of the input and output SIMD vectors.

        Args:
            true_case: The values selected if the positional value is True.
            false_case: The values selected if the positional value is False.

        Constraints:
            The element type of the vector must be boolean.

        Returns:
            A new vector of the form
            `[true_case[i] if elem else false_case[i] for i, elem in enumerate(self)]`.
        """
        constrained[type.is_bool(), "the simd dtype must be bool"]()
        return __mlir_op.`pop.simd.select`(
            rebind[Self._Mask](self).value,
            true_case.value,
            false_case.value,
        )

    # ===------------------------------------------------------------------=== #
    # Rotation operations
    # ===------------------------------------------------------------------=== #

    @always_inline
    fn rotate_left[shift: Int](self) -> Self:
        """Shifts the elements of a SIMD vector to the left by `shift`
        elements (with wrap-around).

        Constraints:
            `-size <= shift < size`

        Parameters:
            shift: The number of positions by which to rotate the elements of
                   SIMD vector to the left (with wrap-around).

        Returns:
            The SIMD vector rotated to the left by `shift` elements
            (with wrap-around).
        """

        constrained[
            shift >= -size and shift < size,
            "Constraint: -size <= shift < size",
        ]()

        @parameter
        if size == 1:
            constrained[shift == 0, "for scalars the shift must be 0"]()
            return self
        return llvm_intrinsic[
            "llvm.vector.splice", Self, has_side_effect=False
        ](self, self, Int32(shift))

    @always_inline
    fn rotate_right[shift: Int](self) -> Self:
        """Shifts the elements of a SIMD vector to the right by `shift`
        elements (with wrap-around).

        Constraints:
            `-size < shift <= size`

        Parameters:
            shift: The number of positions by which to rotate the elements of
                   SIMD vector to the right (with wrap-around).

        Returns:
            The SIMD vector rotated to the right by `shift` elements
            (with wrap-around).
        """

        constrained[
            shift > -size and shift <= size,
            "Constraint: -size < shift <= size",
        ]()

        @parameter
        if size == 1:
            constrained[shift == 0, "for scalars the shift must be 0"]()
            return self
        return self.rotate_left[-shift]()

    # ===------------------------------------------------------------------=== #
    # Shift operations
    # ===------------------------------------------------------------------=== #

    @always_inline
    fn shift_left[shift: Int](self) -> Self:
        """Shifts the elements of a SIMD vector to the left by `shift`
        elements (no wrap-around, fill with zero).

        Constraints:
            `0 <= shift <= size`

        Parameters:
            shift: The number of positions by which to rotate the elements of
                   SIMD vector to the left (no wrap-around, fill with zero).

        Returns:
            The SIMD vector rotated to the left by `shift` elements (no
            wrap-around, fill with zero).
        """

        constrained[
            0 <= shift <= size,
            (
                "shift must be greater than or equal to 0 and less than equal"
                " to the size"
            ),
        ]()

        @parameter
        if shift == 0:
            return self
        elif shift == size:
            return 0

        alias zero_simd = Self()

        return llvm_intrinsic[
            "llvm.vector.splice", Self, has_side_effect=False
        ](self, zero_simd, Int32(shift))

    @always_inline
    fn shift_right[shift: Int](self) -> Self:
        """Shifts the elements of a SIMD vector to the right by `shift`
        elements (no wrap-around, fill with zero).

        Constraints:
            `0 <= shift <= size`

        Parameters:
            shift: The number of positions by which to rotate the elements of
                   SIMD vector to the right (no wrap-around, fill with zero).

        Returns:
            The SIMD vector rotated to the right by `shift` elements (no
            wrap-around, fill with zero).
        """

        # Note the order of the llvm_intrinsic arguments below differ from
        # shift_left(), so we cannot directly reuse it here.

        constrained[
            0 <= shift <= size,
            (
                "shift must be greater than or equal to 0 and less than equal"
                " to the size"
            ),
        ]()

        @parameter
        if shift == 0:
            return self
        elif shift == size:
            return 0

        alias zero_simd = Self()

        return llvm_intrinsic[
            "llvm.vector.splice", Self, has_side_effect=False
        ](zero_simd, self, Int32(-shift))


# ===----------------------------------------------------------------------=== #
# _pow
# ===----------------------------------------------------------------------=== #


@always_inline
fn _pow[
    BaseTy: DType, simd_width: Int, ExpTy: DType
](base: SIMD[BaseTy, simd_width], exp: SIMD[ExpTy, simd_width]) -> __type_of(
    base
):
    """Computes the power of the elements of a SIMD vector raised to the
    corresponding elements of another SIMD vector.

    Parameters:
        BaseTy: The `dtype` of the `base` SIMD vector.
        simd_width: The width of the input and output SIMD vectors.
        ExpTy: The `dtype` of the `exp` SIMD vector.

    Args:
        base: Base of the power operation.
        exp: Exponent of the power operation.

    Returns:
        A vector containing elementwise `base` raised to the power of `exp`.
    """

    @parameter
    if ExpTy.is_floating_point() and BaseTy == ExpTy:
        var rhs_quotient = exp.__floor__()
        if all((exp >= 0) & (rhs_quotient == exp)):
            return _pow(base, rhs_quotient.cast[_integral_type_of[ExpTy]()]())

        var result = __type_of(base)()

        @parameter
        if triple_is_nvidia_cuda():
            _print_fmt(
                "ABORT: pow with two floating point operands is not supported"
                " on GPU"
            )
            abort()
        else:

            @parameter
            for i in range(simd_width):
                result[i] = llvm_intrinsic[
                    "llvm.pow", Scalar[BaseTy], has_side_effect=False
                ](base[i], exp[i])

        return result
    elif ExpTy.is_integral():
        # Common cases
        if all(exp == 2):
            return base * base
        if all(exp == 3):
            return base * base * base

        var result = __type_of(base)()

        @parameter
        for i in range(simd_width):
            result[i] = _powi(base[i], exp[i].cast[DType.int32]())
        return result
    else:
        constrained[False, "unsupported type combination"]()
        return __type_of(base)()


@always_inline
fn _powi[type: DType](base: Scalar[type], exp: Int32) -> __type_of(base):
    if type.is_integral() and exp < 0:
        # Not defined for Integers, this should raise an
        # exception.
        debug_assert(False, "exponent < 0 is undefined for integers")
        return 0
    var a = base
    var b = abs(exp) if type.is_floating_point() else exp
    var res: Scalar[type] = 1
    while b > 0:
        if b & 1:
            res *= a
        a *= a
        b >>= 1

    @parameter
    if type.is_floating_point():
        if exp < 0:
            return 1 / res
    return res


# ===----------------------------------------------------------------------=== #
# bfloat16
# ===----------------------------------------------------------------------=== #

alias _fp32_bf16_mantissa_diff = FPUtils[
    DType.float32
].mantissa_width() - FPUtils[DType.bfloat16].mantissa_width()


@always_inline
fn _bfloat16_to_f32_scalar(
    val: Scalar[DType.bfloat16],
) -> Scalar[DType.float32]:
    @parameter
    if has_neon():
        # BF16 support on neon systems is not supported.
        return _unchecked_zero[DType.float32, 1]()

    var bfloat_bits = FPUtils.bitcast_to_integer(val)
    return FPUtils[DType.float32].bitcast_from_integer(
        bfloat_bits << _fp32_bf16_mantissa_diff
    )


@always_inline
fn _bfloat16_to_f32[
    size: Int
](val: SIMD[DType.bfloat16, size]) -> SIMD[DType.float32, size]:
    @parameter
    if has_neon():
        # BF16 support on neon systems is not supported.
        return _unchecked_zero[DType.float32, size]()

    @always_inline
    @parameter
    fn wrapper_fn[
        input_type: DType, result_type: DType
    ](val: Scalar[input_type]) capturing -> Scalar[result_type]:
        return rebind[Scalar[result_type]](
            _bfloat16_to_f32_scalar(rebind[Scalar[DType.bfloat16]](val))
        )

    return _simd_apply[wrapper_fn, DType.float32, size](val)


@always_inline
fn _f32_to_bfloat16_scalar(
    val: Scalar[DType.float32],
) -> Scalar[DType.bfloat16]:
    @parameter
    if has_neon():
        # BF16 support on neon systems is not supported.
        return _unchecked_zero[DType.bfloat16, 1]()

    if _isnan(val):
        return -_nan[DType.bfloat16]() if FPUtils.get_sign(val) else _nan[
            DType.bfloat16
        ]()

    var float_bits = FPUtils.bitcast_to_integer(val)

    var lsb = (float_bits >> _fp32_bf16_mantissa_diff) & 1
    var rounding_bias = 0x7FFF + lsb
    float_bits += rounding_bias

    var bfloat_bits = float_bits >> _fp32_bf16_mantissa_diff

    return FPUtils[DType.bfloat16].bitcast_from_integer(bfloat_bits)


@always_inline
fn _f32_to_bfloat16[
    size: Int
](val: SIMD[DType.float32, size]) -> SIMD[DType.bfloat16, size]:
    @parameter
    if has_neon():
        # BF16 support on neon systems is not supported.
        return _unchecked_zero[DType.bfloat16, size]()

    @always_inline
    @parameter
    fn wrapper_fn[
        input_type: DType, result_type: DType
    ](val: Scalar[input_type]) capturing -> Scalar[result_type]:
        return rebind[Scalar[result_type]](
            _f32_to_bfloat16_scalar(rebind[Scalar[DType.float32]](val))
        )

    return _simd_apply[wrapper_fn, DType.bfloat16, size](val)


# ===----------------------------------------------------------------------=== #
# _simd_apply
# ===----------------------------------------------------------------------=== #


@always_inline
fn _simd_apply[
    func: fn[input_type: DType, result_type: DType] (
        Scalar[input_type]
    ) capturing -> Scalar[result_type],
    result_type: DType,
    simd_width: Int,
](x: SIMD[_, simd_width]) -> SIMD[result_type, simd_width]:
    """Returns a value whose elements corresponds to applying `func` to each
    element in the vector.

    Parameter:
      simd_width: Width of the input and output SIMD vectors.
      input_type: Type of the input to func.
      result_type: Result type of func.
      func: Function to apply to the SIMD vector.

    Args:
      x: the input value.

    Returns:
      A SIMD vector whose element at index `i` is `func(x[i])`.
    """
    var result = SIMD[result_type, simd_width]()

    @parameter
    for i in range(simd_width):
        result[i] = func[x.type, result_type](x[i])

    return result


@always_inline
fn _simd_apply[
    func: fn[lhs_type: DType, rhs_type: DType, result_type: DType] (
        Scalar[lhs_type], Scalar[rhs_type]
    ) capturing -> Scalar[result_type],
    result_type: DType,
    simd_width: Int,
](x: SIMD[_, simd_width], y: SIMD[_, simd_width]) -> SIMD[
    result_type, simd_width
]:
    """Returns a value whose elements corresponds to applying `func` to each
    element in the vector.

    Parameter:
      simd_width: Width of the input and output SIMD vectors.
      input_type: Type of the input to func.
      result_type: Result type of func.
      func: Function to apply to the SIMD vector.

    Args:
      x: the lhs input value.
      y: the rhs input value.

    Returns:
      A SIMD vector whose element at index `i` is `func(x[i], y[i])`.
    """
    var result = SIMD[result_type, simd_width]()

    @parameter
    for i in range(simd_width):
        result[i] = func[x.type, y.type, result_type](x[i], y[i])

    return result


# ===----------------------------------------------------------------------=== #
# _format_scalar
# ===----------------------------------------------------------------------=== #


fn _format_scalar[
    dtype: DType, float_format: StringLiteral = "%.17g"
](inout writer: Formatter, value: Scalar[dtype]):
    # Stack allocate enough bytes to store any formatted Scalar value of any
    # type.
    alias size: Int = _calc_format_buffer_size[dtype]()

    var buf = InlineArray[UInt8, size](fill=0)

    var buf_ptr = buf.unsafe_ptr()

    var wrote = _snprintf_scalar[dtype, float_format](buf_ptr, size, value)

    var strref = StringRef(buf_ptr, wrote)

    writer.write_str(strref)

    _ = buf^  # Keep alive<|MERGE_RESOLUTION|>--- conflicted
+++ resolved
@@ -1142,7 +1142,6 @@
         """
         return llvm_intrinsic["llvm.round", Self, has_side_effect=False](self)
 
-<<<<<<< HEAD
     @always_inline("nodebug")
     fn __round__(self, ndigits: Int) -> Self:
         """Performs elementwise rounding on the elements of a SIMD vector.
@@ -1155,10 +1154,7 @@
         # TODO: see how can we implement this.
         return llvm_intrinsic["llvm.round", Self, has_side_effect=False](self)
 
-    # ===-------------------------------------------------------------------===#
-=======
     # ===------------------------------------------------------------------=== #
->>>>>>> 4724ec6f
     # In place operations.
     # ===------------------------------------------------------------------=== #
 
