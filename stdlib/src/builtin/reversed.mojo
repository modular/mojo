--- conflicted
+++ resolved
@@ -121,8 +121,7 @@
     Returns:
         The reversed iterator of the dict keys.
     """
-<<<<<<< HEAD
-    return Reference(value)[].__reversed__[mutability, self_life]()
+    return value[].__reversed__()
 
 
 fn reversed[
@@ -195,7 +194,4 @@
     var src = Reference(value)[].src
     return _DictEntryIter[K, V, dict_mutability, dict_lifetime, False](
         src[]._reserved, 0, src
-    )
-=======
-    return value[].__reversed__()
->>>>>>> 80f07740
+    )