--- conflicted
+++ resolved
@@ -23,15 +23,9 @@
 # ===----------------------------------------------------------------------===#
 
 
-<<<<<<< HEAD
-@register_passable
-struct ListLiteral[*Ts: AnyRegType](Sized):
-    """The type of a literal heterogeneous list expression.
-=======
 @value
 struct ListLiteral[*Ts: CollectionElement](Sized, CollectionElement):
-    """The type of a literal heterogenous list expression.
->>>>>>> 8582f82a
+    """The type of a literal heterogeneous list expression.
 
     A list consists of zero or more values, separated by commas.
 
