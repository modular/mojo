# ===----------------------------------------------------------------------=== #
# Copyright (c) 2024, Modular Inc. All rights reserved.
#
# Licensed under the Apache License v2.0 with LLVM Exceptions:
# https://llvm.org/LICENSE.txt
#
# Unless required by applicable law or agreed to in writing, software
# distributed under the License is distributed on an "AS IS" BASIS,
# WITHOUT WARRANTIES OR CONDITIONS OF ANY KIND, either express or implied.
# See the License for the specific language governing permissions and
# limitations under the License.
# ===----------------------------------------------------------------------=== #
"""Implements the Error class.

These are Mojo built-ins, so you don't need to import them.
"""

from sys import alignof, sizeof

from memory.memory import _free
from memory import memcmp, memcpy, UnsafePointer

# ===----------------------------------------------------------------------===#
# Error
# ===----------------------------------------------------------------------===#


@register_passable
struct Error(Stringable, Boolable):
    """This type represents an Error."""

    var data: UnsafePointer[UInt8]
    """A pointer to the beginning of the string data being referenced."""

    var loaded_length: Int
    """The length of the string being referenced.
    Error instances conditionally own their error message. To reduce
    the size of the error instance we use the sign bit of the length field
    to store the ownership value. When loaded_length is negative it indicates
    ownership and a free is executed in the destructor.
    """

    @always_inline("nodebug")
    fn __init__() -> Error:
        """Default constructor.

        Returns:
            The constructed Error object.
        """
        return Error {data: UnsafePointer[UInt8](), loaded_length: 0}

    @always_inline("nodebug")
    fn __init__(value: StringLiteral) -> Error:
        """Construct an Error object with a given string literal.

        Args:
            value: The error message.

        Returns:
            The constructed Error object.
        """
        return Error {
            # TODO: Remove cast once string UInt8 transition is complete.
            data: value.unsafe_ptr().bitcast[UInt8](),
            loaded_length: len(value),
        }

    @always_inline("nodebug")
    fn __init__(src: String) -> Error:
        """Construct an Error object with a given string.

        Args:
            src: The error message.

        Returns:
            The constructed Error object.
        """
        var length = len(src)
        var dest = UnsafePointer[UInt8].alloc(length + 1)
        memcpy(
            dest=dest,
            # TODO: Remove cast once string UInt8 transition is complete.
            src=src.unsafe_ptr().bitcast[UInt8](),
            count=length,
        )
        dest[length] = 0
        return Error {data: dest, loaded_length: -length}

    @always_inline("nodebug")
    fn __init__(src: StringRef) -> Error:
        """Construct an Error object with a given string ref.

        Args:
            src: The error message.

        Returns:
            The constructed Error object.
        """
        var length = len(src)
        var dest = UnsafePointer[UInt8].alloc(length + 1)
        memcpy(
            dest=dest,
            src=src.unsafe_ptr(),
            count=length,
        )
        dest[length] = 0
        return Error {data: dest, loaded_length: -length}

    fn __del__(owned self):
        """Releases memory if allocated."""
        if self.loaded_length < 0:
            self.data.free()

    @always_inline("nodebug")
    fn __copyinit__(existing: Self) -> Self:
        """Creates a deep copy of an existing error.

        Returns:
            The copy of the original error.
        """
        if existing.loaded_length < 0:
            var length = -existing.loaded_length
            var dest = UnsafePointer[UInt8].alloc(length + 1)
            memcpy(dest, existing.data, length)
            dest[length] = 0
            return Error {data: dest, loaded_length: existing.loaded_length}
        else:
            return Error {
                data: existing.data, loaded_length: existing.loaded_length
            }

    fn __bool__(self) -> Bool:
        """Returns True if the error is set and false otherwise.

        Returns:
          True if the error object contains a value and False otherwise.
        """
        return self.data.__bool__()

    fn __str__(self) -> String:
        """Converts the Error to string representation.

        Returns:
            A String of the error message.
        """
        return self._message()

    fn __repr__(self) -> String:
        """Converts the Error to printable representation.

        Returns:
            A printable representation of the error message.
        """
        return str(self)

    @always_inline
    fn _message(self) -> String:
        """Converts the Error to string representation.

        Returns:
            A String of the error message.
        """
        if not self:
            return ""

        var length = self.loaded_length
        if length < 0:
            length = -length
<<<<<<< HEAD
        return String(StringRef(self.data.bitcast[DType.int8](), length))


@register_passable("trivial")
struct ErrorReg(Stringable, Boolable):
    """This type represents a register-passable Error."""

    var data: StringLiteral
    """The string data."""

    @always_inline("nodebug")
    fn __init__(inout self):
        """Default constructor."""
        self.data = ""

    @always_inline("nodebug")
    fn __init__(inout self, value: StringLiteral):
        """Construct an ErrorReg object with a given string literal.

        Args:
            value: The ErrorReg message.
        """
        self.data = value

    fn __bool__(self) -> Bool:
        """Returns True if the ErrorReg is set and false otherwise.

        Returns:
          True if the ErrorReg object contains a value and False otherwise.
        """
        return self.data

    fn __str__(self) -> String:
        """Converts the ErrorReg to string representation.

        Returns:
            A String of the ErrorReg message.
        """
        return self.data

    fn __repr__(self) -> String:
        """Converts the ErrorReg to printable representation.

        Returns:
            A printable representation of the ErrorReg message.
        """
        return str(self)
=======
        return String(StringRef(self.data, length))
>>>>>>> 7b0fc31e
<|MERGE_RESOLUTION|>--- conflicted
+++ resolved
@@ -166,8 +166,7 @@
         var length = self.loaded_length
         if length < 0:
             length = -length
-<<<<<<< HEAD
-        return String(StringRef(self.data.bitcast[DType.int8](), length))
+        return String(StringRef(self.data, length))
 
 
 @register_passable("trivial")
@@ -213,7 +212,4 @@
         Returns:
             A printable representation of the ErrorReg message.
         """
-        return str(self)
-=======
-        return String(StringRef(self.data, length))
->>>>>>> 7b0fc31e
+        return str(self)