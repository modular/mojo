--- conflicted
+++ resolved
@@ -332,9 +332,6 @@
         Returns:
             An integer value that represents the string, or otherwise raises.
         """
-<<<<<<< HEAD
-        return _atol(self.as_string_slice())
-=======
         return int(self.as_string_slice())
 
     @always_inline
@@ -346,7 +343,6 @@
             A float value that represents the string, or otherwise raises.
         """
         return float(self.as_string_slice())
->>>>>>> dffde54a
 
     @no_inline
     fn __str__(self) -> String:
