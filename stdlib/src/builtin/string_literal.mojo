# ===----------------------------------------------------------------------=== #
# Copyright (c) 2025, Modular Inc. All rights reserved.
#
# Licensed under the Apache License v2.0 with LLVM Exceptions:
# https://llvm.org/LICENSE.txt
#
# Unless required by applicable law or agreed to in writing, software
# distributed under the License is distributed on an "AS IS" BASIS,
# WITHOUT WARRANTIES OR CONDITIONS OF ANY KIND, either express or implied.
# See the License for the specific language governing permissions and
# limitations under the License.
# ===----------------------------------------------------------------------=== #
"""Implements the StringLiteral class.

These are Mojo built-ins, so you don't need to import them.
"""

from collections import List
from collections.string.format import _CurlyEntryFormattable, _FormatCurlyEntry
from collections.string.string_slice import (
    StringSlice,
    StaticString,
    _StringSliceIter,
    to_string_list,
    _split,
)
from hashlib._hasher import _HashableWithHasher, _Hasher
from memory import UnsafePointer, memcpy, Span
from sys.ffi import c_char
from utils import Writable, Writer
from utils.write import _WriteBufferStack
from utils._visualizers import lldb_formatter_wrapping_type


# ===-----------------------------------------------------------------------===#
# StringLiteral
# ===-----------------------------------------------------------------------===#


@lldb_formatter_wrapping_type
@register_passable("trivial")
struct StringLiteral(
    Boolable,
    Comparable,
    CollectionElementNew,
    Writable,
    IntableRaising,
    KeyElement,
    Representable,
    Sized,
    Stringable,
    FloatableRaising,
    BytesCollectionElement,
    _HashableWithHasher,
):
    """This type represents a string literal.

    String literals are all null-terminated for compatibility with C APIs, but
    this is subject to change. String literals store their length as an integer,
    and this does not include the null terminator.
    """

    # Fields
    alias type = __mlir_type.`!kgen.string`

    var value: Self.type
    """The underlying storage for the string literal."""

    # ===-------------------------------------------------------------------===#
    # Life cycle methods
    # ===-------------------------------------------------------------------===#

    @always_inline("nodebug")
    @implicit
    fn __init__(out self, value: Self.type):
        """Create a string literal from a builtin string type.

        Args:
            value: The string value.
        """
        self.value = value

    @always_inline("nodebug")
    fn copy(self) -> Self:
        """Copy constructor.

        Returns:
            A copy of the value.
        """
        return self

    # TODO(MOCO-1460): This should be: fn __init__[*, value: String](out self):
    # but Mojo tries to bind the parameter in `StringLiteral["foo"]()` to the
    # type instead of the initializer.  Use a static method to work around this
    # for now.
    @always_inline("nodebug")
    @staticmethod
    fn _from_string[value: String]() -> StringLiteral:
        """Form a string literal from an arbitrary compile-time String value.

        Parameters:
            value: The string value to use.

        Returns:
            The string value as a StringLiteral.
        """
        return __mlir_attr[
            `#kgen.param.expr<data_to_str,`,
            value.byte_length().value,
            `,`,
            value.unsafe_ptr().address,
            `> : !kgen.string`,
        ]

    @always_inline("nodebug")
    @staticmethod
    fn get[value: String]() -> StringLiteral:
        """Form a string literal from an arbitrary compile-time String value.

        Parameters:
            value: The value to convert to StringLiteral.

        Returns:
            The string value as a StringLiteral.
        """
        return Self._from_string[value]()

    @always_inline("nodebug")
    @staticmethod
    fn get[type: Stringable, //, value: type]() -> StringLiteral:
        """Form a string literal from an arbitrary compile-time stringable value.

        Parameters:
            type: The type of the value.
            value: The value to serialize.

        Returns:
            The string value as a StringLiteral.
        """
        return Self._from_string[String(value)]()

    # ===-------------------------------------------------------------------===#
    # Operator dunders
    # ===-------------------------------------------------------------------===#

    @always_inline("nodebug")
    fn __add__(self, rhs: StringLiteral) -> StringLiteral:
        """Concatenate two string literals.

        Args:
            rhs: The string to concat.

        Returns:
            The concatenated string.
        """
        return __mlir_op.`pop.string.concat`(self.value, rhs.value)

    @always_inline("nodebug")
    fn __iadd__(mut self, rhs: StringLiteral):
        """Concatenate a string literal to an existing one. Can only be
        evaluated at compile time using the `alias` keyword, which will write
        the result into the binary.

        Args:
            rhs: The string to concat.

        Example:

        ```mojo
        fn add_literal(
            owned original: StringLiteral, add: StringLiteral, n: Int
        ) -> StringLiteral:
            for _ in range(n):
                original += add
            return original


        fn main():
            alias original = "mojo"
            alias concat = add_literal(original, "!", 4)
            print(concat)
        ```

        Result:

        ```
        mojo!!!!
        ```
        """
        self = self + rhs

    @always_inline("nodebug")
    fn __mul__(self, n: IntLiteral) -> StringLiteral:
        """Concatenates the string literal `n` times. Can only be evaluated at
        compile time using the `alias` keyword, which will write the result into
        The binary.

        Args:
            n : The number of times to concatenate the string literal.

        Returns:
            The string concatenated `n` times.

        Examples:

        ```mojo
        alias concat = "mojo" * 3
        print(concat) # mojomojomojo
        ```
        .
        """
        var concat = ""
        for _ in range(n):
            concat += self
        return concat

    fn __mul__(self, n: Int) -> String:
        """Concatenates the string `n` times.

        Args:
            n : The number of times to concatenate the string.

        Returns:
            The string concatenated `n` times.
        """
        return self.as_string_slice() * n

    @always_inline("nodebug")
    fn __eq__(self, rhs: StringLiteral) -> Bool:
        """Compare two string literals for equality.

        Args:
            rhs: The string to compare.

        Returns:
            True if they are equal.
        """
        return not (self != rhs)

    @always_inline("nodebug")
    fn __ne__(self, rhs: StringLiteral) -> Bool:
        """Compare two string literals for inequality.

        Args:
            rhs: The string to compare.

        Returns:
            True if they are not equal.
        """
        return self.as_string_slice() != rhs.as_string_slice()

    @always_inline("nodebug")
    fn __eq__(self, rhs: StringSlice) -> Bool:
        """Compare two string literals for equality.

        Args:
            rhs: The string to compare.

        Returns:
            True if they are equal.
        """
        return not (self != rhs)

    @always_inline("nodebug")
    fn __ne__(self, rhs: StringSlice) -> Bool:
        """Compare two string literals for inequality.

        Args:
            rhs: The string to compare.

        Returns:
            True if they are not equal.
        """
        return self.as_string_slice() != rhs

    @always_inline("nodebug")
    fn __lt__(self, rhs: StringLiteral) -> Bool:
        """Compare this StringLiteral to the RHS using LT comparison.

        Args:
            rhs: The other StringLiteral to compare against.

        Returns:
            True if this StringLiteral is strictly less than the RHS StringLiteral and False otherwise.
        """
        return self.as_string_slice() < rhs.as_string_slice()

    @always_inline("nodebug")
    fn __le__(self, rhs: StringLiteral) -> Bool:
        """Compare this StringLiteral to the RHS using LE comparison.

        Args:
            rhs: The other StringLiteral to compare against.

        Returns:
            True if this StringLiteral is less than or equal to the RHS StringLiteral and False otherwise.
        """
        return not (rhs < self)

    @always_inline("nodebug")
    fn __gt__(self, rhs: StringLiteral) -> Bool:
        """Compare this StringLiteral to the RHS using GT comparison.

        Args:
            rhs: The other StringLiteral to compare against.

        Returns:
            True if this StringLiteral is strictly greater than the RHS StringLiteral and False otherwise.
        """
        return rhs < self

    @always_inline("nodebug")
    fn __ge__(self, rhs: StringLiteral) -> Bool:
        """Compare this StringLiteral to the RHS using GE comparison.

        Args:
            rhs: The other StringLiteral to compare against.

        Returns:
            True if this StringLiteral is greater than or equal to the RHS StringLiteral and False otherwise.
        """
        return not (self < rhs)

    fn __contains__(self, substr: StringLiteral) -> Bool:
        """Returns True if the substring is contained within the current string.

        Args:
          substr: The substring to check.

        Returns:
          True if the string contains the substring.
        """
        return substr in self.as_string_slice()

    # ===-------------------------------------------------------------------===#
    # Trait implementations
    # ===-------------------------------------------------------------------===#

    @always_inline("nodebug")
    fn __len__(self) -> Int:
        """Get the string length.

        Returns:
            The length of this StringLiteral.
        """
        # TODO(MSTDL-160):
        #   Properly count Unicode codepoints instead of returning this length
        #   in bytes.
        return self.byte_length()

    @always_inline("nodebug")
    fn __bool__(self) -> Bool:
        """Convert the string to a bool value.

        Returns:
            True if the string is not empty.
        """
        return len(self) != 0

    @always_inline
    fn __int__(self) raises -> Int:
        """Parses the given string as a base-10 integer and returns that value.
        If the string cannot be parsed as an int, an error is raised.

        Returns:
            An integer value that represents the string, or otherwise raises.
        """
        return Int(self.as_string_slice())

    @always_inline
    fn __float__(self) raises -> Float64:
        """Parses the string as a float point number and returns that value. If
        the string cannot be parsed as a float, an error is raised.

        Returns:
            A float value that represents the string, or otherwise raises.
        """
        return Float64(self.as_string_slice())

    @no_inline
    fn __str__(self) -> String:
        """Convert the string literal to a string.

        Returns:
            A new string.
        """
        # TODO(MOCO-1224): We should be able to reuse this, but we have to
        # inline the string slice constructor to work around an elaborator
        # memory leak.
        # return self.as_string_slice()
        var string = String()
        var length = self.byte_length()
        var buffer = String._buffer_type()
        var new_capacity = length + 1
        buffer._realloc(new_capacity)
        buffer.size = new_capacity
        var data: UnsafePointer[UInt8] = self.unsafe_ptr()
        memcpy(buffer.data, data, length)
        (buffer.data + length).init_pointee_move(0)
        string._buffer = buffer^
        return string

    @no_inline
    fn __repr__(self) -> String:
        """Return a representation of the `StringLiteral` instance.

        You don't need to call this method directly, use `repr("...")` instead.

        Returns:
            A new representation of the string.
        """
        return repr(self.as_string_slice())

    fn __hash__(self) -> UInt:
        """Hash the underlying buffer using builtin hash.

        Returns:
            A 64-bit hash value. This value is _not_ suitable for cryptographic
            uses. Its intended usage is for data structures. See the `hash`
            builtin documentation for more details.
        """
        return hash(self.unsafe_ptr(), len(self))

    fn __hash__[H: _Hasher](self, mut hasher: H):
        """Updates hasher with the underlying bytes.

        Parameters:
            H: The hasher type.

        Args:
            hasher: The hasher instance.
        """
        hasher._update_with_bytes(self.unsafe_ptr(), self.byte_length())

    fn __fspath__(self) -> String:
        """Return the file system path representation of the object.

        Returns:
          The file system path representation as a string.
        """
        return self.__str__()

    fn __iter__(ref self) -> _StringSliceIter[StaticConstantOrigin]:
        """Iterate over the string unicode characters.

        Returns:
            An iterator of references to the string unicode characters.
        """
        return _StringSliceIter[StaticConstantOrigin](
            ptr=self.unsafe_ptr(), length=self.byte_length()
        )

    fn __reversed__(self) -> _StringSliceIter[StaticConstantOrigin, False]:
        """Iterate backwards over the string unicode characters.

        Returns:
            A reversed iterator of references to the string unicode characters.
        """
        return _StringSliceIter[StaticConstantOrigin, False](
            ptr=self.unsafe_ptr(), length=self.byte_length()
        )

    fn __getitem__[IndexerType: Indexer](self, idx: IndexerType) -> String:
        """Gets the character at the specified position.

        Parameters:
            IndexerType: The inferred type of an indexer argument.

        Args:
            idx: The index value.

        Returns:
            A new string containing the character at the specified position.
        """
        return String(self)[idx]

    # ===-------------------------------------------------------------------===#
    # Methods
    # ===-------------------------------------------------------------------===#

    @always_inline
    fn byte_length(self) -> Int:
        """Get the string length in bytes.

        Returns:
            The length of this StringLiteral in bytes.

        Notes:
            This does not include the trailing null terminator in the count.
        """
        return __mlir_op.`pop.string.size`(self.value)

    @always_inline("nodebug")
    fn unsafe_ptr(
        self,
    ) -> UnsafePointer[Byte, mut=False, origin=StaticConstantOrigin]:
        """Get raw pointer to the underlying data.

        Returns:
            The raw pointer to the data.
        """
        var ptr = UnsafePointer(__mlir_op.`pop.string.address`(self.value))

        # TODO(MSTDL-555):
        #   Remove bitcast after changing pop.string.address
        #   return type.
        return ptr.bitcast[Byte]().origin_cast[False, StaticConstantOrigin]()

    @always_inline
    fn unsafe_cstr_ptr(
        self,
    ) -> UnsafePointer[c_char, mut=False, origin=StaticConstantOrigin]:
        """Retrieves a C-string-compatible pointer to the underlying memory.

        The returned pointer is guaranteed to be NUL terminated, and not null.

        Returns:
            The pointer to the underlying memory.
        """
        return self.unsafe_ptr().bitcast[c_char]()

    @always_inline
    fn as_string_slice(self) -> StaticString:
        """Returns a string slice of this static string literal.

        Returns:
            A string slice pointing to this static string literal.
        """
        return StaticString(self)

    @always_inline
    fn as_bytes(self) -> Span[Byte, StaticConstantOrigin]:
        """Returns a contiguous slice of the bytes owned by this string.

        Returns:
            A contiguous slice pointing to the bytes owned by this string.

        Notes:
            This does not include the trailing null terminator.
        """
        return Span[Byte, StaticConstantOrigin](
            ptr=self.unsafe_ptr(), length=self.byte_length()
        )

    @always_inline
    fn as_bytes(ref self) -> Span[Byte, __origin_of(self)]:
        """Returns a contiguous slice of the bytes owned by this string.

        Returns:
            A contiguous slice pointing to the bytes owned by this string.

        Notes:
            This does not include the trailing null terminator.
        """
        return Span[Byte, __origin_of(self)](
            ptr=self.unsafe_ptr(), length=self.byte_length()
        )

    @always_inline
    fn format[*Ts: _CurlyEntryFormattable](self, *args: *Ts) raises -> String:
        """Format a template with `*args`.

        Args:
            args: The substitution values.

        Parameters:
            Ts: The types of substitution values that implement `Representable`
                and `Stringable` (to be changed and made more flexible).

        Returns:
            The template with the given values substituted.

        Examples:

        ```mojo
        # Manual indexing:
        print("{0} {1} {0}".format("Mojo", 1.125)) # Mojo 1.125 Mojo
        # Automatic indexing:
        print("{} {}".format(True, "hello world")) # True hello world
        ```
        .
        """
        return _FormatCurlyEntry.format(self, args)

    fn write_to[W: Writer](self, mut writer: W):
        """
        Formats this string literal to the provided Writer.

        Parameters:
            W: A type conforming to the Writable trait.

        Args:
            writer: The object to write to.
        """

        writer.write(self.as_string_slice())

    fn find(self, substr: StringLiteral, start: Int = 0) -> Int:
        """Finds the offset of the first occurrence of `substr` starting at
        `start`. If not found, returns -1.

        Args:
            substr: The substring to find.
            start: The offset from which to find.

        Returns:
            The offset of `substr` relative to the beginning of the string.
        """
        return self.as_string_slice().find(substr, start=start)

    fn rfind(self, substr: StringLiteral, start: Int = 0) -> Int:
        """Finds the offset of the last occurrence of `substr` starting at
        `start`. If not found, returns -1.

        Args:
          substr: The substring to find.
          start: The offset from which to find.

        Returns:
          The offset of `substr` relative to the beginning of the string.
        """
        return self.as_string_slice().rfind(substr, start=start)

    fn replace(self, old: StringLiteral, new: StringLiteral) -> StringLiteral:
        """Return a copy of the string with all occurrences of substring `old`
        if replaced by `new`. This operation only works in the param domain.

        Args:
            old: The substring to replace.
            new: The substring to replace with.

        Returns:
            The string where all occurrences of `old` are replaced with `new`.
        """
        return __mlir_op.`pop.string.replace`(self.value, old.value, new.value)

    fn join[T: WritableCollectionElement](self, elems: List[T, *_]) -> String:
        """Joins string elements using the current string as a delimiter.

        Parameters:
            T: The types of the elements.

        Args:
            elems: The input values.

        Returns:
            The joined string.
        """
        var string = String()
        var buffer = _WriteBufferStack(string)
        for i in range(len(elems)):
            buffer.write(elems[i])
            if i < len(elems) - 1:
                buffer.write(self)
        buffer.flush()
        return string

    fn join[*Ts: Writable](self, *elems: *Ts) -> String:
        """Joins string elements using the current string as a delimiter.

        Parameters:
            Ts: The types of the elements.

        Args:
            elems: The input values.

        Returns:
            The joined string.
        """
        return String(elems, sep=self)

<<<<<<< HEAD
        var result: String = ""
        var is_first = True

        @parameter
        fn add_elt[T: Stringable](a: T):
            if is_first:
                is_first = False
            else:
                result += self
            result += str(a)

        elems.each[add_elt]()
        return result

    @always_inline
    fn split(self, sep: StringSlice, maxsplit: Int) -> List[StaticString]:
        """Split the string by a separator.
=======
    fn split(self, sep: StringSlice, maxsplit: Int = -1) raises -> List[String]:
        """Split the string literal by a separator.
>>>>>>> b367ba89

        Args:
            sep: The string to split on.
            maxsplit: The maximum amount of items to split from String.

        Returns:
            A List of Strings containing the input split by the separator.

        Examples:

        ```mojo
        # Splitting with maxsplit
        _ = "1,2,3".split(",", maxsplit=1) # ['1', '2,3']
        # Splitting with starting or ending separators
        _ = ",1,2,3,".split(",", maxsplit=1) # ['', '1,2,3,']
        _ = "123".split("", maxsplit=1) # ['', '123']
        ```
        .
        """
        return self.as_string_slice().split(sep, maxsplit)

    @always_inline
    fn split(self, sep: StringSlice) -> List[StaticString]:
        """Split the string by a separator.

        Args:
            sep: The string to split on.

        Returns:
            A List of Strings containing the input split by the separator.

        Examples:

        ```mojo
        # Splitting a space
        _ = "hello world".split(" ") # ["hello", "world"]
        # Splitting adjacent separators
        _ = "hello,,world".split(",") # ["hello", "", "world"]
        # Splitting with starting or ending separators
        _ = ",1,2,3,".split(",") # ['', '1', '2', '3', '']
        _ = "123".split("") # ['', '1', '2', '3', '']
        ```
        .
        """
        return self.as_string_slice().split(sep)

    @always_inline
    fn split(self, *, maxsplit: Int) -> List[StaticString]:
        """Split the string by every Whitespace separator.

        Args:
            maxsplit: The maximum amount of items to split from String.

        Returns:
            A List of Strings containing the input split by the separator.

        Examples:

        ```mojo
        # Splitting with maxsplit
        _ = "1     2  3".split(maxsplit=1) # ['1', '2  3']
        ```
        .
        """
<<<<<<< HEAD
        return self.as_string_slice().split(maxsplit=maxsplit)
=======
        return String(self).split(sep, maxsplit)
>>>>>>> b367ba89

    @always_inline
    fn split(self, sep: NoneType = None) -> List[StaticString]:
        """Split the string by every Whitespace separator.

        Args:
            sep: None.

        Returns:
            A List of Strings containing the input split by the separator.

        Examples:

        ```mojo
        # Splitting an empty string or filled with whitespaces
        _ = "      ".split() # []
        _ = "".split() # []
        # Splitting a string with leading, trailing, and middle whitespaces
        _ = "      hello    world     ".split() # ["hello", "world"]
        # Splitting adjacent universal newlines:
        _ = (
            "hello \\t\\n\\v\\f\\r\\x1c\\x1d\\x1e\\x85\\u2028\\u2029world"
        ).split()  # ["hello", "world"]
        ```
        .
        """
<<<<<<< HEAD
        return self.as_string_slice().split()
=======
        return String(self).split(sep, maxsplit)
>>>>>>> b367ba89

    fn splitlines(self, keepends: Bool = False) -> List[String]:
        """Split the string literal at line boundaries. This corresponds to Python's
        [universal newlines:](
            https://docs.python.org/3/library/stdtypes.html#str.splitlines)
        `"\\r\\n"` and `"\\t\\n\\v\\f\\r\\x1c\\x1d\\x1e\\x85\\u2028\\u2029"`.

        Args:
            keepends: If True, line breaks are kept in the resulting strings.

        Returns:
            A List of Strings containing the input split by line boundaries.
        """
        return to_string_list(self.as_string_slice().splitlines(keepends))

    fn count(self, substr: StringSlice) -> Int:
        """Return the number of non-overlapping occurrences of substring
        `substr` in the string literal.

        If sub is empty, returns the number of empty strings between characters
        which is the length of the string plus one.

        Args:
          substr: The substring to count.

        Returns:
          The number of occurrences of `substr`.
        """
        return String(self).count(substr)

    fn lower(self) -> String:
        """Returns a copy of the string literal with all cased characters
        converted to lowercase.

        Returns:
            A new string where cased letters have been converted to lowercase.
        """

        return String(self).lower()

    fn upper(self) -> String:
        """Returns a copy of the string literal with all cased characters
        converted to uppercase.

        Returns:
            A new string where cased letters have been converted to uppercase.
        """

        return String(self).upper()

    fn rjust(self, width: Int, fillchar: StringLiteral = " ") -> String:
        """Returns the string right justified in a string literal of specified width.

        Args:
            width: The width of the field containing the string.
            fillchar: Specifies the padding character.

        Returns:
            Returns right justified string, or self if width is not bigger than self length.
        """
        return String(self).rjust(width, fillchar)

    fn ljust(self, width: Int, fillchar: StringLiteral = " ") -> String:
        """Returns the string left justified in a string literal of specified width.

        Args:
            width: The width of the field containing the string.
            fillchar: Specifies the padding character.

        Returns:
            Returns left justified string, or self if width is not bigger than self length.
        """
        return String(self).ljust(width, fillchar)

    fn center(self, width: Int, fillchar: StringLiteral = " ") -> String:
        """Returns the string center justified in a string literal of specified width.

        Args:
            width: The width of the field containing the string.
            fillchar: Specifies the padding character.

        Returns:
            Returns center justified string, or self if width is not bigger than self length.
        """
        return String(self).center(width, fillchar)

    fn startswith(
        self, prefix: StringSlice, start: Int = 0, end: Int = -1
    ) -> Bool:
        """Checks if the string literal starts with the specified prefix between
        start and end positions. Returns True if found and False otherwise.

        Args:
            prefix: The prefix to check.
            start: The start offset from which to check.
            end: The end offset from which to check.

        Returns:
            True if the `self[start:end]` is prefixed by the input prefix.
        """
        return self.as_string_slice().startswith(prefix, start, end)

    fn endswith(
        self, suffix: StringSlice, start: Int = 0, end: Int = -1
    ) -> Bool:
        """Checks if the string literal end with the specified suffix between
        start and end positions. Returns True if found and False otherwise.

        Args:
            suffix: The suffix to check.
            start: The start offset from which to check.
            end: The end offset from which to check.

        Returns:
            True if the `self[start:end]` is suffixed by the input suffix.
        """
        return self.as_string_slice().endswith(suffix, start, end)

    fn isdigit(self) -> Bool:
        """Returns True if all characters in the string literal are digits.

        Note that this currently only works with ASCII strings.

        Returns:
            True if all characters are digits else False.
        """
        return String(self).isdigit()

    fn isupper(self) -> Bool:
        """Returns True if all cased characters in the string literal are
        uppercase and there is at least one cased character.

        Note that this currently only works with ASCII strings.

        Returns:
            True if all cased characters in the string literal are uppercase
            and there is at least one cased character, False otherwise.
        """
        return String(self).isupper()

    fn islower(self) -> Bool:
        """Returns True if all cased characters in the string literal
        are lowercase and there is at least one cased character.

        Note that this currently only works with ASCII strings.

        Returns:
            True if all cased characters in the string literal are lowercase
            and there is at least one cased character, False otherwise.
        """
        return String(self).islower()

    fn strip(self) -> String:
        """Return a copy of the string literal with leading and trailing
        whitespaces removed. This only takes ASCII whitespace into account:
        `" \\t\\n\\v\\f\\r\\x1c\\x1d\\x1e"`.

        Returns:
            A string with no leading or trailing whitespaces.
        """
        return String(self.lstrip().rstrip())

    fn strip(self, chars: StringSlice) -> String:
        """Return a copy of the string literal with leading and trailing characters
        removed.

        Args:
            chars: A set of characters to be removed. Defaults to whitespace.

        Returns:
            A string with no leading or trailing characters.
        """

        return String(self.lstrip(chars).rstrip(chars))

    fn rstrip(self, chars: StringSlice) -> String:
        """Return a copy of the string literal with trailing characters removed.

        Args:
            chars: A set of characters to be removed. Defaults to whitespace.

        Returns:
            A string with no trailing characters.
        """
        return String(String(self).rstrip(chars))

    fn rstrip(self) -> String:
        """Return a copy of the string with trailing whitespaces removed. This
        only takes ASCII whitespace into account:
        `" \\t\\n\\v\\f\\r\\x1c\\x1d\\x1e"`.

        Returns:
            A copy of the string with no trailing whitespaces.
        """
        return String(self.as_string_slice().rstrip())

    fn lstrip(self, chars: StringSlice) -> String:
        """Return a copy of the string with leading characters removed.

        Args:
            chars: A set of characters to be removed. Defaults to whitespace.

        Returns:
            A copy of the string with no leading characters.
        """
        return String(self.as_string_slice().lstrip(chars))

    fn lstrip(self) -> String:
        """Return a copy of the string with leading whitespaces removed. This
        only takes ASCII whitespace into account:
        `" \\t\\n\\v\\f\\r\\x1c\\x1d\\x1e"`.

        Returns:
            A copy of the string with no leading whitespaces.
        """
        return String(String(self).lstrip())<|MERGE_RESOLUTION|>--- conflicted
+++ resolved
@@ -669,28 +669,9 @@
         """
         return String(elems, sep=self)
 
-<<<<<<< HEAD
-        var result: String = ""
-        var is_first = True
-
-        @parameter
-        fn add_elt[T: Stringable](a: T):
-            if is_first:
-                is_first = False
-            else:
-                result += self
-            result += str(a)
-
-        elems.each[add_elt]()
-        return result
-
     @always_inline
     fn split(self, sep: StringSlice, maxsplit: Int) -> List[StaticString]:
         """Split the string by a separator.
-=======
-    fn split(self, sep: StringSlice, maxsplit: Int = -1) raises -> List[String]:
-        """Split the string literal by a separator.
->>>>>>> b367ba89
 
         Args:
             sep: The string to split on.
@@ -755,11 +736,7 @@
         ```
         .
         """
-<<<<<<< HEAD
         return self.as_string_slice().split(maxsplit=maxsplit)
-=======
-        return String(self).split(sep, maxsplit)
->>>>>>> b367ba89
 
     @always_inline
     fn split(self, sep: NoneType = None) -> List[StaticString]:
@@ -786,11 +763,7 @@
         ```
         .
         """
-<<<<<<< HEAD
         return self.as_string_slice().split()
-=======
-        return String(self).split(sep, maxsplit)
->>>>>>> b367ba89
 
     fn splitlines(self, keepends: Bool = False) -> List[String]:
         """Split the string literal at line boundaries. This corresponds to Python's
