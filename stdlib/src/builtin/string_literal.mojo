# ===----------------------------------------------------------------------=== #
# Copyright (c) 2024, Modular Inc. All rights reserved.
#
# Licensed under the Apache License v2.0 with LLVM Exceptions:
# https://llvm.org/LICENSE.txt
#
# Unless required by applicable law or agreed to in writing, software
# distributed under the License is distributed on an "AS IS" BASIS,
# WITHOUT WARRANTIES OR CONDITIONS OF ANY KIND, either express or implied.
# See the License for the specific language governing permissions and
# limitations under the License.
# ===----------------------------------------------------------------------=== #
"""Implements the StringLiteral class.

These are Mojo built-ins, so you don't need to import them.
"""

from collections import List
from hashlib._hasher import _HashableWithHasher, _Hasher
<<<<<<< HEAD
from utils import StringRef, Span, StaticString
from utils import Writable, Writer
from utils._visualizers import lldb_formatter_wrapping_type
from utils.string_slice import (
    StringSlice,
    Stringlike,
    _StringSliceIter,
    _FormatCurlyEntry,
    _CurlyEntryFormattable,
    _to_string_list,
    _split,
)
from collections.string import _atol
from builtin.builtin_list import _lit_mut_cast
=======
from sys.ffi import c_char

from memory import UnsafePointer, memcpy
>>>>>>> ec3dad7a

from utils import Span, StaticString, StringRef, StringSlice, Writable, Writer
from utils._visualizers import lldb_formatter_wrapping_type
from utils.format import _CurlyEntryFormattable, _FormatCurlyEntry
from utils.string_slice import _StringSliceIter, _to_string_list

# ===-----------------------------------------------------------------------===#
# StringLiteral
# ===-----------------------------------------------------------------------===#


@lldb_formatter_wrapping_type
@register_passable("trivial")
struct StringLiteral(
    Boolable,
    Comparable,
    CollectionElementNew,
    Writable,
    IntableRaising,
    KeyElement,
    Representable,
    Sized,
    Stringable,
    FloatableRaising,
    BytesCollectionElement,
    _HashableWithHasher,
    Stringlike,
):
    """This type represents a string literal.

    String literals are all null-terminated for compatibility with C APIs, but
    this is subject to change. String literals store their length as an integer,
    and this does not include the null terminator.
    """

    # Fields
    alias type = __mlir_type.`!kgen.string`

    var value: Self.type
    """The underlying storage for the string literal."""

    # ===-------------------------------------------------------------------===#
    # Life cycle methods
    # ===-------------------------------------------------------------------===#

    @always_inline("nodebug")
    @implicit
    fn __init__(out self, value: Self.type):
        """Create a string literal from a builtin string type.

        Args:
            value: The string value.
        """
        self.value = value

    @always_inline("nodebug")
    fn __init__(out self, *, other: Self):
        """Copy constructor.

        Args:
            other: The string literal to copy.
        """
        self = other

    # TODO(MOCO-1460): This should be: fn __init__[*, value: String](out self):
    # but Mojo tries to bind the parameter in `StringLiteral["foo"]()` to the
    # type instead of the initializer.  Use a static method to work around this
    # for now.
    @always_inline("nodebug")
    @staticmethod
    fn _from_string[value: String]() -> StringLiteral:
        """Form a string literal from an arbitrary compile-time String value.

        Parameters:
            value: The string value to use.

        Returns:
            The string value as a StringLiteral.
        """
        return __mlir_attr[
            `#kgen.param.expr<data_to_str,`,
            value.byte_length().value,
            `,`,
            value.unsafe_ptr().address,
            `> : !kgen.string`,
        ]

    @always_inline("nodebug")
    @staticmethod
    fn get[type: Stringable, //, value: type]() -> StringLiteral:
        """Form a string literal from an arbitrary compile-time stringable value.

        Parameters:
            type: The type of the value.
            value: The value to serialize.

        Returns:
            The string value as a StringLiteral.
        """
        return Self._from_string[str(value)]()

    # ===-------------------------------------------------------------------===#
    # Operator dunders
    # ===-------------------------------------------------------------------===#

    @always_inline("nodebug")
    fn __add__(self, rhs: StringLiteral) -> StringLiteral:
        """Concatenate two string literals.

        Args:
            rhs: The string to concat.

        Returns:
            The concatenated string.
        """
        return __mlir_op.`pop.string.concat`(self.value, rhs.value)

    @always_inline("nodebug")
    fn __iadd__(mut self, rhs: StringLiteral):
        """Concatenate a string literal to an existing one. Can only be
        evaluated at compile time using the `alias` keyword, which will write
        the result into the binary.

        Args:
            rhs: The string to concat.

        Example:

        ```mojo
        fn add_literal(
            owned original: StringLiteral, add: StringLiteral, n: Int
        ) -> StringLiteral:
            for _ in range(n):
                original += add
            return original


        fn main():
            alias original = "mojo"
            alias concat = add_literal(original, "!", 4)
            print(concat)
        ```

        Result:

        ```
        mojo!!!!
        ```
        """
        self = self + rhs

    @always_inline("nodebug")
    fn __mul__(self, n: IntLiteral) -> StringLiteral:
        """Concatenates the string literal `n` times. Can only be evaluated at
        compile time using the `alias` keyword, which will write the result into
        The binary.

        Args:
            n : The number of times to concatenate the string literal.

        Returns:
            The string concatenated `n` times.

        Examples:

        ```mojo
        alias concat = "mojo" * 3
        print(concat) # mojomojomojo
        ```
        .
        """
        var concat = ""
        for _ in range(n):
            concat += self
        return concat

    fn __mul__(self, n: Int) -> String:
        """Concatenates the string `n` times.

        Args:
            n : The number of times to concatenate the string.

        Returns:
            The string concatenated `n` times.
        """
        return self.as_string_slice() * n

    @always_inline("nodebug")
    fn __eq__(self, rhs: StringLiteral) -> Bool:
        """Compare two string literals for equality.

        Args:
            rhs: The string to compare.

        Returns:
            True if they are equal.
        """
        return not (self != rhs)

    @always_inline("nodebug")
    fn __ne__(self, rhs: StringLiteral) -> Bool:
        """Compare two string literals for inequality.

        Args:
            rhs: The string to compare.

        Returns:
            True if they are not equal.
        """
        return StringRef(self) != StringRef(rhs)

    @always_inline("nodebug")
    fn __eq__(self, rhs: StringSlice) -> Bool:
        """Compare two string literals for equality.

        Args:
            rhs: The string to compare.

        Returns:
            True if they are equal.
        """
        return not (self != rhs)

    @always_inline("nodebug")
    fn __ne__(self, rhs: StringSlice) -> Bool:
        """Compare two string literals for inequality.

        Args:
            rhs: The string to compare.

        Returns:
            True if they are not equal.
        """
        return self.as_string_slice() != rhs

    @always_inline("nodebug")
    fn __lt__(self, rhs: StringLiteral) -> Bool:
        """Compare this StringLiteral to the RHS using LT comparison.

        Args:
            rhs: The other StringLiteral to compare against.

        Returns:
            True if this StringLiteral is strictly less than the RHS StringLiteral and False otherwise.
        """
        return StringRef(self) < StringRef(rhs)

    @always_inline("nodebug")
    fn __le__(self, rhs: StringLiteral) -> Bool:
        """Compare this StringLiteral to the RHS using LE comparison.

        Args:
            rhs: The other StringLiteral to compare against.

        Returns:
            True if this StringLiteral is less than or equal to the RHS StringLiteral and False otherwise.
        """
        return not (rhs < self)

    @always_inline("nodebug")
    fn __gt__(self, rhs: StringLiteral) -> Bool:
        """Compare this StringLiteral to the RHS using GT comparison.

        Args:
            rhs: The other StringLiteral to compare against.

        Returns:
            True if this StringLiteral is strictly greater than the RHS StringLiteral and False otherwise.
        """
        return rhs < self

    @always_inline("nodebug")
    fn __ge__(self, rhs: StringLiteral) -> Bool:
        """Compare this StringLiteral to the RHS using GE comparison.

        Args:
            rhs: The other StringLiteral to compare against.

        Returns:
            True if this StringLiteral is greater than or equal to the RHS StringLiteral and False otherwise.
        """
        return not (self < rhs)

    fn __contains__(self, substr: StringLiteral) -> Bool:
        """Returns True if the substring is contained within the current string.

        Args:
          substr: The substring to check.

        Returns:
          True if the string contains the substring.
        """
        return substr in StringRef(self)

    # ===-------------------------------------------------------------------===#
    # Trait implementations
    # ===-------------------------------------------------------------------===#

    @always_inline("nodebug")
    fn __len__(self) -> Int:
        """Get the string length.

        Returns:
            The length of this StringLiteral.
        """
        # TODO(MSTDL-160):
        #   Properly count Unicode codepoints instead of returning this length
        #   in bytes.
        return self.byte_length()

    @always_inline("nodebug")
    fn __bool__(self) -> Bool:
        """Convert the string to a bool value.

        Returns:
            True if the string is not empty.
        """
        return len(self) != 0

    @always_inline
    fn __int__(self) raises -> Int:
        """Parses the given string as a base-10 integer and returns that value.
        If the string cannot be parsed as an int, an error is raised.

        Returns:
            An integer value that represents the string, or otherwise raises.
        """
        return int(self.as_string_slice())

    @always_inline
    fn __float__(self) raises -> Float64:
        """Parses the string as a float point number and returns that value. If
        the string cannot be parsed as a float, an error is raised.

        Returns:
            A float value that represents the string, or otherwise raises.
        """
        return float(self.as_string_slice())

    @no_inline
    fn __str__(self) -> String:
        """Convert the string literal to a string.

        Returns:
            A new string.
        """
        # TODO(MOCO-1224): We should be able to reuse this, but we have to
        # inline the string slice constructor to work around an elaborator
        # memory leak.
        # return self.as_string_slice()
        var string = String()
        var length = self.byte_length()
        var buffer = String._buffer_type()
        var new_capacity = length + 1
        buffer._realloc(new_capacity)
        buffer.size = new_capacity
        var data: UnsafePointer[UInt8] = self.unsafe_ptr()
        memcpy(buffer.data, data, length)
        (buffer.data + length).init_pointee_move(0)
        string._buffer = buffer^
        return string

    @no_inline
    fn __repr__(self) -> String:
        """Return a representation of the `StringLiteral` instance.

        You don't need to call this method directly, use `repr("...")` instead.

        Returns:
            A new representation of the string.
        """
        return self.__str__().__repr__()

    fn __hash__(self) -> UInt:
        """Hash the underlying buffer using builtin hash.

        Returns:
            A 64-bit hash value. This value is _not_ suitable for cryptographic
            uses. Its intended usage is for data structures. See the `hash`
            builtin documentation for more details.
        """
        return hash(self.unsafe_ptr(), len(self))

    fn __hash__[H: _Hasher](self, mut hasher: H):
        """Updates hasher with the underlying bytes.

        Parameters:
            H: The hasher type.

        Args:
            hasher: The hasher instance.
        """
        hasher._update_with_bytes(self.unsafe_ptr(), self.byte_length())

    fn __fspath__(self) -> String:
        """Return the file system path representation of the object.

        Returns:
          The file system path representation as a string.
        """
        return self.__str__()

<<<<<<< HEAD
    fn __iter__[
        is_mutable: Bool = False,
        origin: Origin[is_mutable]
        .type = _lit_mut_cast[StaticConstantOrigin, is_mutable]
        .result,
    ](self) -> _StringSliceIter[_lit_mut_cast[origin, is_mutable].result]:
        """Iterate over the string unicode characters.

        Parameters:
            is_mutable: Whether the result will be mutable.
            origin: The origin of the data.
=======
    fn __iter__(ref self) -> _StringSliceIter[StaticConstantOrigin]:
        """Return an iterator over the string literal.
>>>>>>> ec3dad7a

        Returns:
            An iterator of references to the string unicode characters.
        """
        constrained[not is_mutable, "StringLiteral can't be mutated"]()
        return _StringSliceIter[origin](
            unsafe_pointer=self.unsafe_ptr(), length=self.byte_length()
        )

    fn __reversed__[
        is_mutable: Bool = False,
        origin: Origin[is_mutable]
        .type = _lit_mut_cast[StaticConstantOrigin, is_mutable]
        .result,
    ](self) -> _StringSliceIter[
        _lit_mut_cast[origin, is_mutable].result, forward=False
    ]:
        """Iterate backwards over the string unicode characters.

        Parameters:
            is_mutable: Whether the result will be mutable.
            origin: The origin of the data.

        Returns:
            A reversed iterator of references to the string unicode characters.
        """
        constrained[not is_mutable, "StringLiteral can't be mutated"]()
        return _StringSliceIter[origin, forward=False](
            unsafe_pointer=self.unsafe_ptr(), length=self.byte_length()
        )

    fn __getitem__[IndexerType: Indexer](self, idx: IndexerType) -> String:
        """Gets the character at the specified position.

        Parameters:
            IndexerType: The inferred type of an indexer argument.

        Args:
            idx: The index value.

        Returns:
            A new string containing the character at the specified position.
        """
        return str(self)[idx]

    # ===-------------------------------------------------------------------===#
    # Methods
    # ===-------------------------------------------------------------------===#

    @always_inline
    fn byte_length(self) -> Int:
        """Get the string length in bytes.

        Returns:
            The length of this StringLiteral in bytes.

        Notes:
            This does not include the trailing null terminator in the count.
        """
        return __mlir_op.`pop.string.size`(self.value)

    @always_inline("nodebug")
    # FIXME(MSTDL-956): This should return a pointer with StaticConstantOrigin.
    fn unsafe_ptr(self) -> UnsafePointer[Byte]:
        """Get raw pointer to the underlying data.

        Returns:
            The raw pointer to the data.
        """
        var ptr = UnsafePointer(__mlir_op.`pop.string.address`(self.value))

        # TODO(MSTDL-555):
        #   Remove bitcast after changing pop.string.address
        #   return type.
        return ptr.bitcast[UInt8]()

    @always_inline
    # FIXME(MSTDL-956): This should return a pointer with StaticConstantOrigin.
    fn unsafe_cstr_ptr(self) -> UnsafePointer[c_char]:
        """Retrieves a C-string-compatible pointer to the underlying memory.

        The returned pointer is guaranteed to be NUL terminated, and not null.

        Returns:
            The pointer to the underlying memory.
        """
        return self.unsafe_ptr().bitcast[c_char]()

    @always_inline
    fn as_string_slice(self) -> StaticString:
        """Returns a string slice of this static string literal.

        Returns:
            A string slice pointing to this static string literal.
        """
        return StaticString(self)

    @always_inline
    fn as_bytes(self) -> Span[Byte, StaticConstantOrigin]:
        """Returns a contiguous slice of bytes.

        Returns:
            A contiguous slice pointing to bytes.

        Notes:
            This does not include the trailing null terminator.
        """
        return Span[Byte, StaticConstantOrigin](
            ptr=self.unsafe_ptr(), length=self.byte_length()
        )

    @always_inline
<<<<<<< HEAD
    fn as_bytes(ref [_]self) -> Span[Byte, __origin_of(self)]:
        """Returns a contiguous slice of bytes.
=======
    fn as_bytes(ref self) -> Span[Byte, __origin_of(self)]:
        """Returns a contiguous slice of the bytes owned by this string.
>>>>>>> ec3dad7a

        Returns:
            A contiguous slice pointing to bytes.

        Notes:
            This does not include the trailing null terminator.
        """
        return Span[Byte, __origin_of(self)](
            ptr=self.unsafe_ptr(), length=self.byte_length()
        )

    @always_inline
    fn format[*Ts: _CurlyEntryFormattable](self, *args: *Ts) raises -> String:
        """Format a template with `*args`.

        Args:
            args: The substitution values.

        Parameters:
            Ts: The types of substitution values that implement `Representable`
                and `Stringable` (to be changed and made more flexible).

        Returns:
            The template with the given values substituted.

        Examples:

        ```mojo
        # Manual indexing:
        print("{0} {1} {0}".format("Mojo", 1.125)) # Mojo 1.125 Mojo
        # Automatic indexing:
        print("{} {}".format(True, "hello world")) # True hello world
        ```
        .
        """
        return _FormatCurlyEntry.format(self, args)

    fn write_to[W: Writer](self, mut writer: W):
        """
        Formats this string literal to the provided Writer.

        Parameters:
            W: A type conforming to the Writable trait.

        Args:
            writer: The object to write to.
        """

        writer.write(self.as_string_slice())

    fn find[T: Stringlike, //](self, substr: T, start: Int = 0) -> Int:
        """Finds the offset of the first occurrence of `substr` starting at
        `start`. If not found, returns -1.

        Parameters:
            T: The type of the substring.

        Args:
            substr: The substring to find.
            start: The offset from which to find.

        Returns:
            The offset of `substr` relative to the beginning of the string.
        """
        return self.as_string_slice().find(substr, start)

    fn rfind(self, substr: StringLiteral, start: Int = 0) -> Int:
        """Finds the offset of the last occurrence of `substr` starting at
        `start`. If not found, returns -1.

        Args:
          substr: The substring to find.
          start: The offset from which to find.

        Returns:
          The offset of `substr` relative to the beginning of the string.
        """
        return StringRef(self).rfind(substr, start=start)

    fn replace(self, old: StringLiteral, new: StringLiteral) -> StringLiteral:
        """Return a copy of the string with all occurrences of substring `old`
        if replaced by `new`. This operation only works in the param domain.

        Args:
            old: The substring to replace.
            new: The substring to replace with.

        Returns:
            The string where all occurrences of `old` are replaced with `new`.
        """
        return __mlir_op.`pop.string.replace`(self.value, old.value, new.value)

    fn join[T: StringableCollectionElement](self, elems: List[T, *_]) -> String:
        """Joins string elements using the current string as a delimiter.

        Parameters:
            T: The types of the elements.

        Args:
            elems: The input values.

        Returns:
            The joined string.
        """
        return str(self).join(elems)

<<<<<<< HEAD
    @always_inline
    fn split[T: Stringlike, //](self, sep: T, maxsplit: Int) -> List[String]:
        """Split the string by a separator.

        Parameters:
            T: The type of the separator.
=======
    fn join(self, *elems: Int) -> String:
        """Joins the elements from the tuple using the current string literal as a
        delimiter.

        Args:
            elems: The input tuple.

        Returns:
            The joined string.
        """
        if len(elems) == 0:
            return ""
        var curr = str(elems[0])
        for i in range(1, len(elems)):
            curr += self + str(elems[i])
        return curr

    fn join[*Types: Stringable](self, *elems: *Types) -> String:
        """Joins string elements using the current string as a delimiter.

        Parameters:
            Types: The types of the elements.

        Args:
            elems: The input values.

        Returns:
            The joined string.
        """

        var result: String = ""
        var is_first = True

        @parameter
        fn add_elt[T: Stringable](a: T):
            if is_first:
                is_first = False
            else:
                result += self
            result += str(a)

        elems.each[add_elt]()
        return result

    fn split(self, sep: String, maxsplit: Int = -1) raises -> List[String]:
        """Split the string literal by a separator.
>>>>>>> ec3dad7a

        Args:
            sep: The string to split on.
            maxsplit: The maximum amount of items to split from String.

        Returns:
            A List of Strings containing the input split by the separator.

        Examples:

        ```mojo
        # Splitting with maxsplit
        _ = "1,2,3".split(",", maxsplit=1) # ['1', '2,3']
        # Splitting with starting or ending separators
        _ = ",1,2,3,".split(",", maxsplit=1) # ['', '1,2,3,']
        _ = "123".split("", maxsplit=1) # ['', '123']
        ```
        .
        """
        return _split[has_maxsplit=True, has_sep=True](self, sep, maxsplit)

    @always_inline
    fn split[T: Stringlike, //](self, sep: T) -> List[String]:
        """Split the string by a separator.

        Parameters:
            T: The type of the separator.

        Args:
            sep: The string to split on.

        Returns:
            A List of Strings containing the input split by the separator.

        Examples:

        ```mojo
        # Splitting a space
        _ = "hello world".split(" ") # ["hello", "world"]
        # Splitting adjacent separators
        _ = "hello,,world".split(",") # ["hello", "", "world"]
        # Splitting with starting or ending separators
        _ = ",1,2,3,".split(",") # ['', '1', '2', '3', '']
        _ = "123".split("") # ['', '1', '2', '3', '']
        ```
        .
        """
        return _split[has_maxsplit=False, has_sep=True](self, sep, -1)

    @always_inline
    fn split(self, *, maxsplit: Int) -> List[String]:
        """Split the string by every Whitespace separator.

        Args:
            maxsplit: The maximum amount of items to split from String.

        Returns:
            A List of Strings containing the input split by the separator.

        Examples:

        ```mojo
        # Splitting with maxsplit
        _ = "1     2  3".split(maxsplit=1) # ['1', '2  3']
        ```
        .
        """
        return _split[has_maxsplit=True, has_sep=False](self, None, maxsplit)

    @always_inline
    fn split(self, sep: NoneType = None) -> List[String]:
        """Split the string by every Whitespace separator.

        Args:
            sep: None.

        Returns:
            A List of Strings containing the input split by the separator.

        Examples:

        ```mojo
        # Splitting an empty string or filled with whitespaces
        _ = "      ".split() # []
        _ = "".split() # []
        # Splitting a string with leading, trailing, and middle whitespaces
        _ = "      hello    world     ".split() # ["hello", "world"]
        # Splitting adjacent universal newlines:
        _ = (
            "hello \\t\\n\\v\\f\\r\\x1c\\x1d\\x1e\\x85\\u2028\\u2029world"
        ).split()  # ["hello", "world"]
        ```
        .
        """
        return _split[has_maxsplit=False, has_sep=False](self, sep, -1)

    fn splitlines(self, keepends: Bool = False) -> List[String]:
        """Split the string literal at line boundaries. This corresponds to Python's
        [universal newlines:](
            https://docs.python.org/3/library/stdtypes.html#str.splitlines)
        `"\\r\\n"` and `"\\t\\n\\v\\f\\r\\x1c\\x1d\\x1e\\x85\\u2028\\u2029"`.

        Args:
            keepends: If True, line breaks are kept in the resulting strings.

        Returns:
            A List of Strings containing the input split by line boundaries.
        """
        return _to_string_list(self.as_string_slice().splitlines(keepends))

    fn count(self, substr: String) -> Int:
        """Return the number of non-overlapping occurrences of substring
        `substr` in the string literal.

        If sub is empty, returns the number of empty strings between characters
        which is the length of the string plus one.

        Args:
          substr: The substring to count.

        Returns:
          The number of occurrences of `substr`.
        """
        return str(self).count(substr)

    fn lower(self) -> String:
        """Returns a copy of the string literal with all cased characters
        converted to lowercase.

        Returns:
            A new string where cased letters have been converted to lowercase.
        """

        return str(self).lower()

    fn upper(self) -> String:
        """Returns a copy of the string literal with all cased characters
        converted to uppercase.

        Returns:
            A new string where cased letters have been converted to uppercase.
        """

        return str(self).upper()

    fn rjust(self, width: Int, fillchar: StringLiteral = " ") -> String:
        """Returns the string right justified in a string literal of specified width.

        Args:
            width: The width of the field containing the string.
            fillchar: Specifies the padding character.

        Returns:
            Returns right justified string, or self if width is not bigger than self length.
        """
        return str(self).rjust(width, fillchar)

    fn ljust(self, width: Int, fillchar: StringLiteral = " ") -> String:
        """Returns the string left justified in a string literal of specified width.

        Args:
            width: The width of the field containing the string.
            fillchar: Specifies the padding character.

        Returns:
            Returns left justified string, or self if width is not bigger than self length.
        """
        return str(self).ljust(width, fillchar)

    fn center(self, width: Int, fillchar: StringLiteral = " ") -> String:
        """Returns the string center justified in a string literal of specified width.

        Args:
            width: The width of the field containing the string.
            fillchar: Specifies the padding character.

        Returns:
            Returns center justified string, or self if width is not bigger than self length.
        """
        return str(self).center(width, fillchar)

    fn startswith(self, prefix: String, start: Int = 0, end: Int = -1) -> Bool:
        """Checks if the string literal starts with the specified prefix between start
        and end positions. Returns True if found and False otherwise.

        Args:
          prefix: The prefix to check.
          start: The start offset from which to check.
          end: The end offset from which to check.

        Returns:
          True if the self[start:end] is prefixed by the input prefix.
        """
        return str(self).startswith(prefix, start, end)

    fn endswith(self, suffix: String, start: Int = 0, end: Int = -1) -> Bool:
        """Checks if the string literal end with the specified suffix between start
        and end positions. Returns True if found and False otherwise.

        Args:
          suffix: The suffix to check.
          start: The start offset from which to check.
          end: The end offset from which to check.

        Returns:
          True if the self[start:end] is suffixed by the input suffix.
        """
        return str(self).endswith(suffix, start, end)

    fn isdigit(self) -> Bool:
        """Returns True if all characters in the string literal are digits.

        Note that this currently only works with ASCII strings.

        Returns:
            True if all characters are digits else False.
        """
        return str(self).isdigit()

    fn isupper(self) -> Bool:
        """Returns True if all cased characters in the string literal are
        uppercase and there is at least one cased character.

        Note that this currently only works with ASCII strings.

        Returns:
            True if all cased characters in the string literal are uppercase
            and there is at least one cased character, False otherwise.
        """
        return str(self).isupper()

    fn islower(self) -> Bool:
        """Returns True if all cased characters in the string literal
        are lowercase and there is at least one cased character.

        Note that this currently only works with ASCII strings.

        Returns:
            True if all cased characters in the string literal are lowercase
            and there is at least one cased character, False otherwise.
        """
        return str(self).islower()

    fn strip(self) -> String:
        """Return a copy of the string literal with leading and trailing whitespaces
        removed.

        Returns:
            A string with no leading or trailing whitespaces.
        """
        return self.lstrip().rstrip()

    fn strip(self, chars: String) -> String:
        """Return a copy of the string literal with leading and trailing characters
        removed.

        Args:
            chars: A set of characters to be removed. Defaults to whitespace.

        Returns:
            A string with no leading or trailing characters.
        """

        return self.lstrip(chars).rstrip(chars)

    fn rstrip(self, chars: String) -> String:
        """Return a copy of the string literal with trailing characters removed.

        Args:
            chars: A set of characters to be removed. Defaults to whitespace.

        Returns:
            A string with no trailing characters.
        """
        return str(self).rstrip(chars)

    fn rstrip(self) -> String:
        """Return a copy of the string with trailing whitespaces removed.

        Returns:
            A copy of the string with no trailing whitespaces.
        """
        return str(self).rstrip()

    fn lstrip(self, chars: String) -> String:
        """Return a copy of the string with leading characters removed.

        Args:
            chars: A set of characters to be removed. Defaults to whitespace.

        Returns:
            A copy of the string with no leading characters.
        """
        return str(self).lstrip(chars)

    fn lstrip(self) -> String:
        """Return a copy of the string with leading whitespaces removed.

        Returns:
            A copy of the string with no leading whitespaces.
        """
        return str(self).lstrip()<|MERGE_RESOLUTION|>--- conflicted
+++ resolved
@@ -17,31 +17,16 @@
 
 from collections import List
 from hashlib._hasher import _HashableWithHasher, _Hasher
-<<<<<<< HEAD
-from utils import StringRef, Span, StaticString
-from utils import Writable, Writer
-from utils._visualizers import lldb_formatter_wrapping_type
-from utils.string_slice import (
-    StringSlice,
-    Stringlike,
-    _StringSliceIter,
-    _FormatCurlyEntry,
-    _CurlyEntryFormattable,
-    _to_string_list,
-    _split,
-)
-from collections.string import _atol
-from builtin.builtin_list import _lit_mut_cast
-=======
 from sys.ffi import c_char
 
 from memory import UnsafePointer, memcpy
->>>>>>> ec3dad7a
 
 from utils import Span, StaticString, StringRef, StringSlice, Writable, Writer
 from utils._visualizers import lldb_formatter_wrapping_type
 from utils.format import _CurlyEntryFormattable, _FormatCurlyEntry
 from utils.string_slice import _StringSliceIter, _to_string_list
+from collections.string import _atol
+from builtin.builtin_list import _lit_mut_cast
 
 # ===-----------------------------------------------------------------------===#
 # StringLiteral
@@ -439,7 +424,6 @@
         """
         return self.__str__()
 
-<<<<<<< HEAD
     fn __iter__[
         is_mutable: Bool = False,
         origin: Origin[is_mutable]
@@ -451,10 +435,6 @@
         Parameters:
             is_mutable: Whether the result will be mutable.
             origin: The origin of the data.
-=======
-    fn __iter__(ref self) -> _StringSliceIter[StaticConstantOrigin]:
-        """Return an iterator over the string literal.
->>>>>>> ec3dad7a
 
         Returns:
             An iterator of references to the string unicode characters.
@@ -567,13 +547,8 @@
         )
 
     @always_inline
-<<<<<<< HEAD
-    fn as_bytes(ref [_]self) -> Span[Byte, __origin_of(self)]:
+    fn as_bytes(ref self) -> Span[Byte, __origin_of(self)]:
         """Returns a contiguous slice of bytes.
-=======
-    fn as_bytes(ref self) -> Span[Byte, __origin_of(self)]:
-        """Returns a contiguous slice of the bytes owned by this string.
->>>>>>> ec3dad7a
 
         Returns:
             A contiguous slice pointing to bytes.
@@ -680,14 +655,6 @@
         """
         return str(self).join(elems)
 
-<<<<<<< HEAD
-    @always_inline
-    fn split[T: Stringlike, //](self, sep: T, maxsplit: Int) -> List[String]:
-        """Split the string by a separator.
-
-        Parameters:
-            T: The type of the separator.
-=======
     fn join(self, *elems: Int) -> String:
         """Joins the elements from the tuple using the current string literal as a
         delimiter.
@@ -732,9 +699,12 @@
         elems.each[add_elt]()
         return result
 
-    fn split(self, sep: String, maxsplit: Int = -1) raises -> List[String]:
-        """Split the string literal by a separator.
->>>>>>> ec3dad7a
+    @always_inline
+    fn split[T: Stringlike, //](self, sep: T, maxsplit: Int) -> List[String]:
+        """Split the string by a separator.
+
+        Parameters:
+            T: The type of the separator.
 
         Args:
             sep: The string to split on.
