--- conflicted
+++ resolved
@@ -463,26 +463,16 @@
         """
         return self.__str__()
 
-<<<<<<< HEAD
-    fn __iter__(ref self) -> _StringSliceIter[StaticConstantOrigin]:
+    fn __iter__(ref self) -> CodepointSliceIter[StaticConstantOrigin]:
         """Iterate over the string unicode characters.
-=======
-    fn __iter__(ref self) -> CodepointSliceIter[StaticConstantOrigin]:
-        """Return an iterator over the string literal.
->>>>>>> 248b7fa3
 
         Returns:
             An iterator of references to the string unicode characters.
         """
         return CodepointSliceIter(self.as_string_slice())
 
-<<<<<<< HEAD
-    fn __reversed__(self) -> _StringSliceIter[StaticConstantOrigin, False]:
+    fn __reversed__(self) -> CodepointSliceIter[StaticConstantOrigin, False]:
         """Iterate backwards over the string unicode characters.
-=======
-    fn __reversed__(self) -> CodepointSliceIter[StaticConstantOrigin, False]:
-        """Iterate backwards over the string, returning immutable references.
->>>>>>> 248b7fa3
 
         Returns:
             A reversed iterator of references to the string unicode characters.
