# ===----------------------------------------------------------------------=== #
# Copyright (c) 2024, Modular Inc. All rights reserved.
#
# Licensed under the Apache License v2.0 with LLVM Exceptions:
# https://llvm.org/LICENSE.txt
#
# Unless required by applicable law or agreed to in writing, software
# distributed under the License is distributed on an "AS IS" BASIS,
# WITHOUT WARRANTIES OR CONDITIONS OF ANY KIND, either express or implied.
# See the License for the specific language governing permissions and
# limitations under the License.
# ===----------------------------------------------------------------------=== #
"""Implements the StringLiteral class.

These are Mojo built-ins, so you don't need to import them.
"""

from collections import List
from collections.string.format import _CurlyEntryFormattable, _FormatCurlyEntry
from collections.string.string_slice import (
    StringSlice,
    StaticString,
    _StringSliceIter,
    _to_string_list,
)
from hashlib._hasher import _HashableWithHasher, _Hasher
from memory import UnsafePointer, memcpy, Span
from sys.ffi import c_char
from utils import Writable, Writer
from utils._visualizers import lldb_formatter_wrapping_type
<<<<<<< HEAD
from utils.format import _CurlyEntryFormattable, _FormatCurlyEntry
from utils.string_slice import (
    _StringSliceIter,
    _to_string_list,
    _split,
)
=======

>>>>>>> 79c4236f

# ===-----------------------------------------------------------------------===#
# StringLiteral
# ===-----------------------------------------------------------------------===#


@lldb_formatter_wrapping_type
@register_passable("trivial")
struct StringLiteral(
    Boolable,
    Comparable,
    CollectionElementNew,
    Writable,
    IntableRaising,
    KeyElement,
    Representable,
    Sized,
    Stringable,
    FloatableRaising,
    BytesCollectionElement,
    _HashableWithHasher,
):
    """This type represents a string literal.

    String literals are all null-terminated for compatibility with C APIs, but
    this is subject to change. String literals store their length as an integer,
    and this does not include the null terminator.
    """

    # Fields
    alias type = __mlir_type.`!kgen.string`

    var value: Self.type
    """The underlying storage for the string literal."""

    # ===-------------------------------------------------------------------===#
    # Life cycle methods
    # ===-------------------------------------------------------------------===#

    @always_inline("nodebug")
    @implicit
    fn __init__(out self, value: Self.type):
        """Create a string literal from a builtin string type.

        Args:
            value: The string value.
        """
        self.value = value

    @always_inline("nodebug")
    fn copy(self) -> Self:
        """Copy constructor.

        Returns:
            A copy of the value.
        """
        return self

    # TODO(MOCO-1460): This should be: fn __init__[*, value: String](out self):
    # but Mojo tries to bind the parameter in `StringLiteral["foo"]()` to the
    # type instead of the initializer.  Use a static method to work around this
    # for now.
    @always_inline("nodebug")
    @staticmethod
    fn _from_string[value: String]() -> StringLiteral:
        """Form a string literal from an arbitrary compile-time String value.

        Parameters:
            value: The string value to use.

        Returns:
            The string value as a StringLiteral.
        """
        return __mlir_attr[
            `#kgen.param.expr<data_to_str,`,
            value.byte_length().value,
            `,`,
            value.unsafe_ptr().address,
            `> : !kgen.string`,
        ]

    @always_inline("nodebug")
    @staticmethod
    fn get[value: String]() -> StringLiteral:
        """Form a string literal from an arbitrary compile-time String value.

        Parameters:
            value: The value to convert to StringLiteral.

        Returns:
            The string value as a StringLiteral.
        """
        return Self._from_string[value]()

    @always_inline("nodebug")
    @staticmethod
    fn get[type: Stringable, //, value: type]() -> StringLiteral:
        """Form a string literal from an arbitrary compile-time stringable value.

        Parameters:
            type: The type of the value.
            value: The value to serialize.

        Returns:
            The string value as a StringLiteral.
        """
        return Self._from_string[str(value)]()

    # ===-------------------------------------------------------------------===#
    # Operator dunders
    # ===-------------------------------------------------------------------===#

    @always_inline("nodebug")
    fn __add__(self, rhs: StringLiteral) -> StringLiteral:
        """Concatenate two string literals.

        Args:
            rhs: The string to concat.

        Returns:
            The concatenated string.
        """
        return __mlir_op.`pop.string.concat`(self.value, rhs.value)

    @always_inline("nodebug")
    fn __iadd__(mut self, rhs: StringLiteral):
        """Concatenate a string literal to an existing one. Can only be
        evaluated at compile time using the `alias` keyword, which will write
        the result into the binary.

        Args:
            rhs: The string to concat.

        Example:

        ```mojo
        fn add_literal(
            owned original: StringLiteral, add: StringLiteral, n: Int
        ) -> StringLiteral:
            for _ in range(n):
                original += add
            return original


        fn main():
            alias original = "mojo"
            alias concat = add_literal(original, "!", 4)
            print(concat)
        ```

        Result:

        ```
        mojo!!!!
        ```
        """
        self = self + rhs

    @always_inline("nodebug")
    fn __mul__(self, n: IntLiteral) -> StringLiteral:
        """Concatenates the string literal `n` times. Can only be evaluated at
        compile time using the `alias` keyword, which will write the result into
        The binary.

        Args:
            n : The number of times to concatenate the string literal.

        Returns:
            The string concatenated `n` times.

        Examples:

        ```mojo
        alias concat = "mojo" * 3
        print(concat) # mojomojomojo
        ```
        .
        """
        var concat = ""
        for _ in range(n):
            concat += self
        return concat

    fn __mul__(self, n: Int) -> String:
        """Concatenates the string `n` times.

        Args:
            n : The number of times to concatenate the string.

        Returns:
            The string concatenated `n` times.
        """
        return self.as_string_slice() * n

    @always_inline("nodebug")
    fn __eq__(self, rhs: StringLiteral) -> Bool:
        """Compare two string literals for equality.

        Args:
            rhs: The string to compare.

        Returns:
            True if they are equal.
        """
        return not (self != rhs)

    @always_inline("nodebug")
    fn __ne__(self, rhs: StringLiteral) -> Bool:
        """Compare two string literals for inequality.

        Args:
            rhs: The string to compare.

        Returns:
            True if they are not equal.
        """
        return self.as_string_slice() != rhs.as_string_slice()

    @always_inline("nodebug")
    fn __eq__(self, rhs: StringSlice) -> Bool:
        """Compare two string literals for equality.

        Args:
            rhs: The string to compare.

        Returns:
            True if they are equal.
        """
        return not (self != rhs)

    @always_inline("nodebug")
    fn __ne__(self, rhs: StringSlice) -> Bool:
        """Compare two string literals for inequality.

        Args:
            rhs: The string to compare.

        Returns:
            True if they are not equal.
        """
        return self.as_string_slice() != rhs

    @always_inline("nodebug")
    fn __lt__(self, rhs: StringLiteral) -> Bool:
        """Compare this StringLiteral to the RHS using LT comparison.

        Args:
            rhs: The other StringLiteral to compare against.

        Returns:
            True if this StringLiteral is strictly less than the RHS StringLiteral and False otherwise.
        """
        return self.as_string_slice() < rhs.as_string_slice()

    @always_inline("nodebug")
    fn __le__(self, rhs: StringLiteral) -> Bool:
        """Compare this StringLiteral to the RHS using LE comparison.

        Args:
            rhs: The other StringLiteral to compare against.

        Returns:
            True if this StringLiteral is less than or equal to the RHS StringLiteral and False otherwise.
        """
        return not (rhs < self)

    @always_inline("nodebug")
    fn __gt__(self, rhs: StringLiteral) -> Bool:
        """Compare this StringLiteral to the RHS using GT comparison.

        Args:
            rhs: The other StringLiteral to compare against.

        Returns:
            True if this StringLiteral is strictly greater than the RHS StringLiteral and False otherwise.
        """
        return rhs < self

    @always_inline("nodebug")
    fn __ge__(self, rhs: StringLiteral) -> Bool:
        """Compare this StringLiteral to the RHS using GE comparison.

        Args:
            rhs: The other StringLiteral to compare against.

        Returns:
            True if this StringLiteral is greater than or equal to the RHS StringLiteral and False otherwise.
        """
        return not (self < rhs)

    fn __contains__(self, substr: StringLiteral) -> Bool:
        """Returns True if the substring is contained within the current string.

        Args:
          substr: The substring to check.

        Returns:
          True if the string contains the substring.
        """
        return substr in self.as_string_slice()

    # ===-------------------------------------------------------------------===#
    # Trait implementations
    # ===-------------------------------------------------------------------===#

    @always_inline("nodebug")
    fn __len__(self) -> Int:
        """Get the string length.

        Returns:
            The length of this StringLiteral.
        """
        # TODO(MSTDL-160):
        #   Properly count Unicode codepoints instead of returning this length
        #   in bytes.
        return self.byte_length()

    @always_inline("nodebug")
    fn __bool__(self) -> Bool:
        """Convert the string to a bool value.

        Returns:
            True if the string is not empty.
        """
        return len(self) != 0

    @always_inline
    fn __int__(self) raises -> Int:
        """Parses the given string as a base-10 integer and returns that value.
        If the string cannot be parsed as an int, an error is raised.

        Returns:
            An integer value that represents the string, or otherwise raises.
        """
        return int(self.as_string_slice())

    @always_inline
    fn __float__(self) raises -> Float64:
        """Parses the string as a float point number and returns that value. If
        the string cannot be parsed as a float, an error is raised.

        Returns:
            A float value that represents the string, or otherwise raises.
        """
        return float(self.as_string_slice())

    @no_inline
    fn __str__(self) -> String:
        """Convert the string literal to a string.

        Returns:
            A new string.
        """
        # TODO(MOCO-1224): We should be able to reuse this, but we have to
        # inline the string slice constructor to work around an elaborator
        # memory leak.
        # return self.as_string_slice()
        var string = String()
        var length = self.byte_length()
        var buffer = String._buffer_type()
        var new_capacity = length + 1
        buffer._realloc(new_capacity)
        buffer.size = new_capacity
        var data: UnsafePointer[UInt8] = self.unsafe_ptr()
        memcpy(buffer.data, data, length)
        (buffer.data + length).init_pointee_move(0)
        string._buffer = buffer^
        return string

    @no_inline
    fn __repr__(self) -> String:
        """Return a representation of the `StringLiteral` instance.

        You don't need to call this method directly, use `repr("...")` instead.

        Returns:
            A new representation of the string.
        """
        return repr(self.as_string_slice())

    fn __hash__(self) -> UInt:
        """Hash the underlying buffer using builtin hash.

        Returns:
            A 64-bit hash value. This value is _not_ suitable for cryptographic
            uses. Its intended usage is for data structures. See the `hash`
            builtin documentation for more details.
        """
        return hash(self.unsafe_ptr(), len(self))

    fn __hash__[H: _Hasher](self, mut hasher: H):
        """Updates hasher with the underlying bytes.

        Parameters:
            H: The hasher type.

        Args:
            hasher: The hasher instance.
        """
        hasher._update_with_bytes(self.unsafe_ptr(), self.byte_length())

    fn __fspath__(self) -> String:
        """Return the file system path representation of the object.

        Returns:
          The file system path representation as a string.
        """
        return self.__str__()

    fn __iter__(ref self) -> _StringSliceIter[StaticConstantOrigin]:
        """Iterate over the string unicode characters.

        Returns:
            An iterator of references to the string unicode characters.
        """
        return _StringSliceIter[StaticConstantOrigin](
            ptr=self.unsafe_ptr(), length=self.byte_length()
        )

    fn __reversed__(self) -> _StringSliceIter[StaticConstantOrigin, False]:
        """Iterate backwards over the string unicode characters.

        Returns:
            A reversed iterator of references to the string unicode characters.
        """
        return _StringSliceIter[StaticConstantOrigin, False](
            ptr=self.unsafe_ptr(), length=self.byte_length()
        )

    fn __getitem__[IndexerType: Indexer](self, idx: IndexerType) -> String:
        """Gets the character at the specified position.

        Parameters:
            IndexerType: The inferred type of an indexer argument.

        Args:
            idx: The index value.

        Returns:
            A new string containing the character at the specified position.
        """
        return str(self)[idx]

    # ===-------------------------------------------------------------------===#
    # Methods
    # ===-------------------------------------------------------------------===#

    @always_inline
    fn byte_length(self) -> Int:
        """Get the string length in bytes.

        Returns:
            The length of this StringLiteral in bytes.

        Notes:
            This does not include the trailing null terminator in the count.
        """
        return __mlir_op.`pop.string.size`(self.value)

    @always_inline("nodebug")
    fn unsafe_ptr(
        self,
    ) -> UnsafePointer[Byte, mut=False, origin=StaticConstantOrigin]:
        """Get raw pointer to the underlying data.

        Returns:
            The raw pointer to the data.
        """
        var ptr = UnsafePointer(__mlir_op.`pop.string.address`(self.value))

        # TODO(MSTDL-555):
        #   Remove bitcast after changing pop.string.address
        #   return type.
        return ptr.bitcast[Byte]().origin_cast[False, StaticConstantOrigin]()

    @always_inline
    fn unsafe_cstr_ptr(
        self,
    ) -> UnsafePointer[c_char, mut=False, origin=StaticConstantOrigin]:
        """Retrieves a C-string-compatible pointer to the underlying memory.

        The returned pointer is guaranteed to be NUL terminated, and not null.

        Returns:
            The pointer to the underlying memory.
        """
        return self.unsafe_ptr().bitcast[c_char]()

    @always_inline
    fn as_string_slice(self) -> StaticString:
        """Returns a string slice of this static string literal.

        Returns:
            A string slice pointing to this static string literal.
        """
        return StaticString(self)

    @always_inline
    fn as_bytes(self) -> Span[Byte, StaticConstantOrigin]:
        """Returns a contiguous slice of the bytes owned by this string.

        Returns:
            A contiguous slice pointing to the bytes owned by this string.

        Notes:
            This does not include the trailing null terminator.
        """
        return Span[Byte, StaticConstantOrigin](
            ptr=self.unsafe_ptr(), length=self.byte_length()
        )

    @always_inline
    fn as_bytes(ref self) -> Span[Byte, __origin_of(self)]:
        """Returns a contiguous slice of the bytes owned by this string.

        Returns:
            A contiguous slice pointing to the bytes owned by this string.

        Notes:
            This does not include the trailing null terminator.
        """
        return Span[Byte, __origin_of(self)](
            ptr=self.unsafe_ptr(), length=self.byte_length()
        )

    @always_inline
    fn format[*Ts: _CurlyEntryFormattable](self, *args: *Ts) raises -> String:
        """Format a template with `*args`.

        Args:
            args: The substitution values.

        Parameters:
            Ts: The types of substitution values that implement `Representable`
                and `Stringable` (to be changed and made more flexible).

        Returns:
            The template with the given values substituted.

        Examples:

        ```mojo
        # Manual indexing:
        print("{0} {1} {0}".format("Mojo", 1.125)) # Mojo 1.125 Mojo
        # Automatic indexing:
        print("{} {}".format(True, "hello world")) # True hello world
        ```
        .
        """
        return _FormatCurlyEntry.format(self, args)

    fn write_to[W: Writer](self, mut writer: W):
        """
        Formats this string literal to the provided Writer.

        Parameters:
            W: A type conforming to the Writable trait.

        Args:
            writer: The object to write to.
        """

        writer.write(self.as_string_slice())

    fn find(self, substr: StringLiteral, start: Int = 0) -> Int:
        """Finds the offset of the first occurrence of `substr` starting at
        `start`. If not found, returns -1.

        Args:
            substr: The substring to find.
            start: The offset from which to find.

        Returns:
            The offset of `substr` relative to the beginning of the string.
        """
<<<<<<< HEAD
        return self.as_string_slice().find(substr, start)
=======
        return self.as_string_slice().find(substr, start=start)
>>>>>>> 79c4236f

    fn rfind(self, substr: StringLiteral, start: Int = 0) -> Int:
        """Finds the offset of the last occurrence of `substr` starting at
        `start`. If not found, returns -1.

        Args:
          substr: The substring to find.
          start: The offset from which to find.

        Returns:
          The offset of `substr` relative to the beginning of the string.
        """
        return self.as_string_slice().rfind(substr, start=start)

    fn replace(self, old: StringLiteral, new: StringLiteral) -> StringLiteral:
        """Return a copy of the string with all occurrences of substring `old`
        if replaced by `new`. This operation only works in the param domain.

        Args:
            old: The substring to replace.
            new: The substring to replace with.

        Returns:
            The string where all occurrences of `old` are replaced with `new`.
        """
        return __mlir_op.`pop.string.replace`(self.value, old.value, new.value)

    fn join[T: StringableCollectionElement](self, elems: List[T, *_]) -> String:
        """Joins string elements using the current string as a delimiter.

        Parameters:
            T: The types of the elements.

        Args:
            elems: The input values.

        Returns:
            The joined string.
        """
        return str(self).join(elems)

    fn join(self, *elems: Int) -> String:
        """Joins the elements from the tuple using the current string literal as a
        delimiter.

        Args:
            elems: The input tuple.

        Returns:
            The joined string.
        """
        if len(elems) == 0:
            return ""
        var curr = str(elems[0])
        for i in range(1, len(elems)):
            curr += self + str(elems[i])
        return curr

    fn join[*Types: Stringable](self, *elems: *Types) -> String:
        """Joins string elements using the current string as a delimiter.

        Parameters:
            Types: The types of the elements.

        Args:
            elems: The input values.

        Returns:
            The joined string.
        """

        var result: String = ""
        var is_first = True

        @parameter
        fn add_elt[T: Stringable](a: T):
            if is_first:
                is_first = False
            else:
                result += self
            result += str(a)

        elems.each[add_elt]()
        return result

    @always_inline
    fn split(self, sep: StringSlice, maxsplit: Int) -> List[StaticString]:
        """Split the string by a separator.

        Args:
            sep: The string to split on.
            maxsplit: The maximum amount of items to split from String.

        Returns:
            A List of Strings containing the input split by the separator.

        Examples:

        ```mojo
        # Splitting with maxsplit
        _ = "1,2,3".split(",", maxsplit=1) # ['1', '2,3']
        # Splitting with starting or ending separators
        _ = ",1,2,3,".split(",", maxsplit=1) # ['', '1,2,3,']
        _ = "123".split("", maxsplit=1) # ['', '123']
        ```
        .
        """
        return self.as_string_slice().split(sep, maxsplit)

    @always_inline
    fn split(self, sep: StringSlice) -> List[StaticString]:
        """Split the string by a separator.

        Args:
            sep: The string to split on.

        Returns:
            A List of Strings containing the input split by the separator.

        Examples:

        ```mojo
        # Splitting a space
        _ = "hello world".split(" ") # ["hello", "world"]
        # Splitting adjacent separators
        _ = "hello,,world".split(",") # ["hello", "", "world"]
        # Splitting with starting or ending separators
        _ = ",1,2,3,".split(",") # ['', '1', '2', '3', '']
        _ = "123".split("") # ['', '1', '2', '3', '']
        ```
        .
        """
        return self.as_string_slice().split(sep)

    @always_inline
    fn split(self, *, maxsplit: Int) -> List[StaticString]:
        """Split the string by every Whitespace separator.

        Args:
            maxsplit: The maximum amount of items to split from String.

        Returns:
            A List of Strings containing the input split by the separator.

        Examples:

        ```mojo
        # Splitting with maxsplit
        _ = "1     2  3".split(maxsplit=1) # ['1', '2  3']
        ```
        .
        """
        return self.as_string_slice().split(maxsplit=maxsplit)

    @always_inline
    fn split(self, sep: NoneType = None) -> List[StaticString]:
        """Split the string by every Whitespace separator.

        Args:
            sep: None.

        Returns:
            A List of Strings containing the input split by the separator.

        Examples:

        ```mojo
        # Splitting an empty string or filled with whitespaces
        _ = "      ".split() # []
        _ = "".split() # []
        # Splitting a string with leading, trailing, and middle whitespaces
        _ = "      hello    world     ".split() # ["hello", "world"]
        # Splitting adjacent universal newlines:
        _ = (
            "hello \\t\\n\\v\\f\\r\\x1c\\x1d\\x1e\\x85\\u2028\\u2029world"
        ).split()  # ["hello", "world"]
        ```
        .
        """
        return self.as_string_slice().split()

    fn splitlines(self, keepends: Bool = False) -> List[String]:
        """Split the string literal at line boundaries. This corresponds to Python's
        [universal newlines:](
            https://docs.python.org/3/library/stdtypes.html#str.splitlines)
        `"\\r\\n"` and `"\\t\\n\\v\\f\\r\\x1c\\x1d\\x1e\\x85\\u2028\\u2029"`.

        Args:
            keepends: If True, line breaks are kept in the resulting strings.

        Returns:
            A List of Strings containing the input split by line boundaries.
        """
        return _to_string_list(self.as_string_slice().splitlines(keepends))

    fn count(self, substr: String) -> Int:
        """Return the number of non-overlapping occurrences of substring
        `substr` in the string literal.

        If sub is empty, returns the number of empty strings between characters
        which is the length of the string plus one.

        Args:
          substr: The substring to count.

        Returns:
          The number of occurrences of `substr`.
        """
        return str(self).count(substr)

    fn lower(self) -> String:
        """Returns a copy of the string literal with all cased characters
        converted to lowercase.

        Returns:
            A new string where cased letters have been converted to lowercase.
        """

        return str(self).lower()

    fn upper(self) -> String:
        """Returns a copy of the string literal with all cased characters
        converted to uppercase.

        Returns:
            A new string where cased letters have been converted to uppercase.
        """

        return str(self).upper()

    fn rjust(self, width: Int, fillchar: StringLiteral = " ") -> String:
        """Returns the string right justified in a string literal of specified width.

        Args:
            width: The width of the field containing the string.
            fillchar: Specifies the padding character.

        Returns:
            Returns right justified string, or self if width is not bigger than self length.
        """
        return str(self).rjust(width, fillchar)

    fn ljust(self, width: Int, fillchar: StringLiteral = " ") -> String:
        """Returns the string left justified in a string literal of specified width.

        Args:
            width: The width of the field containing the string.
            fillchar: Specifies the padding character.

        Returns:
            Returns left justified string, or self if width is not bigger than self length.
        """
        return str(self).ljust(width, fillchar)

    fn center(self, width: Int, fillchar: StringLiteral = " ") -> String:
        """Returns the string center justified in a string literal of specified width.

        Args:
            width: The width of the field containing the string.
            fillchar: Specifies the padding character.

        Returns:
            Returns center justified string, or self if width is not bigger than self length.
        """
        return str(self).center(width, fillchar)

    fn startswith(self, prefix: String, start: Int = 0, end: Int = -1) -> Bool:
        """Checks if the string literal starts with the specified prefix between start
        and end positions. Returns True if found and False otherwise.

        Args:
          prefix: The prefix to check.
          start: The start offset from which to check.
          end: The end offset from which to check.

        Returns:
          True if the self[start:end] is prefixed by the input prefix.
        """
        return str(self).startswith(prefix, start, end)

    fn endswith(self, suffix: String, start: Int = 0, end: Int = -1) -> Bool:
        """Checks if the string literal end with the specified suffix between start
        and end positions. Returns True if found and False otherwise.

        Args:
          suffix: The suffix to check.
          start: The start offset from which to check.
          end: The end offset from which to check.

        Returns:
          True if the self[start:end] is suffixed by the input suffix.
        """
        return str(self).endswith(suffix, start, end)

    fn isdigit(self) -> Bool:
        """Returns True if all characters in the string literal are digits.

        Note that this currently only works with ASCII strings.

        Returns:
            True if all characters are digits else False.
        """
        return str(self).isdigit()

    fn isupper(self) -> Bool:
        """Returns True if all cased characters in the string literal are
        uppercase and there is at least one cased character.

        Note that this currently only works with ASCII strings.

        Returns:
            True if all cased characters in the string literal are uppercase
            and there is at least one cased character, False otherwise.
        """
        return str(self).isupper()

    fn islower(self) -> Bool:
        """Returns True if all cased characters in the string literal
        are lowercase and there is at least one cased character.

        Note that this currently only works with ASCII strings.

        Returns:
            True if all cased characters in the string literal are lowercase
            and there is at least one cased character, False otherwise.
        """
        return str(self).islower()

    fn strip(self) -> String:
        """Return a copy of the string literal with leading and trailing
        whitespaces removed. This only takes ASCII whitespace into account:
        `" \\t\\n\\v\\f\\r\\x1c\\x1d\\x1e"`.

        Returns:
            A string with no leading or trailing whitespaces.
        """
        return String(self.lstrip().rstrip())

    fn strip(self, chars: String) -> String:
        """Return a copy of the string literal with leading and trailing characters
        removed.

        Args:
            chars: A set of characters to be removed. Defaults to whitespace.

        Returns:
            A string with no leading or trailing characters.
        """

        return String(self.lstrip(chars).rstrip(chars))

    fn rstrip(self, chars: String) -> String:
        """Return a copy of the string literal with trailing characters removed.

        Args:
            chars: A set of characters to be removed. Defaults to whitespace.

        Returns:
            A string with no trailing characters.
        """
        return String(str(self).rstrip(chars))

    fn rstrip(self) -> String:
        """Return a copy of the string with trailing whitespaces removed. This
        only takes ASCII whitespace into account:
        `" \\t\\n\\v\\f\\r\\x1c\\x1d\\x1e"`.

        Returns:
            A copy of the string with no trailing whitespaces.
        """
        return String(str(self).rstrip())

    fn lstrip(self, chars: String) -> String:
        """Return a copy of the string with leading characters removed.

        Args:
            chars: A set of characters to be removed. Defaults to whitespace.

        Returns:
            A copy of the string with no leading characters.
        """
        return String(str(self).lstrip(chars))

    fn lstrip(self) -> String:
        """Return a copy of the string with leading whitespaces removed. This
        only takes ASCII whitespace into account:
        `" \\t\\n\\v\\f\\r\\x1c\\x1d\\x1e"`.

        Returns:
            A copy of the string with no leading whitespaces.
        """
        return String(str(self).lstrip())<|MERGE_RESOLUTION|>--- conflicted
+++ resolved
@@ -22,22 +22,14 @@
     StaticString,
     _StringSliceIter,
     _to_string_list,
+    _split,
 )
 from hashlib._hasher import _HashableWithHasher, _Hasher
 from memory import UnsafePointer, memcpy, Span
 from sys.ffi import c_char
 from utils import Writable, Writer
 from utils._visualizers import lldb_formatter_wrapping_type
-<<<<<<< HEAD
-from utils.format import _CurlyEntryFormattable, _FormatCurlyEntry
-from utils.string_slice import (
-    _StringSliceIter,
-    _to_string_list,
-    _split,
-)
-=======
-
->>>>>>> 79c4236f
+
 
 # ===-----------------------------------------------------------------------===#
 # StringLiteral
@@ -613,11 +605,7 @@
         Returns:
             The offset of `substr` relative to the beginning of the string.
         """
-<<<<<<< HEAD
-        return self.as_string_slice().find(substr, start)
-=======
         return self.as_string_slice().find(substr, start=start)
->>>>>>> 79c4236f
 
     fn rfind(self, substr: StringLiteral, start: Int = 0) -> Int:
         """Finds the offset of the last occurrence of `substr` starting at
