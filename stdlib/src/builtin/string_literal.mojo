# ===----------------------------------------------------------------------=== #
# Copyright (c) 2025, Modular Inc. All rights reserved.
#
# Licensed under the Apache License v2.0 with LLVM Exceptions:
# https://llvm.org/LICENSE.txt
#
# Unless required by applicable law or agreed to in writing, software
# distributed under the License is distributed on an "AS IS" BASIS,
# WITHOUT WARRANTIES OR CONDITIONS OF ANY KIND, either express or implied.
# See the License for the specific language governing permissions and
# limitations under the License.
# ===----------------------------------------------------------------------=== #
"""Implements the StringLiteral class.

These are Mojo built-ins, so you don't need to import them.
"""

from collections import List
from collections.string.format import _CurlyEntryFormattable, _FormatCurlyEntry
from collections.string.string_slice import (
    StaticString,
<<<<<<< HEAD
    _StringSliceIter,
    to_string_list,
    _split,
=======
    StringSlice,
    CodepointSliceIter,
    _to_string_list,
>>>>>>> 0094d1c4
)
from hashlib._hasher import _HashableWithHasher, _Hasher
from sys.ffi import c_char

from memory import Span, UnsafePointer, memcpy

from utils import Writable, Writer
from utils._visualizers import lldb_formatter_wrapping_type
from utils.write import _WriteBufferStack

# ===-----------------------------------------------------------------------===#
# StringLiteral
# ===-----------------------------------------------------------------------===#


@lldb_formatter_wrapping_type
@register_passable("trivial")
struct StringLiteral(
    Boolable,
    Comparable,
    CollectionElementNew,
    Writable,
    IntableRaising,
    KeyElement,
    Representable,
    Sized,
    Stringable,
    FloatableRaising,
    BytesCollectionElement,
    _HashableWithHasher,
):
    """This type represents a string literal.

    String literals are all null-terminated for compatibility with C APIs, but
    this is subject to change. String literals store their length as an integer,
    and this does not include the null terminator.
    """

    # Fields
    alias type = __mlir_type.`!kgen.string`

    var value: Self.type
    """The underlying storage for the string literal."""

    # ===-------------------------------------------------------------------===#
    # Life cycle methods
    # ===-------------------------------------------------------------------===#

    @always_inline("builtin")
    @implicit
    fn __init__(out self, value: Self.type):
        """Create a string literal from a builtin string type.

        Args:
            value: The string value.
        """
        self.value = value

    @always_inline("nodebug")
    fn copy(self) -> Self:
        """Copy constructor.

        Returns:
            A copy of the value.
        """
        return self

    # TODO(MOCO-1460): This should be: fn __init__[*, value: String](out self):
    # but Mojo tries to bind the parameter in `StringLiteral["foo"]()` to the
    # type instead of the initializer.  Use a static method to work around this
    # for now.
    @always_inline("nodebug")
    @staticmethod
    fn _from_string[value: String]() -> StringLiteral:
        """Form a string literal from an arbitrary compile-time String value.

        Parameters:
            value: The string value to use.

        Returns:
            The string value as a StringLiteral.
        """
        return __mlir_attr[
            `#kgen.param.expr<data_to_str,`,
            value.byte_length().value,
            `,`,
            value.unsafe_ptr().address,
            `> : !kgen.string`,
        ]

    @always_inline("nodebug")
    @staticmethod
    fn get[value: String]() -> StringLiteral:
        """Form a string literal from an arbitrary compile-time String value.

        Parameters:
            value: The value to convert to StringLiteral.

        Returns:
            The string value as a StringLiteral.
        """
        return Self._from_string[value]()

    @always_inline("nodebug")
    @staticmethod
    fn get[type: Stringable, //, value: type]() -> StringLiteral:
        """Form a string literal from an arbitrary compile-time stringable value.

        Parameters:
            type: The type of the value.
            value: The value to serialize.

        Returns:
            The string value as a StringLiteral.
        """
        return Self._from_string[String(value)]()

    # ===-------------------------------------------------------------------===#
    # Operator dunders
    # ===-------------------------------------------------------------------===#

    @always_inline("nodebug")
    fn __add__(self, rhs: StringLiteral) -> StringLiteral:
        """Concatenate two string literals.

        Args:
            rhs: The string to concat.

        Returns:
            The concatenated string.
        """
        return __mlir_op.`pop.string.concat`(self.value, rhs.value)

    @always_inline("nodebug")
    fn __iadd__(mut self, rhs: StringLiteral):
        """Concatenate a string literal to an existing one. Can only be
        evaluated at compile time using the `alias` keyword, which will write
        the result into the binary.

        Args:
            rhs: The string to concat.

        Example:

        ```mojo
        fn add_literal(
            owned original: StringLiteral, add: StringLiteral, n: Int
        ) -> StringLiteral:
            for _ in range(n):
                original += add
            return original


        fn main():
            alias original = "mojo"
            alias concat = add_literal(original, "!", 4)
            print(concat)
        ```

        Result:

        ```
        mojo!!!!
        ```
        """
        self = self + rhs

    fn __mul__(self, n: Int) -> String:
        """Concatenates the string `n` times.

        Args:
            n : The number of times to concatenate the string.

        Returns:
            The string concatenated `n` times.
        """
        return self.as_string_slice() * n

    @always_inline("nodebug")
    fn __eq__(self, rhs: StringLiteral) -> Bool:
        """Compare two string literals for equality.

        Args:
            rhs: The string to compare.

        Returns:
            True if they are equal.
        """
        return not (self != rhs)

    @always_inline("nodebug")
    fn __ne__(self, rhs: StringLiteral) -> Bool:
        """Compare two string literals for inequality.

        Args:
            rhs: The string to compare.

        Returns:
            True if they are not equal.
        """
        return self.as_string_slice() != rhs.as_string_slice()

    @always_inline("nodebug")
    fn __eq__(self, rhs: StringSlice) -> Bool:
        """Compare two string literals for equality.

        Args:
            rhs: The string to compare.

        Returns:
            True if they are equal.
        """
        return not (self != rhs)

    @always_inline("nodebug")
    fn __ne__(self, rhs: StringSlice) -> Bool:
        """Compare two string literals for inequality.

        Args:
            rhs: The string to compare.

        Returns:
            True if they are not equal.
        """
        return self.as_string_slice() != rhs

    @always_inline("nodebug")
    fn __lt__(self, rhs: StringLiteral) -> Bool:
        """Compare this StringLiteral to the RHS using lesser than (LT) comparison.

        Args:
            rhs: The other StringLiteral to compare against.

        Returns:
            True if this StringLiteral is strictly less than the RHS StringLiteral and False otherwise.
        """
        return self.as_string_slice() < rhs.as_string_slice()

    @always_inline("nodebug")
    fn __le__(self, rhs: StringLiteral) -> Bool:
        """Compare this StringLiteral to the RHS using lesser than or equal to (LE) comparison.

        Args:
            rhs: The other StringLiteral to compare against.

        Returns:
            True if this StringLiteral is less than or equal to the RHS StringLiteral and False otherwise.
        """
        return not (rhs < self)

    @always_inline("nodebug")
    fn __gt__(self, rhs: StringLiteral) -> Bool:
        """Compare this StringLiteral to the RHS using greater than (GT) comparison.

        Args:
            rhs: The other StringLiteral to compare against.

        Returns:
            True if this StringLiteral is strictly greater than the RHS StringLiteral and False otherwise.
        """
        return rhs < self

    @always_inline("nodebug")
    fn __ge__(self, rhs: StringLiteral) -> Bool:
        """Compare this StringLiteral to the RHS using greater than or equal to (GE) comparison.

        Args:
            rhs: The other StringLiteral to compare against.

        Returns:
            True if this StringLiteral is greater than or equal to the RHS StringLiteral and False otherwise.
        """
        return not (self < rhs)

    @always_inline("nodebug")
    fn __lt__(self, rhs: StringSlice) -> Bool:
        """Compare this StringLiteral to the RHS using lesser than (LT) comparison.

        Args:
            rhs: The other StringLiteral to compare against.

        Returns:
            True if this StringLiteral is strictly less than the RHS StringLiteral and False otherwise.
        """
        return self.as_string_slice() < rhs

    @always_inline("nodebug")
    fn __le__(self, rhs: StringSlice) -> Bool:
        """Compare this StringLiteral to the RHS using lesser than or equal to (LE) comparison.

        Args:
            rhs: The other StringLiteral to compare against.

        Returns:
            True if this StringLiteral is less than or equal to the RHS StringLiteral and False otherwise.
        """
        return not (rhs < self)

    @always_inline("nodebug")
    fn __gt__(self, rhs: StringSlice) -> Bool:
        """Compare this StringLiteral to the RHS using greater than (GT) comparison.

        Args:
            rhs: The other StringLiteral to compare against.

        Returns:
            True if this StringLiteral is strictly greater than the RHS StringLiteral and False otherwise.
        """
        return rhs < self

    @always_inline("nodebug")
    fn __ge__(self, rhs: StringSlice) -> Bool:
        """Compare this StringLiteral to the RHS using greater than or equal to (GE) comparison.

        Args:
            rhs: The other StringLiteral to compare against.

        Returns:
            True if this StringLiteral is greater than or equal to the RHS StringLiteral and False otherwise.
        """
        return not (self < rhs)

    fn __contains__(self, substr: StringLiteral) -> Bool:
        """Returns True if the substring is contained within the current string.

        Args:
          substr: The substring to check.

        Returns:
          True if the string contains the substring.
        """
        return substr in self.as_string_slice()

    # ===-------------------------------------------------------------------===#
    # Trait implementations
    # ===-------------------------------------------------------------------===#

    @always_inline("nodebug")
    fn __len__(self) -> Int:
        """Get the string length.

        Returns:
            The length of this StringLiteral.
        """
        # TODO(MSTDL-160):
        #   Properly count Unicode codepoints instead of returning this length
        #   in bytes.
        return self.byte_length()

    @always_inline("nodebug")
    fn __bool__(self) -> Bool:
        """Convert the string to a bool value.

        Returns:
            True if the string is not empty.
        """
        return len(self) != 0

    @always_inline
    fn __int__(self) raises -> Int:
        """Parses the given string as a base-10 integer and returns that value.
        If the string cannot be parsed as an int, an error is raised.

        Returns:
            An integer value that represents the string, or otherwise raises.
        """
        return Int(self.as_string_slice())

    @always_inline
    fn __float__(self) raises -> Float64:
        """Parses the string as a float point number and returns that value. If
        the string cannot be parsed as a float, an error is raised.

        Returns:
            A float value that represents the string, or otherwise raises.
        """
        return Float64(self.as_string_slice())

    @no_inline
    fn __str__(self) -> String:
        """Convert the string literal to a string.

        Returns:
            A new string.
        """
        # TODO(MOCO-1224): We should be able to reuse this, but we have to
        # inline the string slice constructor to work around an elaborator
        # memory leak.
        # return self.as_string_slice()
        var string = String()
        var length = self.byte_length()
        var buffer = String._buffer_type()
        var new_capacity = length + 1
        buffer._realloc(new_capacity)
        buffer.size = new_capacity
        var data: UnsafePointer[UInt8] = self.unsafe_ptr()
        memcpy(buffer.data, data, length)
        (buffer.data + length).init_pointee_move(0)
        string._buffer = buffer^
        return string

    @no_inline
    fn __repr__(self) -> String:
        """Return a representation of the `StringLiteral` instance.

        You don't need to call this method directly, use `repr("...")` instead.

        Returns:
            A new representation of the string.
        """
        return repr(self.as_string_slice())

    fn __hash__(self) -> UInt:
        """Hash the underlying buffer using builtin hash.

        Returns:
            A 64-bit hash value. This value is _not_ suitable for cryptographic
            uses. Its intended usage is for data structures. See the `hash`
            builtin documentation for more details.
        """
        return hash(self.unsafe_ptr(), len(self))

    fn __hash__[H: _Hasher](self, mut hasher: H):
        """Updates hasher with the underlying bytes.

        Parameters:
            H: The hasher type.

        Args:
            hasher: The hasher instance.
        """
        hasher._update_with_bytes(self.unsafe_ptr(), self.byte_length())

    fn __fspath__(self) -> String:
        """Return the file system path representation of the object.

        Returns:
          The file system path representation as a string.
        """
        return self.__str__()

<<<<<<< HEAD
    fn __iter__(ref self) -> _StringSliceIter[StaticConstantOrigin]:
        """Iterate over the string unicode characters.
=======
    fn __iter__(ref self) -> CodepointSliceIter[StaticConstantOrigin]:
        """Return an iterator over the string literal.
>>>>>>> 0094d1c4

        Returns:
            An iterator of references to the string unicode characters.
        """
        return CodepointSliceIter(self.as_string_slice())

<<<<<<< HEAD
    fn __reversed__(self) -> _StringSliceIter[StaticConstantOrigin, False]:
        """Iterate backwards over the string unicode characters.
=======
    fn __reversed__(self) -> CodepointSliceIter[StaticConstantOrigin, False]:
        """Iterate backwards over the string, returning immutable references.
>>>>>>> 0094d1c4

        Returns:
            A reversed iterator of references to the string unicode characters.
        """
        return CodepointSliceIter[StaticConstantOrigin, False](
            self.as_string_slice()
        )

    fn __getitem__[IndexerType: Indexer](self, idx: IndexerType) -> String:
        """Gets the character at the specified position.

        Parameters:
            IndexerType: The inferred type of an indexer argument.

        Args:
            idx: The index value.

        Returns:
            A new string containing the character at the specified position.
        """
        return String(self)[idx]

    # ===-------------------------------------------------------------------===#
    # Methods
    # ===-------------------------------------------------------------------===#

    @always_inline
    fn byte_length(self) -> Int:
        """Get the string length in bytes.

        Returns:
            The length of this StringLiteral in bytes.

        Notes:
            This does not include the trailing null terminator in the count.
        """
        return __mlir_op.`pop.string.size`(self.value)

    @always_inline("nodebug")
    fn unsafe_ptr(
        self,
    ) -> UnsafePointer[Byte, mut=False, origin=StaticConstantOrigin]:
        """Get raw pointer to the underlying data.

        Returns:
            The raw pointer to the data.
        """
        var ptr = UnsafePointer(__mlir_op.`pop.string.address`(self.value))

        # TODO(MSTDL-555):
        #   Remove bitcast after changing pop.string.address
        #   return type.
        return ptr.bitcast[Byte]().origin_cast[False, StaticConstantOrigin]()

    @always_inline
    fn unsafe_cstr_ptr(
        self,
    ) -> UnsafePointer[c_char, mut=False, origin=StaticConstantOrigin]:
        """Retrieves a C-string-compatible pointer to the underlying memory.

        The returned pointer is guaranteed to be NUL terminated, and not null.

        Returns:
            The pointer to the underlying memory.
        """
        return self.unsafe_ptr().bitcast[c_char]()

    @always_inline
    fn as_string_slice(self) -> StaticString:
        """Returns a string slice of this static string literal.

        Returns:
            A string slice pointing to this static string literal.
        """
        return StaticString(self)

    @always_inline
    fn as_bytes(self) -> Span[Byte, StaticConstantOrigin]:
        """Returns a contiguous slice of the bytes owned by this string.

        Returns:
            A contiguous slice pointing to the bytes owned by this string.

        Notes:
            This does not include the trailing null terminator.
        """
        return Span[Byte, StaticConstantOrigin](
            ptr=self.unsafe_ptr(), length=self.byte_length()
        )

    @always_inline
    fn as_bytes(ref self) -> Span[Byte, __origin_of(self)]:
        """Returns a contiguous slice of the bytes owned by this string.

        Returns:
            A contiguous slice pointing to the bytes owned by this string.

        Notes:
            This does not include the trailing null terminator.
        """
        return Span[Byte, __origin_of(self)](
            ptr=self.unsafe_ptr(), length=self.byte_length()
        )

    @always_inline
    fn format[*Ts: _CurlyEntryFormattable](self, *args: *Ts) raises -> String:
        """Format a template with `*args`.

        Args:
            args: The substitution values.

        Parameters:
            Ts: The types of substitution values that implement `Representable`
                and `Stringable` (to be changed and made more flexible).

        Returns:
            The template with the given values substituted.

        Examples:

        ```mojo
        # Manual indexing:
        print("{0} {1} {0}".format("Mojo", 1.125)) # Mojo 1.125 Mojo
        # Automatic indexing:
        print("{} {}".format(True, "hello world")) # True hello world
        ```
        .
        """
        return _FormatCurlyEntry.format(self, args)

    fn write_to[W: Writer](self, mut writer: W):
        """
        Formats this string literal to the provided Writer.

        Parameters:
            W: A type conforming to the Writable trait.

        Args:
            writer: The object to write to.
        """

        writer.write(self.as_string_slice())

    fn find(self, substr: StringLiteral, start: Int = 0) -> Int:
        """Finds the offset of the first occurrence of `substr` starting at
        `start`. If not found, returns -1.

        Args:
            substr: The substring to find.
            start: The offset from which to find.

        Returns:
            The offset of `substr` relative to the beginning of the string.
        """
        return self.as_string_slice().find(substr, start=start)

    fn rfind(self, substr: StringLiteral, start: Int = 0) -> Int:
        """Finds the offset of the last occurrence of `substr` starting at
        `start`. If not found, returns -1.

        Args:
          substr: The substring to find.
          start: The offset from which to find.

        Returns:
          The offset of `substr` relative to the beginning of the string.
        """
        return self.as_string_slice().rfind(substr, start=start)

    fn replace(self, old: StringLiteral, new: StringLiteral) -> StringLiteral:
        """Return a copy of the string with all occurrences of substring `old`
        if replaced by `new`. This operation only works in the param domain.

        Args:
            old: The substring to replace.
            new: The substring to replace with.

        Returns:
            The string where all occurrences of `old` are replaced with `new`.
        """
        return __mlir_op.`pop.string.replace`(self.value, old.value, new.value)

    fn join[T: WritableCollectionElement](self, elems: List[T, *_]) -> String:
        """Joins string elements using the current string as a delimiter.

        Parameters:
            T: The types of the elements.

        Args:
            elems: The input values.

        Returns:
            The joined string.
        """
        var string = String()
        var buffer = _WriteBufferStack(string)
        for i in range(len(elems)):
            buffer.write(elems[i])
            if i < len(elems) - 1:
                buffer.write(self)
        buffer.flush()
        return string

    fn join[*Ts: Writable](self, *elems: *Ts) -> String:
        """Joins string elements using the current string as a delimiter.

        Parameters:
            Ts: The types of the elements.

        Args:
            elems: The input values.

        Returns:
            The joined string.
        """
        return String(elems, sep=self)

    @always_inline
    fn split(self, sep: StringSlice, maxsplit: Int) -> List[StaticString]:
        """Split the string by a separator.

        Args:
            sep: The string to split on.
            maxsplit: The maximum amount of items to split from String.

        Returns:
            A List of Strings containing the input split by the separator.

        Examples:

        ```mojo
        # Splitting with maxsplit
        _ = "1,2,3".split(",", maxsplit=1) # ['1', '2,3']
        # Splitting with starting or ending separators
        _ = ",1,2,3,".split(",", maxsplit=1) # ['', '1,2,3,']
        _ = "123".split("", maxsplit=1) # ['', '123']
        ```
        .
        """
        return self.as_string_slice().split(sep, maxsplit)

    @always_inline
    fn split(self, sep: StringSlice) -> List[StaticString]:
        """Split the string by a separator.

        Args:
            sep: The string to split on.

        Returns:
            A List of Strings containing the input split by the separator.

        Examples:

        ```mojo
        # Splitting a space
        _ = "hello world".split(" ") # ["hello", "world"]
        # Splitting adjacent separators
        _ = "hello,,world".split(",") # ["hello", "", "world"]
        # Splitting with starting or ending separators
        _ = ",1,2,3,".split(",") # ['', '1', '2', '3', '']
        _ = "123".split("") # ['', '1', '2', '3', '']
        ```
        .
        """
        return self.as_string_slice().split(sep)

    @always_inline
    fn split(self, *, maxsplit: Int) -> List[StaticString]:
        """Split the string by every Whitespace separator.

        Args:
            maxsplit: The maximum amount of items to split from String.

        Returns:
            A List of Strings containing the input split by the separator.

        Examples:

        ```mojo
        # Splitting with maxsplit
        _ = "1     2  3".split(maxsplit=1) # ['1', '2  3']
        ```
        .
        """
        return self.as_string_slice().split(maxsplit=maxsplit)

    @always_inline
    fn split(self, sep: NoneType = None) -> List[StaticString]:
        """Split the string by every Whitespace separator.

        Args:
            sep: None.

        Returns:
            A List of Strings containing the input split by the separator.

        Examples:

        ```mojo
        # Splitting an empty string or filled with whitespaces
        _ = "      ".split() # []
        _ = "".split() # []
        # Splitting a string with leading, trailing, and middle whitespaces
        _ = "      hello    world     ".split() # ["hello", "world"]
        # Splitting adjacent universal newlines:
        _ = (
            "hello \\t\\n\\v\\f\\r\\x1c\\x1d\\x1e\\x85\\u2028\\u2029world"
        ).split()  # ["hello", "world"]
        ```
        .
        """
        return self.as_string_slice().split()

    fn splitlines(self, keepends: Bool = False) -> List[String]:
        """Split the string literal at line boundaries. This corresponds to Python's
        [universal newlines:](
            https://docs.python.org/3/library/stdtypes.html#str.splitlines)
        `"\\r\\n"` and `"\\t\\n\\v\\f\\r\\x1c\\x1d\\x1e\\x85\\u2028\\u2029"`.

        Args:
            keepends: If True, line breaks are kept in the resulting strings.

        Returns:
            A List of Strings containing the input split by line boundaries.
        """
        return to_string_list(self.as_string_slice().splitlines(keepends))

    fn count(self, substr: StringSlice) -> Int:
        """Return the number of non-overlapping occurrences of substring
        `substr` in the string literal.

        If sub is empty, returns the number of empty strings between characters
        which is the length of the string plus one.

        Args:
          substr: The substring to count.

        Returns:
          The number of occurrences of `substr`.
        """
        return String(self).count(substr)

    fn lower(self) -> String:
        """Returns a copy of the string literal with all cased characters
        converted to lowercase.

        Returns:
            A new string where cased letters have been converted to lowercase.
        """

        return String(self).lower()

    fn upper(self) -> String:
        """Returns a copy of the string literal with all cased characters
        converted to uppercase.

        Returns:
            A new string where cased letters have been converted to uppercase.
        """

        return String(self).upper()

    fn rjust(self, width: Int, fillchar: StringLiteral = " ") -> String:
        """Returns the string right justified in a string literal of specified width.

        Args:
            width: The width of the field containing the string.
            fillchar: Specifies the padding character.

        Returns:
            Returns right justified string, or self if width is not bigger than self length.
        """
        return String(self).rjust(width, fillchar)

    fn ljust(self, width: Int, fillchar: StringLiteral = " ") -> String:
        """Returns the string left justified in a string literal of specified width.

        Args:
            width: The width of the field containing the string.
            fillchar: Specifies the padding character.

        Returns:
            Returns left justified string, or self if width is not bigger than self length.
        """
        return String(self).ljust(width, fillchar)

    fn center(self, width: Int, fillchar: StringLiteral = " ") -> String:
        """Returns the string center justified in a string literal of specified width.

        Args:
            width: The width of the field containing the string.
            fillchar: Specifies the padding character.

        Returns:
            Returns center justified string, or self if width is not bigger than self length.
        """
        return String(self).center(width, fillchar)

    fn startswith(
        self, prefix: StringSlice, start: Int = 0, end: Int = -1
    ) -> Bool:
        """Checks if the string literal starts with the specified prefix between
        start and end positions. Returns True if found and False otherwise.

        Args:
            prefix: The prefix to check.
            start: The start offset from which to check.
            end: The end offset from which to check.

        Returns:
            True if the `self[start:end]` is prefixed by the input prefix.
        """
        return self.as_string_slice().startswith(prefix, start, end)

    fn endswith(
        self, suffix: StringSlice, start: Int = 0, end: Int = -1
    ) -> Bool:
        """Checks if the string literal end with the specified suffix between
        start and end positions. Returns True if found and False otherwise.

        Args:
            suffix: The suffix to check.
            start: The start offset from which to check.
            end: The end offset from which to check.

        Returns:
            True if the `self[start:end]` is suffixed by the input suffix.
        """
        return self.as_string_slice().endswith(suffix, start, end)

    fn isdigit(self) -> Bool:
        """Returns True if all characters in the string literal are digits.

        Note that this currently only works with ASCII strings.

        Returns:
            True if all characters are digits else False.
        """
        return String(self).isdigit()

    fn isupper(self) -> Bool:
        """Returns True if all cased characters in the string literal are
        uppercase and there is at least one cased character.

        Note that this currently only works with ASCII strings.

        Returns:
            True if all cased characters in the string literal are uppercase
            and there is at least one cased character, False otherwise.
        """
        return String(self).isupper()

    fn islower(self) -> Bool:
        """Returns True if all cased characters in the string literal
        are lowercase and there is at least one cased character.

        Note that this currently only works with ASCII strings.

        Returns:
            True if all cased characters in the string literal are lowercase
            and there is at least one cased character, False otherwise.
        """
        return String(self).islower()

    fn strip(self) -> String:
        """Return a copy of the string literal with leading and trailing
        whitespaces removed. This only takes ASCII whitespace into account:
        `" \\t\\n\\v\\f\\r\\x1c\\x1d\\x1e"`.

        Returns:
            A string with no leading or trailing whitespaces.
        """
        return String(self.lstrip().rstrip())

    fn strip(self, chars: StringSlice) -> String:
        """Return a copy of the string literal with leading and trailing characters
        removed.

        Args:
            chars: A set of characters to be removed. Defaults to whitespace.

        Returns:
            A string with no leading or trailing characters.
        """

        return String(self.lstrip(chars).rstrip(chars))

    fn rstrip(self, chars: StringSlice) -> String:
        """Return a copy of the string literal with trailing characters removed.

        Args:
            chars: A set of characters to be removed. Defaults to whitespace.

        Returns:
            A string with no trailing characters.
        """
        return String(String(self).rstrip(chars))

    fn rstrip(self) -> String:
        """Return a copy of the string with trailing whitespaces removed. This
        only takes ASCII whitespace into account:
        `" \\t\\n\\v\\f\\r\\x1c\\x1d\\x1e"`.

        Returns:
            A copy of the string with no trailing whitespaces.
        """
        return String(self.as_string_slice().rstrip())

    fn lstrip(self, chars: StringSlice) -> String:
        """Return a copy of the string with leading characters removed.

        Args:
            chars: A set of characters to be removed. Defaults to whitespace.

        Returns:
            A copy of the string with no leading characters.
        """
        return String(self.as_string_slice().lstrip(chars))

    fn lstrip(self) -> String:
        """Return a copy of the string with leading whitespaces removed. This
        only takes ASCII whitespace into account:
        `" \\t\\n\\v\\f\\r\\x1c\\x1d\\x1e"`.

        Returns:
            A copy of the string with no leading whitespaces.
        """
        return String(String(self).lstrip())<|MERGE_RESOLUTION|>--- conflicted
+++ resolved
@@ -19,15 +19,10 @@
 from collections.string.format import _CurlyEntryFormattable, _FormatCurlyEntry
 from collections.string.string_slice import (
     StaticString,
-<<<<<<< HEAD
-    _StringSliceIter,
+    StringSlice,
+    CodepointSliceIter,
     to_string_list,
     _split,
-=======
-    StringSlice,
-    CodepointSliceIter,
-    _to_string_list,
->>>>>>> 0094d1c4
 )
 from hashlib._hasher import _HashableWithHasher, _Hasher
 from sys.ffi import c_char
@@ -469,26 +464,16 @@
         """
         return self.__str__()
 
-<<<<<<< HEAD
-    fn __iter__(ref self) -> _StringSliceIter[StaticConstantOrigin]:
+    fn __iter__(ref self) -> CodepointSliceIter[StaticConstantOrigin]:
         """Iterate over the string unicode characters.
-=======
-    fn __iter__(ref self) -> CodepointSliceIter[StaticConstantOrigin]:
-        """Return an iterator over the string literal.
->>>>>>> 0094d1c4
 
         Returns:
             An iterator of references to the string unicode characters.
         """
         return CodepointSliceIter(self.as_string_slice())
 
-<<<<<<< HEAD
-    fn __reversed__(self) -> _StringSliceIter[StaticConstantOrigin, False]:
+    fn __reversed__(self) -> CodepointSliceIter[StaticConstantOrigin, False]:
         """Iterate backwards over the string unicode characters.
-=======
-    fn __reversed__(self) -> CodepointSliceIter[StaticConstantOrigin, False]:
-        """Iterate backwards over the string, returning immutable references.
->>>>>>> 0094d1c4
 
         Returns:
             A reversed iterator of references to the string unicode characters.
