# ===----------------------------------------------------------------------=== #
# Copyright (c) 2024, Modular Inc. All rights reserved.
#
# Licensed under the Apache License v2.0 with LLVM Exceptions:
# https://llvm.org/LICENSE.txt
#
# Unless required by applicable law or agreed to in writing, software
# distributed under the License is distributed on an "AS IS" BASIS,
# WITHOUT WARRANTIES OR CONDITIONS OF ANY KIND, either express or implied.
# See the License for the specific language governing permissions and
# limitations under the License.
# ===----------------------------------------------------------------------=== #
"""Implements the StringLiteral class.

These are Mojo built-ins, so you don't need to import them.
"""

from sys.ffi import c_char

from memory import memcpy, UnsafePointer
from collections import List
from hashlib._hasher import _HashableWithHasher, _Hasher
from utils import StringRef, Span, StringSlice, StaticString
from utils import Formattable, Formatter
from utils._visualizers import lldb_formatter_wrapping_type

from collections.string import _atol, _StringSliceIter

# ===----------------------------------------------------------------------===#
# StringLiteral
# ===----------------------------------------------------------------------===#


@lldb_formatter_wrapping_type
@register_passable("trivial")
struct StringLiteral(
    Boolable,
    Comparable,
    CollectionElementNew,
    Formattable,
    IntableRaising,
    KeyElement,
    Representable,
    Stringable,
    FloatableRaising,
<<<<<<< HEAD
    SizedSpanableCollectionElement,
=======
    _HashableWithHasher,
>>>>>>> c1665f23
):
    """This type represents a string literal.

    String literals are all null-terminated for compatibility with C APIs, but
    this is subject to change. String literals store their length as an integer,
    and this does not include the null terminator.
    """

    # Fields
    alias type = __mlir_type.`!kgen.string`

    var value: Self.type
    """The underlying storage for the string literal."""

    # ===-------------------------------------------------------------------===#
    # Life cycle methods
    # ===-------------------------------------------------------------------===#

    @always_inline("nodebug")
    fn __init__(inout self, value: Self.type):
        """Create a string literal from a builtin string type.

        Args:
            value: The string value.
        """
        self.value = value

    @always_inline("nodebug")
    fn __init__(inout self, *, other: Self):
        """Copy constructor.

        Args:
            other: The string literal to copy.
        """
        self = other

    # ===-------------------------------------------------------------------===#
    # Operator dunders
    # ===-------------------------------------------------------------------===#

    @always_inline("nodebug")
    fn __add__(self, rhs: StringLiteral) -> StringLiteral:
        """Concatenate two string literals.

        Args:
            rhs: The string to concat.

        Returns:
            The concatenated string.
        """
        return __mlir_op.`pop.string.concat`(self.value, rhs.value)

    @always_inline("nodebug")
    fn __eq__(self, rhs: StringLiteral) -> Bool:
        """Compare two string literals for equality.

        Args:
            rhs: The string to compare.

        Returns:
            True if they are equal.
        """
        return not (self != rhs)

    @always_inline("nodebug")
    fn __ne__(self, rhs: StringLiteral) -> Bool:
        """Compare two string literals for inequality.

        Args:
            rhs: The string to compare.

        Returns:
            True if they are not equal.
        """
        return StringRef(self) != StringRef(rhs)

    @always_inline("nodebug")
    fn __lt__(self, rhs: StringLiteral) -> Bool:
        """Compare this StringLiteral to the RHS using LT comparison.

        Args:
            rhs: The other StringLiteral to compare against.

        Returns:
            True if this StringLiteral is strictly less than the RHS StringLiteral and False otherwise.
        """
        return StringRef(self) < StringRef(rhs)

    @always_inline("nodebug")
    fn __le__(self, rhs: StringLiteral) -> Bool:
        """Compare this StringLiteral to the RHS using LE comparison.

        Args:
            rhs: The other StringLiteral to compare against.

        Returns:
            True if this StringLiteral is less than or equal to the RHS StringLiteral and False otherwise.
        """
        return not (rhs < self)

    @always_inline("nodebug")
    fn __gt__(self, rhs: StringLiteral) -> Bool:
        """Compare this StringLiteral to the RHS using GT comparison.

        Args:
            rhs: The other StringLiteral to compare against.

        Returns:
            True if this StringLiteral is strictly greater than the RHS StringLiteral and False otherwise.
        """
        return rhs < self

    @always_inline("nodebug")
    fn __ge__(self, rhs: StringLiteral) -> Bool:
        """Compare this StringLiteral to the RHS using GE comparison.

        Args:
            rhs: The other StringLiteral to compare against.

        Returns:
            True if this StringLiteral is greater than or equal to the RHS StringLiteral and False otherwise.
        """
        return not (self < rhs)

    fn __contains__(self, substr: StringLiteral) -> Bool:
        """Returns True if the substring is contained within the current string.

        Args:
          substr: The substring to check.

        Returns:
          True if the string contains the substring.
        """
        return substr in StringRef(self)

    # ===-------------------------------------------------------------------===#
    # Trait implementations
    # ===-------------------------------------------------------------------===#

    @always_inline("nodebug")
    fn __len__(self) -> Int:
        """Get the string length.

        Returns:
            The length of this StringLiteral.
        """
        # TODO(MSTDL-160):
        #   Properly count Unicode codepoints instead of returning this length
        #   in bytes.
        return self.byte_length()

    @always_inline("nodebug")
    fn __bool__(self) -> Bool:
        """Convert the string to a bool value.

        Returns:
            True if the string is not empty.
        """
        return len(self) != 0

    fn __int__(self) raises -> Int:
        """Parses the given string as a base-10 integer and returns that value.

        For example, `int("19")` returns `19`. If the given string cannot be parsed
        as an integer value, an error is raised. For example, `int("hi")` raises an
        error.

        Returns:
            An integer value that represents the string, or otherwise raises.
        """
        return _atol(self)

    fn __float__(self) raises -> Float64:
        """Parses the string as a float point number and returns that value.

        If the string cannot be parsed as a float, an error is raised.

        Returns:
            A float value that represents the string, or otherwise raises.
        """
        return atof(self)

    @no_inline
    fn __str__(self) -> String:
        """Convert the string literal to a string.

        Returns:
            A new string.
        """
        # TODO(MOCO-1224): We should be able to reuse this, but we have to
        # inline the string slice constructor to work around an elaborator
        # memory leak.
        # return self.as_string_slice()
        var string = String()
        var length = self.byte_length()
        var buffer = String._buffer_type()
        var new_capacity = length + 1
        buffer._realloc(new_capacity)
        buffer.size = new_capacity
        var data: UnsafePointer[UInt8] = self.unsafe_ptr()
        memcpy(buffer.data, data, length)
        (buffer.data + length).init_pointee_move(0)
        string._buffer = buffer^
        return string

    @no_inline
    fn __repr__(self) -> String:
        """Return a representation of the `StringLiteral` instance.

        You don't need to call this method directly, use `repr("...")` instead.

        Returns:
            A new representation of the string.
        """
        return self.__str__().__repr__()

    fn __hash__(self) -> UInt:
        """Hash the underlying buffer using builtin hash.

        Returns:
            A 64-bit hash value. This value is _not_ suitable for cryptographic
            uses. Its intended usage is for data structures. See the `hash`
            builtin documentation for more details.
        """
        return hash(self.unsafe_ptr(), len(self))

    fn __hash__[H: _Hasher](self, inout hasher: H):
        """Updates hasher with the underlying bytes.

        Parameters:
            H: The hasher type.

        Args:
            hasher: The hasher instance.
        """
        hasher._update_with_bytes(self.unsafe_ptr(), self.byte_length())

    fn __fspath__(self) -> String:
        """Return the file system path representation of the object.

        Returns:
          The file system path representation as a string.
        """
        return self.__str__()

    fn __iter__(ref [_]self) -> _StringSliceIter[StaticConstantOrigin]:
        """Return an iterator over the string literal.

        Returns:
            An iterator over the string.
        """
        return _StringSliceIter[StaticConstantOrigin](
            unsafe_pointer=self.unsafe_ptr(), length=self.byte_length()
        )

    fn __getitem__[IndexerType: Indexer](self, idx: IndexerType) -> String:
        """Gets the character at the specified position.

        Parameters:
            IndexerType: The inferred type of an indexer argument.

        Args:
            idx: The index value.

        Returns:
            A new string containing the character at the specified position.
        """
        return str(self)[idx]

    # ===-------------------------------------------------------------------===#
    # Methods
    # ===-------------------------------------------------------------------===#

    @always_inline
    fn byte_length(self) -> Int:
        """Get the string length in bytes.

        Returns:
            The length of this StringLiteral in bytes.

        Notes:
            This does not include the trailing null terminator in the count.
        """
        return __mlir_op.`pop.string.size`(self.value)

    @always_inline("nodebug")
    # FIXME(MSTDL-956): This should return a pointer with StaticConstantOrigin.
    fn unsafe_ptr(self) -> UnsafePointer[UInt8]:
        """Get raw pointer to the underlying data.

        Returns:
            The raw pointer to the data.
        """
        var ptr = UnsafePointer(__mlir_op.`pop.string.address`(self.value))

        # TODO(MSTDL-555):
        #   Remove bitcast after changing pop.string.address
        #   return type.
        return ptr.bitcast[UInt8]()

    @always_inline
    # FIXME(MSTDL-956): This should return a pointer with StaticConstantOrigin.
    fn unsafe_cstr_ptr(self) -> UnsafePointer[c_char]:
        """Retrieves a C-string-compatible pointer to the underlying memory.

        The returned pointer is guaranteed to be NUL terminated, and not null.

        Returns:
            The pointer to the underlying memory.
        """
        return self.unsafe_ptr().bitcast[c_char]()

    @always_inline
    fn as_string_slice(self) -> StaticString:
        """Returns a string slice of this static string literal.

        Returns:
            A string slice pointing to this static string literal.
        """

        # FIXME(MSTDL-160):
        #   Enforce UTF-8 encoding in StringLiteral so this is actually
        #   guaranteed to be valid.
        return StaticString(
            unsafe_from_utf8_ptr=self.unsafe_ptr(), len=self.byte_length()
        )

    @always_inline
    fn as_bytes(self) -> Span[UInt8, StaticConstantOrigin]:
        """
        Returns a contiguous Span of the bytes owned by this string.

        Returns:
            A contiguous slice pointing to the bytes owned by this string.
        """

        return Span[UInt8, StaticConstantOrigin](
            unsafe_ptr=self.unsafe_ptr(),
            len=self.byte_length(),
        )

    @always_inline
    fn as_bytes_span(ref [_]self) -> Span[UInt8, __lifetime_of(self)]:
        """Returns a contiguous slice of the bytes owned by this string.

        Returns:
            A contiguous slice pointing to the bytes owned by this string.

        Notes:
            This does not include the trailing null terminator.
        """

        # Does NOT include the NUL terminator.
        return Span[UInt8, __lifetime_of(self)](
            unsafe_ptr=self.unsafe_ptr(),
            len=self.byte_length(),
        )

    fn format_to(self, inout writer: Formatter):
        """
        Formats this string literal to the provided formatter.

        Args:
            writer: The formatter to write to.
        """

        writer.write_str(self.as_string_slice())

    fn find(self, substr: StringLiteral, start: Int = 0) -> Int:
        """Finds the offset of the first occurrence of `substr` starting at
        `start`. If not found, returns -1.

        Args:
          substr: The substring to find.
          start: The offset from which to find.

        Returns:
          The offset of `substr` relative to the beginning of the string.
        """
        return StringRef(self).find(substr, start=start)

    fn rfind(self, substr: StringLiteral, start: Int = 0) -> Int:
        """Finds the offset of the last occurrence of `substr` starting at
        `start`. If not found, returns -1.

        Args:
          substr: The substring to find.
          start: The offset from which to find.

        Returns:
          The offset of `substr` relative to the beginning of the string.
        """
        return StringRef(self).rfind(substr, start=start)

    fn replace(self, old: StringLiteral, new: StringLiteral) -> StringLiteral:
        """Return a copy of the string with all occurrences of substring `old`
        if replaced by `new`. This operation only works in the param domain.

        Args:
            old: The substring to replace.
            new: The substring to replace with.

        Returns:
            The string where all occurrences of `old` are replaced with `new`.
        """
        return __mlir_op.`pop.string.replace`(self.value, old.value, new.value)

    fn join[T: StringableCollectionElement](self, elems: List[T, *_]) -> String:
        """Joins string elements using the current string as a delimiter.

        Parameters:
            T: The types of the elements.

        Args:
            elems: The input values.

        Returns:
            The joined string.
        """
        return str(self).join(elems)

    fn split(self, sep: String, maxsplit: Int = -1) raises -> List[String]:
        """Split the string literal by a separator.

        Args:
            sep: The string to split on.
            maxsplit: The maximum amount of items to split from String.
                Defaults to unlimited.

        Returns:
            A List of Strings containing the input split by the separator.

        Examples:

        ```mojo
        # Splitting a space
        _ = "hello world".split(" ") # ["hello", "world"]
        # Splitting adjacent separators
        _ = "hello,,world".split(",") # ["hello", "", "world"]
        # Splitting with maxsplit
        _ = "1,2,3".split(",", 1) # ['1', '2,3']
        ```
        .
        """
        return str(self).split(sep, maxsplit)

    fn split(self, sep: NoneType = None, maxsplit: Int = -1) -> List[String]:
        """Split the string literal by every whitespace separator.

        Args:
            sep: None.
            maxsplit: The maximum amount of items to split from string. Defaults
                to unlimited.

        Returns:
            A List of Strings containing the input split by the separator.

        Examples:

        ```mojo
        # Splitting an empty string or filled with whitespaces
        _ = "      ".split() # []
        _ = "".split() # []

        # Splitting a string with leading, trailing, and middle whitespaces
        _ = "      hello    world     ".split() # ["hello", "world"]
        # Splitting adjacent universal newlines:
        _ = "hello \\t\\n\\r\\f\\v\\x1c\\x1d\\x1e\\x85\\u2028\\u2029world".split()
        # ["hello", "world"]
        ```
        .
        """
        return str(self).split(sep, maxsplit)

    fn splitlines(self, keepends: Bool = False) -> List[String]:
        """Split the string literal at line boundaries. This corresponds to Python's
        [universal newlines](
            https://docs.python.org/3/library/stdtypes.html#str.splitlines)
        `"\\t\\n\\r\\r\\n\\f\\v\\x1c\\x1d\\x1e\\x85\\u2028\\u2029"`.

        Args:
            keepends: If True, line breaks are kept in the resulting strings.

        Returns:
            A List of Strings containing the input split by line boundaries.
        """
        return self.as_string_slice().splitlines(keepends)

    fn count(self, substr: String) -> Int:
        """Return the number of non-overlapping occurrences of substring
        `substr` in the string literal.

        If sub is empty, returns the number of empty strings between characters
        which is the length of the string plus one.

        Args:
          substr: The substring to count.

        Returns:
          The number of occurrences of `substr`.
        """
        return str(self).count(substr)

    fn lower(self) -> String:
        """Returns a copy of the string literal with all cased characters
        converted to lowercase.

        Returns:
            A new string where cased letters have been converted to lowercase.
        """

        return str(self).lower()

    fn upper(self) -> String:
        """Returns a copy of the string literal with all cased characters
        converted to uppercase.

        Returns:
            A new string where cased letters have been converted to uppercase.
        """

        return str(self).upper()

    fn rjust(self, width: Int, fillchar: StringLiteral = " ") -> String:
        """Returns the string right justified in a string literal of specified width.

        Args:
            width: The width of the field containing the string.
            fillchar: Specifies the padding character.

        Returns:
            Returns right justified string, or self if width is not bigger than self length.
        """
        return str(self).rjust(width, fillchar)

    fn ljust(self, width: Int, fillchar: StringLiteral = " ") -> String:
        """Returns the string left justified in a string literal of specified width.

        Args:
            width: The width of the field containing the string.
            fillchar: Specifies the padding character.

        Returns:
            Returns left justified string, or self if width is not bigger than self length.
        """
        return str(self).ljust(width, fillchar)

    fn center(self, width: Int, fillchar: StringLiteral = " ") -> String:
        """Returns the string center justified in a string literal of specified width.

        Args:
            width: The width of the field containing the string.
            fillchar: Specifies the padding character.

        Returns:
            Returns center justified string, or self if width is not bigger than self length.
        """
        return str(self).center(width, fillchar)

    fn startswith(self, prefix: String, start: Int = 0, end: Int = -1) -> Bool:
        """Checks if the string literal starts with the specified prefix between start
        and end positions. Returns True if found and False otherwise.

        Args:
          prefix: The prefix to check.
          start: The start offset from which to check.
          end: The end offset from which to check.

        Returns:
          True if the self[start:end] is prefixed by the input prefix.
        """
        return str(self).startswith(prefix, start, end)

    fn endswith(self, suffix: String, start: Int = 0, end: Int = -1) -> Bool:
        """Checks if the string literal end with the specified suffix between start
        and end positions. Returns True if found and False otherwise.

        Args:
          suffix: The suffix to check.
          start: The start offset from which to check.
          end: The end offset from which to check.

        Returns:
          True if the self[start:end] is suffixed by the input suffix.
        """
        return str(self).endswith(suffix, start, end)

    fn isdigit(self) -> Bool:
        """Returns True if all characters in the string literal are digits.

        Note that this currently only works with ASCII strings.

        Returns:
            True if all characters are digits else False.
        """
        return str(self).isdigit()

    fn isupper(self) -> Bool:
        """Returns True if all cased characters in the string literal are
        uppercase and there is at least one cased character.

        Note that this currently only works with ASCII strings.

        Returns:
            True if all cased characters in the string literal are uppercase
            and there is at least one cased character, False otherwise.
        """
        return str(self).isupper()

    fn islower(self) -> Bool:
        """Returns True if all cased characters in the string literal
        are lowercase and there is at least one cased character.

        Note that this currently only works with ASCII strings.

        Returns:
            True if all cased characters in the string literal are lowercase
            and there is at least one cased character, False otherwise.
        """
        return str(self).islower()

    fn strip(self) -> String:
        """Return a copy of the string literal with leading and trailing whitespaces
        removed.

        Returns:
            A string with no leading or trailing whitespaces.
        """
        return self.lstrip().rstrip()

    fn strip(self, chars: String) -> String:
        """Return a copy of the string literal with leading and trailing characters
        removed.

        Args:
            chars: A set of characters to be removed. Defaults to whitespace.

        Returns:
            A string with no leading or trailing characters.
        """

        return self.lstrip(chars).rstrip(chars)

    fn rstrip(self, chars: String) -> String:
        """Return a copy of the string literal with trailing characters removed.

        Args:
            chars: A set of characters to be removed. Defaults to whitespace.

        Returns:
            A string with no trailing characters.
        """
        return str(self).rstrip(chars)

    fn rstrip(self) -> String:
        """Return a copy of the string with trailing whitespaces removed.

        Returns:
            A copy of the string with no trailing whitespaces.
        """
        return str(self).rstrip()

    fn lstrip(self, chars: String) -> String:
        """Return a copy of the string with leading characters removed.

        Args:
            chars: A set of characters to be removed. Defaults to whitespace.

        Returns:
            A copy of the string with no leading characters.
        """
        return str(self).lstrip(chars)

    fn lstrip(self) -> String:
        """Return a copy of the string with leading whitespaces removed.

        Returns:
            A copy of the string with no leading whitespaces.
        """
        return str(self).lstrip()<|MERGE_RESOLUTION|>--- conflicted
+++ resolved
@@ -43,11 +43,8 @@
     Representable,
     Stringable,
     FloatableRaising,
-<<<<<<< HEAD
     SizedSpanableCollectionElement,
-=======
     _HashableWithHasher,
->>>>>>> c1665f23
 ):
     """This type represents a string literal.
 
