--- conflicted
+++ resolved
@@ -53,9 +53,8 @@
 from collections import Optional, OptionalReg
 
 
-<<<<<<< HEAD
 struct _ArcInner[T: Movable, enable_weak: Bool = False]:
-    var refcount: Atomic[DType.int64]
+    var refcount: Atomic[DType.uint64]
     var payload: UnsafeMaybeUninitialized[T]
     
     alias _weak_refcount_type = __mlir_type[
@@ -63,11 +62,6 @@
     ]
 
     var weak_refcount: Self._weak_refcount_type
-=======
-struct _ArcInner[T: Movable]:
-    var refcount: Atomic[DType.uint64]
-    var payload: T
->>>>>>> 4fb9c7a6
 
     fn __init__(inout self, owned value: T):
         """Create an initialized instance of this with a refcount of 1."""
@@ -397,12 +391,9 @@
             The UnsafePointer to the underlying memory.
         """
         # TODO: consider removing this method.
-<<<<<<< HEAD
         return UnsafePointer.address_of(
             self._inner[].payload.assume_initialized()
         )
-=======
-        return UnsafePointer.address_of(self._inner[].payload)
 
     fn count(self) -> UInt64:
         """Count the amount of current references.
@@ -410,5 +401,4 @@
         Returns:
             The current amount of references to the pointee.
         """
-        return self._inner[].refcount.load()
->>>>>>> 4fb9c7a6
+        return self._inner[].refcount.load()