--- conflicted
+++ resolved
@@ -254,15 +254,9 @@
         count: The number of elements to copy.
     """
     _memcpy_impl(
-<<<<<<< HEAD
-        dest.bitcast[Byte, origin=MutableAnyOrigin](),
-        src.bitcast[Byte, origin=MutableAnyOrigin](),
-        count * sizeof[T](),
-=======
         dest.bitcast[Byte]().origin_cast[origin=MutableAnyOrigin](),
         src.bitcast[Byte]().origin_cast[origin=MutableAnyOrigin](),
-        n,
->>>>>>> f8e856db
+        count * sizeof[T](),
     )
 
 
