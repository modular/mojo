--- conflicted
+++ resolved
@@ -22,18 +22,12 @@
 """
 
 from collections import List, Optional
-<<<<<<< HEAD
-from memory import memcmp, UnsafePointer, memcpy
-from sys import simdwidthof, bitwidthof
-from sys.intrinsics import unlikely, likely
-=======
 from collections.string import _atof, _atol, _isspace
 from sys import bitwidthof, simdwidthof
-from sys.intrinsics import unlikely
+from sys.intrinsics import unlikely, likely
 
 from bit import count_leading_zeros
 from memory import UnsafePointer, memcmp, memcpy
->>>>>>> 5d3d4504
 from memory.memory import _memcmp_impl_unconstrained
 
 from utils import Span
