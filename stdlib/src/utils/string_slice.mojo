# ===----------------------------------------------------------------------=== #
# Copyright (c) 2024, Modular Inc. All rights reserved.
#
# Licensed under the Apache License v2.0 with LLVM Exceptions:
# https://llvm.org/LICENSE.txt
#
# Unless required by applicable law or agreed to in writing, software
# distributed under the License is distributed on an "AS IS" BASIS,
# WITHOUT WARRANTIES OR CONDITIONS OF ANY KIND, either express or implied.
# See the License for the specific language governing permissions and
# limitations under the License.
# ===----------------------------------------------------------------------=== #

"""Implements the StringSlice type.

You can import these APIs from the `utils.string_slice` module. For example:

```mojo
from utils import StringSlice
```
"""

from bit import count_leading_zeros, bit_ceil
from utils.span import Span, AsBytesRead, AsBytesWrite
from collections.string import _isspace, _atol, _atof
from collections import List, Optional, Dict
from memory import memcmp, UnsafePointer, memcpy
from sys import simdwidthof, bitwidthof
<<<<<<< HEAD
from os import abort
=======
from memory.memory import _memcmp_impl_unconstrained
>>>>>>> 91155e08

alias StaticString = StringSlice[StaticConstantOrigin]
"""An immutable static string slice."""


fn _count_utf8_continuation_bytes(span: Span[Byte]) -> Int:
    alias sizes = (256, 128, 64, 32, 16, 8)
    var ptr = span.unsafe_ptr()
    var num_bytes = len(span)
    var amnt: Int = 0
    var processed = 0

    @parameter
    for i in range(len(sizes)):
        alias s = sizes.get[i, Int]()

        @parameter
        if simdwidthof[DType.uint8]() >= s:
            var rest = num_bytes - processed
            for _ in range(rest // s):
                var vec = (ptr + processed).load[width=s]()
                var comp = (vec & 0b1100_0000) == 0b1000_0000
                amnt += int(comp.cast[DType.uint8]().reduce_add())
                processed += s

    for i in range(num_bytes - processed):
        amnt += int((ptr[processed + i] & 0b1100_0000) == 0b1000_0000)

    return amnt


@always_inline
fn _unicode_codepoint_utf8_byte_length(c: Int) -> Int:
    debug_assert(
        0 <= c <= 0x10FFFF, "Value: ", c, " is not a valid Unicode code point"
    )
    alias sizes = SIMD[DType.int32, 4](0, 0b0111_1111, 0b0111_1111_1111, 0xFFFF)
    return int((sizes < c).cast[DType.uint8]().reduce_add())


fn _shift_unicode_to_utf8(ptr: UnsafePointer[UInt8], c: Int, num_bytes: Int):
    """Shift unicode to utf8 representation.

    ### Unicode (represented as UInt32 BE) to UTF-8 conversion:
    - 1: 00000000 00000000 00000000 0aaaaaaa -> 0aaaaaaa
        - a
    - 2: 00000000 00000000 00000aaa aabbbbbb -> 110aaaaa 10bbbbbb
        - (a >> 6)  | 0b11000000, b         | 0b10000000
    - 3: 00000000 00000000 aaaabbbb bbcccccc -> 1110aaaa 10bbbbbb 10cccccc
        - (a >> 12) | 0b11100000, (b >> 6)  | 0b10000000, c        | 0b10000000
    - 4: 00000000 000aaabb bbbbcccc ccdddddd -> 11110aaa 10bbbbbb 10cccccc
    10dddddd
        - (a >> 18) | 0b11110000, (b >> 12) | 0b10000000, (c >> 6) | 0b10000000,
        d | 0b10000000
    """
    if num_bytes == 1:
        ptr[0] = UInt8(c)
        return

    var shift = 6 * (num_bytes - 1)
    var mask = UInt8(0xFF) >> (num_bytes + 1)
    var num_bytes_marker = UInt8(0xFF) << (8 - num_bytes)
    ptr[0] = ((c >> shift) & mask) | num_bytes_marker
    for i in range(1, num_bytes):
        shift -= 6
        ptr[i] = ((c >> shift) & 0b0011_1111) | 0b1000_0000


@always_inline
fn _utf8_first_byte_sequence_length(b: UInt8) -> Int:
    """Get the length of the sequence starting with given byte. Do note that
    this does not work correctly if given a continuation byte."""
    debug_assert(
        (b & 0b1100_0000) != 0b1000_0000,
        (
            "Function `_utf8_first_byte_sequence_length()` does not work"
            " correctly if given a continuation byte."
        ),
    )
    var flipped = ~b
    return int(count_leading_zeros(flipped) + (flipped >> 7))


@always_inline("nodebug")
fn _utf8_byte_type(b: SIMD[DType.uint8, _], /) -> __type_of(b):
    """UTF-8 byte type.

    Returns:
        The byte type.

    Notes:

        - 0 -> ASCII byte.
        - 1 -> continuation byte.
        - 2 -> start of 2 byte long sequence.
        - 3 -> start of 3 byte long sequence.
        - 4 -> start of 4 byte long sequence.
    """
    return count_leading_zeros(~(b & UInt8(0b1111_0000)))


@always_inline
fn _memrchr[
    type: DType
](
    source: UnsafePointer[Scalar[type]], char: Scalar[type], len: Int
) -> UnsafePointer[Scalar[type]]:
    if not len:
        return UnsafePointer[Scalar[type]]()
    for i in reversed(range(len)):
        if source[i] == char:
            return source + i
    return UnsafePointer[Scalar[type]]()


@always_inline
fn _memrmem[
    type: DType
](
    haystack: UnsafePointer[Scalar[type]],
    haystack_len: Int,
    needle: UnsafePointer[Scalar[type]],
    needle_len: Int,
) -> UnsafePointer[Scalar[type]]:
    if not needle_len:
        return haystack
    if needle_len > haystack_len:
        return UnsafePointer[Scalar[type]]()
    if needle_len == 1:
        return _memrchr[type](haystack, needle[0], haystack_len)
    for i in reversed(range(haystack_len - needle_len + 1)):
        if haystack[i] != needle[0]:
            continue
        if memcmp(haystack + i + 1, needle + 1, needle_len - 1) == 0:
            return haystack + i
    return UnsafePointer[Scalar[type]]()


fn _is_newline_start(
    ptr: UnsafePointer[UInt8], read_ahead: Int = 1
) -> (Bool, Int):
    """Returns if the first item in the pointer is the start of
    a newline sequence, and its length.
    """
    # TODO add line and paragraph separator as StringLiteral
    # once Unicode escape sequences are accepted
    alias ` ` = UInt8(ord(" "))
    var rn = "\r\n"
    var next_line = List[UInt8](0xC2, 0x85)
    """TODO: \\x85"""
    var unicode_line_sep = List[UInt8](0xE2, 0x80, 0xA8)
    """TODO: \\u2028"""
    var unicode_paragraph_sep = List[UInt8](0xE2, 0x80, 0xA9)
    """TODO: \\u2029"""

    var val = _utf8_byte_type(ptr[0])
    if val == 0:
        if read_ahead > 1:
            if memcmp(ptr, rn.unsafe_ptr(), 2) == 0:
                return True, 2
            _ = rn
        return ptr[0] != ` ` and _isspace(ptr[0]), 1
    elif val == 2 and read_ahead > 1:
        var comp = memcmp(ptr, next_line.unsafe_ptr(), 2) == 0
        _ = next_line
        return comp, 2
    elif val == 3 and read_ahead > 2:
        var comp = (
            memcmp(ptr, unicode_line_sep.unsafe_ptr(), 3) == 0
            or memcmp(ptr, unicode_paragraph_sep.unsafe_ptr(), 3) == 0
        )
        _ = unicode_line_sep, unicode_paragraph_sep
        return comp, 3
    return False, 1


@value
struct _StringSliceIter[
    is_mutable: Bool, //,
    origin: Origin[is_mutable].type,
    forward: Bool = True,
]:
    """Iterator for StringSlice

    Parameters:
        is_mutable: Whether the slice is mutable.
        origin: The origin of the underlying string data.
        forward: The iteration direction. `False` is backwards.
    """

    var index: Int
    var continuation_bytes: Int
    var ptr: UnsafePointer[UInt8]
    var length: Int

    fn __init__(
        inout self, *, unsafe_pointer: UnsafePointer[UInt8], length: Int
    ):
        self.index = 0 if forward else length
        self.ptr = unsafe_pointer
        self.length = length
        alias S = Span[Byte, StaticConstantOrigin]
        var s = S(unsafe_ptr=self.ptr, len=self.length)
        self.continuation_bytes = _count_utf8_continuation_bytes(s)

    fn __iter__(self) -> Self:
        return self

    fn __next__(inout self) -> StringSlice[origin]:
        @parameter
        if forward:
            var byte_len = 1
            if self.continuation_bytes > 0:
                var byte_type = _utf8_byte_type(self.ptr[self.index])
                if byte_type != 0:
                    byte_len = int(byte_type)
                    self.continuation_bytes -= byte_len - 1
            self.index += byte_len
            return StringSlice[origin](
                unsafe_from_utf8_ptr=self.ptr + (self.index - byte_len),
                len=byte_len,
            )
        else:
            var byte_len = 1
            if self.continuation_bytes > 0:
                var byte_type = _utf8_byte_type(self.ptr[self.index - 1])
                if byte_type != 0:
                    while byte_type == 1:
                        byte_len += 1
                        var b = self.ptr[self.index - byte_len]
                        byte_type = _utf8_byte_type(b)
                    self.continuation_bytes -= byte_len - 1
            self.index -= byte_len
            return StringSlice[origin](
                unsafe_from_utf8_ptr=self.ptr + self.index, len=byte_len
            )

    @always_inline
    fn __hasmore__(self) -> Bool:
        return self.__len__() > 0

    fn __len__(self) -> Int:
        @parameter
        if forward:
            return self.length - self.index - self.continuation_bytes
        else:
            return self.index - self.continuation_bytes


@value
struct StringSlice[is_mutable: Bool, //, origin: Origin[is_mutable].type,](
    Stringable,
    Sized,
<<<<<<< HEAD
    Formattable,
    CollectionElement,
    CollectionElementNew,
    Stringlike,
    AsBytesWrite,
):
    """A non-owning view to encoded string data.
=======
    Writable,
    CollectionElement,
    CollectionElementNew,
    Hashable,
):
    """
    A non-owning view to encoded string data.
>>>>>>> 91155e08

    TODO:
    The underlying string data is guaranteed to be encoded using UTF-8.

    Parameters:
        is_mutable: Whether the slice is mutable.
        origin: The origin of the underlying string data.
    """

    var _slice: Span[Byte, origin]

    # ===------------------------------------------------------------------===#
    # Initializers
    # ===------------------------------------------------------------------===#

    @always_inline
    fn __init__(
        inout self: StringSlice[StaticConstantOrigin], lit: StringLiteral
    ):
        """Construct a new string slice from a string literal.

        Args:
            lit: The literal to construct this string slice from.
        """
        # Since a StringLiteral has static origin, it will outlive
        # whatever arbitrary `origin` the user has specified they need this
        # slice to live for.
        # SAFETY:
        #   StringLiteral is guaranteed to use UTF-8 encoding.
        # FIXME(MSTDL-160):
        #   Ensure StringLiteral _actually_ always uses UTF-8 encoding.
        # TODO(#933): use when llvm intrinsics can be used at compile time
        # debug_assert(
        #     _is_valid_utf8(literal.unsafe_ptr(), literal.byte_length()),
        #     "StringLiteral doesn't have valid UTF-8 encoding",
        # )
        self = StaticString(
            unsafe_from_utf8_ptr=lit.unsafe_ptr(), len=lit.byte_length()
        )

    @always_inline
    fn __init__(inout self, *, owned unsafe_from_utf8: Span[Byte, origin]):
        """Construct a new StringSlice from a sequence of UTF-8 encoded bytes.

        Safety:
            `unsafe_from_utf8` MUST be valid UTF-8 encoded data.

        Args:
            unsafe_from_utf8: A slice of bytes encoded in UTF-8.
        """

        self._slice = unsafe_from_utf8^

    fn __init__(inout self, *, unsafe_from_utf8_strref: StringRef):
        """Construct a new StringSlice from a StringRef pointing to UTF-8
        encoded bytes.

        Safety:
            - `unsafe_from_utf8_strref` MUST point to data that is valid for
              `origin`.
            - `unsafe_from_utf8_strref` MUST be valid UTF-8 encoded data.

        Args:
            unsafe_from_utf8_strref: A StringRef of bytes encoded in UTF-8.
        """
        var strref = unsafe_from_utf8_strref

        var byte_slice = Span[Byte, origin](
            unsafe_ptr=strref.unsafe_ptr(),
            len=len(strref),
        )

        self = Self(unsafe_from_utf8=byte_slice)

    @always_inline
    fn __init__(
        inout self,
        *,
        unsafe_from_utf8_ptr: UnsafePointer[UInt8],
        len: Int,
    ):
        """Construct a StringSlice from a pointer to a sequence of UTF-8 encoded
        bytes and a length.

        Safety:
            - `unsafe_from_utf8_ptr` MUST point to at least `len` bytes of valid
              UTF-8 encoded data.
            - `unsafe_from_utf8_ptr` must point to data that is live for the
              duration of `origin`.

        Args:
            unsafe_from_utf8_ptr: A pointer to a sequence of bytes encoded in
              UTF-8.
            len: The number of bytes of encoded data.
        """
        var byte_slice = Span[Byte, origin](
            unsafe_ptr=unsafe_from_utf8_ptr,
            len=len,
        )

        self._slice = byte_slice

    @always_inline
    fn __init__(inout self, *, other: Self):
        """Explicitly construct a deep copy of the provided `StringSlice`.

        Args:
            other: The `StringSlice` to copy.
        """
        self._slice = other._slice

    # ===------------------------------------------------------------------===#
    # Trait implementations
    # ===------------------------------------------------------------------===#

    @no_inline
    fn __str__(self) -> String:
        """Gets this slice as a standard `String`.

        Returns:
            The string representation of the slice.
        """
        return String(str_slice=self)

    fn __len__(self) -> Int:
        """Nominally returns the _length in Unicode codepoints_ (not bytes!).

        Returns:
            The length in Unicode codepoints.
        """
        var b_len = self.byte_length()
        alias S = Span[Byte, StaticConstantOrigin]
        var s = S(unsafe_ptr=self.unsafe_ptr(), len=b_len)
        return b_len - _count_utf8_continuation_bytes(s)

    fn write_to[W: Writer](self, inout writer: W):
        """
        Formats this string slice to the provided Writer.

        Parameters:
            W: A type conforming to the Writable trait.

        Args:
            writer: The object to write to.
        """
        writer.write_bytes(self.as_bytes())

    fn __bool__(self) -> Bool:
        """Check if a string slice is non-empty.

        Returns:
           True if a string slice is non-empty, False otherwise.
        """
        return len(self._slice) > 0

    fn __hash__(self) -> UInt:
        """Hash the underlying buffer using builtin hash.

        Returns:
            A 64-bit hash value. This value is _not_ suitable for cryptographic
            uses. Its intended usage is for data structures. See the `hash`
            builtin documentation for more details.
        """
        return hash(self._slice._data, self._slice._len)

    # This decorator informs the compiler that indirect address spaces are not
    # dereferenced by the method.
    # TODO: replace with a safe model that checks the body of the method for
    # accesses to the origin.
    @__unsafe_disable_nested_origin_exclusivity
    fn __eq__(self, rhs: StringSlice) -> Bool:
        """Verify if a string slice is equal to another string slice.

        Args:
            rhs: The string slice to compare against.

        Returns:
            True if the string slices are equal in length and contain the same
                elements, False otherwise.
        """
        if not self and not rhs:
            return True
        if len(self) != len(rhs):
            return False
        # same pointer and length, so equal
        if self._slice.unsafe_ptr() == rhs._slice.unsafe_ptr():
            return True
        for i in range(len(self)):
            if self._slice[i] != rhs._slice.unsafe_ptr()[i]:
                return False
        return True

    @always_inline
    fn __eq__(self, rhs: String) -> Bool:
        """Verify if a string slice is equal to a string.

        Args:
            rhs: The string to compare against.

        Returns:
            True if the string slice is equal to the input string in length and
                contain the same bytes, False otherwise.
        """
        return self == rhs.as_string_slice()

    @always_inline
    fn __eq__(self, rhs: StringLiteral) -> Bool:
        """Verify if a string slice is equal to a literal.

        Args:
            rhs: The literal to compare against.

        Returns:
            True if the string slice is equal to the input literal in length and
                contain the same bytes, False otherwise.
        """
        return self == rhs.as_string_slice()

    @__unsafe_disable_nested_origin_exclusivity
    @always_inline
    fn __ne__(self, rhs: StringSlice) -> Bool:
        """Verify if span is not equal to another string slice.

        Args:
            rhs: The string slice to compare against.

        Returns:
            True if the string slices are not equal in length or contents, False
                otherwise.
        """
        return not self == rhs

    @always_inline
    fn __ne__(self, rhs: String) -> Bool:
        """Verify if span is not equal to another string slice.

        Args:
            rhs: The string slice to compare against.

        Returns:
            True if the string and slice are not equal in length or contents,
                False otherwise.
        """
        return not self == rhs

    @always_inline
    fn __ne__(self, rhs: StringLiteral) -> Bool:
        """Verify if span is not equal to a literal.

        Args:
            rhs: The string literal to compare against.

        Returns:
            True if the slice is not equal to the literal in length or contents,
                False otherwise.
        """
        return not self == rhs

<<<<<<< HEAD
    fn __iter__(ref [_]self) -> _StringSliceIter[__origin_of(self)]:
        """Iterate over the string unicode characters.
=======
    @always_inline
    fn __lt__(self, rhs: StringSlice) -> Bool:
        """Compare this StringSlice to the RHS using LT comparison.

        Args:
            rhs: The other StringSlice to compare against.

        Returns:
            True if this string is strictly less than the RHS string and False
            otherwise.
        """
        var len1 = len(self)
        var len2 = len(rhs)
        return int(len1 < len2) > _memcmp_impl_unconstrained(
            self.unsafe_ptr(), rhs.unsafe_ptr(), min(len1, len2)
        )

    fn __iter__(self) -> _StringSliceIter[origin]:
        """Iterate over the string, returning immutable references.
>>>>>>> 91155e08

        Returns:
            An iterator of references to the string unicode characters.
        """
        return _StringSliceIter[__origin_of(self)](
            unsafe_pointer=self.unsafe_ptr(), length=self.byte_length()
        )

    fn __reversed__(ref [_]self) -> _StringSliceIter[__origin_of(self), False]:
        """Iterate backwards over the string unicode characters.

        Returns:
            A reversed iterator of references to the string unicode characters.
        """
        return _StringSliceIter[__origin_of(self), forward=False](
            unsafe_pointer=self.unsafe_ptr(), length=self.byte_length()
        )

    fn __getitem__[IndexerType: Indexer](self, idx: IndexerType) -> String:
        """Gets the character at the specified position.

        Parameters:
            IndexerType: The inferred type of an indexer argument.

        Args:
            idx: The index value.

        Returns:
            A new string containing the character at the specified position.
        """
        # TODO(#933): implement this for unicode when we support llvm intrinsic evaluation at compile time
        var buf = String._buffer_type(capacity=1)
        buf.append(self._slice[idx])
        buf.append(0)
        return String(buf^)

    fn __contains__(ref [_]self, substr: StringSlice[_]) -> Bool:
        """Returns True if the substring is contained within the current string.

        Args:
          substr: The substring to check.

        Returns:
          True if the string contains the substring.
        """
        return self.find(substr) != -1

    @always_inline
    fn __int__(self) raises -> Int:
        """Parses the given string as a base-10 integer and returns that value.
        If the string cannot be parsed as an int, an error is raised.

        Returns:
            An integer value that represents the string, or otherwise raises.
        """
        return _atol(self)

    @always_inline
    fn __float__(self) raises -> Float64:
        """Parses the string as a float point number and returns that value. If
        the string cannot be parsed as a float, an error is raised.

        Returns:
            A float value that represents the string, or otherwise raises.
        """
        return _atof(self)

    # ===------------------------------------------------------------------===#
    # Methods
    # ===------------------------------------------------------------------===#

    @always_inline
<<<<<<< HEAD
    fn as_bytes(ref [_]self) -> Span[UInt8, origin]:
        """Returns a contiguous slice of bytes.
=======
    fn strip(self) -> StringSlice[origin]:
        """Gets a StringRef with leading and trailing whitespaces removed.
        This only takes C spaces into account: " \\t\\n\\r\\f\\v".

        For example, `"  mojo  "` returns `"mojo"`.

        Returns:
            A StringRef with leading and trailing whitespaces removed.
        """
        var start: Int = 0
        var end: Int = len(self)
        var ptr = self.unsafe_ptr()
        while start < end and _isspace(ptr[start]):
            start += 1
        while end > start and _isspace(ptr[end - 1]):
            end -= 1
        return StringSlice[origin](
            unsafe_from_utf8_ptr=ptr + start, len=end - start
        )

    @always_inline
    fn as_bytes(self) -> Span[Byte, origin]:
        """Get the sequence of encoded bytes of the underlying string.
>>>>>>> 91155e08

        Returns:
            A contiguous slice pointing to bytes.

        Notes:
            This does not include the trailing null terminator.
        """
        return self._slice

    @always_inline
    fn as_bytes_write[O: MutableOrigin, //](ref [O]self) -> Span[UInt8, O]:
        """Returns a mutable contiguous slice of the bytes.

        Parameters:
            O: The Origin of the bytes.

        Returns:
            A mutable contiguous slice pointing to the bytes.

        Notes:
            This does not include the trailing null terminator.
        """

        return Span[UInt8, O](
            unsafe_ptr=self.unsafe_ptr(), len=self.byte_length()
        )

    @always_inline
    fn as_bytes_read[O: ImmutableOrigin, //](ref [O]self) -> Span[UInt8, O]:
        """Returns an immutable contiguous slice of the bytes.

        Parameters:
            O: The Origin of the bytes.

        Returns:
            An immutable contiguous slice pointing to the bytes.

        Notes:
            This does not include the trailing null terminator.
        """

        return Span[UInt8, O](
            unsafe_ptr=self.unsafe_ptr(), len=self.byte_length()
        )

    @always_inline
    fn unsafe_ptr(self) -> UnsafePointer[UInt8]:
        """Gets a pointer to the first element of this string slice.

        Returns:
            A pointer pointing at the first element of this string slice.
        """

        return self._slice.unsafe_ptr()

    @always_inline
    fn byte_length(self) -> Int:
        """Get the length of this string slice in bytes.

        Returns:
            The length of this string slice in bytes.
        """

        return len(self.as_bytes())

    fn _strref_dangerous(self) -> StringRef:
        """Returns an inner pointer to the string as a StringRef.

        Safety:
            This functionality is extremely dangerous because Mojo eagerly
            releases strings.  Using this requires the use of the
            _strref_keepalive() method to keep the underlying string alive long
            enough.
        """
        return StringRef(self.unsafe_ptr(), self.byte_length())

    fn _strref_keepalive(self):
        """A no-op that keeps `self` alive through the call.  This
        can be carefully used with `_strref_dangerous()` to wield inner pointers
        without the string getting deallocated early.
        """
        pass

    fn startswith(
        self, prefix: StringSlice[_], start: Int = 0, end: Int = -1
    ) -> Bool:
        """Checks if the StringRef starts with the specified prefix between start
        and end positions. Returns True if found and False otherwise.

        Args:
          prefix: The prefix to check.
          start: The start offset from which to check.
          end: The end offset from which to check.

        Returns:
          True if the self[start:end] is prefixed by the input prefix.
        """
        if end == -1:
            return self.find(prefix, start) == start
        return StringSlice[__origin_of(self)](
            unsafe_from_utf8_ptr=self.unsafe_ptr() + start, len=end - start
        ).startswith(prefix)

    fn endswith(
        self, suffix: StringSlice[_], start: Int = 0, end: Int = -1
    ) -> Bool:
        """Checks if the StringRef end with the specified suffix between start
        and end positions. Returns True if found and False otherwise.

        Args:
          suffix: The suffix to check.
          start: The start offset from which to check.
          end: The end offset from which to check.

        Returns:
          True if the self[start:end] is suffixed by the input suffix.
        """
        if len(suffix) > len(self):
            return False
        if end == -1:
            return self.rfind(suffix, start) + len(suffix) == len(self)
        return StringSlice[__origin_of(self)](
            unsafe_from_utf8_ptr=self.unsafe_ptr() + start, len=end - start
        ).endswith(suffix)

    fn _from_start(self, start: Int) -> Self:
        """Gets the `StringSlice` pointing to the substring after the specified
        slice start position.

        If start is negative, it is interpreted as the number of characters
        from the end of the string to start at.

        Args:
            start: Starting index of the slice.

        Returns:
            A `StringSlice` borrowed from the current string containing the
            characters of the slice starting at start.
        """

        var self_len = self.byte_length()

        var abs_start: Int
        if start < 0:
            # Avoid out of bounds earlier than the start
            # len = 5, start = -3,  then abs_start == 2, i.e. a partial string
            # len = 5, start = -10, then abs_start == 0, i.e. the full string
            abs_start = max(self_len + start, 0)
        else:
            # Avoid out of bounds past the end
            # len = 5, start = 2,   then abs_start == 2, i.e. a partial string
            # len = 5, start = 8,   then abs_start == 5, i.e. an empty string
            abs_start = min(start, self_len)

        debug_assert(
            abs_start >= 0, "strref absolute start must be non-negative"
        )
        debug_assert(
            abs_start <= self_len,
            "strref absolute start must be less than source String len",
        )

        # TODO: We assumes the StringSlice only has ASCII.
        # When we support utf-8 slicing, we should drop self._slice[abs_start:]
        # and use something smarter.
        return StringSlice(unsafe_from_utf8=self._slice[abs_start:])

    @always_inline
    fn format[*Ts: _CurlyEntryFormattable](self, *args: *Ts) raises -> String:
        """Format a template with `*args`.

        Args:
            args: The substitution values.

        Parameters:
            Ts: The types of substitution values that implement `Representable`
                and `Stringable` (to be changed and made more flexible).

        Returns:
            The template with the given values substituted.

        Examples:

        ```mojo
        # Manual indexing:
        print("{0} {1} {0}".format("Mojo", 1.125)) # Mojo 1.125 Mojo
        # Automatic indexing:
        print("{} {}".format(True, "hello world")) # True hello world
        ```
        .
        """
        return _FormatCurlyEntry.format(self, args)

<<<<<<< HEAD
    fn find[T: Stringlike, //](self, substr: T, start: Int = 0) -> Int:
=======
    fn find(ref [_]self, substr: StringSlice, start: Int = 0) -> Int:
>>>>>>> 91155e08
        """Finds the offset of the first occurrence of `substr` starting at
        `start`. If not found, returns -1.

        Parameters:
            T: The type of the substring.

        Args:
          substr: The substring to find.
          start: The offset from which to find.

        Returns:
          The offset of `substr` relative to the beginning of the string.
        """

        var sub = substr.as_bytes_read()
        var sub_len = len(sub)
        if sub_len == 0:
            return 0

        var s_span = self.as_bytes_read()
        if len(s_span) < sub_len + start:
            return -1

        # The substring to search within, offset from the beginning if `start`
        # is positive, and offset from the end if `start` is negative.
        var haystack = self._from_start(start).as_bytes_read()

        var loc = stringref._memmem(
            haystack.unsafe_ptr(), len(haystack), sub.unsafe_ptr(), sub_len
        )

        if not loc:
            return -1

        return int(loc) - int(s_span.unsafe_ptr())

    fn rfind(self, substr: StringSlice, start: Int = 0) -> Int:
        """Finds the offset of the last occurrence of `substr` starting at
        `start`. If not found, returns -1.

        Args:
          substr: The substring to find.
          start: The offset from which to find.

        Returns:
          The offset of `substr` relative to the beginning of the string.
        """
        if not substr:
            return len(self)

        if len(self) < len(substr) + start:
            return -1

        # The substring to search within, offset from the beginning if `start`
        # is positive, and offset from the end if `start` is negative.
        var haystack_str = self._from_start(start)

        var loc = _memrmem(
            haystack_str.unsafe_ptr(),
            len(haystack_str),
            substr.unsafe_ptr(),
            len(substr),
        )

        if not loc:
            return -1

        return int(loc) - int(self.unsafe_ptr())

    fn isspace(self) -> Bool:
        """Determines whether every character in the given StringSlice is a
        python whitespace String. This corresponds to Python's
        [universal separators](
            https://docs.python.org/3/library/stdtypes.html#str.splitlines)
        `" \\t\\n\\r\\f\\v\\x1c\\x1d\\x1e\\x85\\u2028\\u2029"`.

        Returns:
            True if the whole StringSlice is made up of whitespace characters
                listed above, otherwise False.
        """

        if self.byte_length() == 0:
            return False

        # TODO add line and paragraph separator as stringliteral
        # once Unicode escape sequences are accepted
        var next_line = List[UInt8](0xC2, 0x85)
        """TODO: \\x85"""
        var unicode_line_sep = List[UInt8](0xE2, 0x80, 0xA8)
        """TODO: \\u2028"""
        var unicode_paragraph_sep = List[UInt8](0xE2, 0x80, 0xA9)
        """TODO: \\u2029"""

        for s in self:
            var no_null_len = s.byte_length()
            var ptr = s.unsafe_ptr()
            if no_null_len == 1 and _isspace(ptr[0]):
                continue
            elif (
                no_null_len == 2 and memcmp(ptr, next_line.unsafe_ptr(), 2) == 0
            ):
                continue
            elif no_null_len == 3 and (
                memcmp(ptr, unicode_line_sep.unsafe_ptr(), 3) == 0
                or memcmp(ptr, unicode_paragraph_sep.unsafe_ptr(), 3) == 0
            ):
                continue
            else:
                return False
        _ = next_line, unicode_line_sep, unicode_paragraph_sep
        return True

    @always_inline
    fn split[
        T: Stringlike, //
    ](self, sep: T, maxsplit: Int) -> List[StringSlice[ImmutableAnyOrigin]]:
        """Split the string by a separator.

        Parameters:
            T: The type of the separator.

        Args:
            sep: The string to split on.
            maxsplit: The maximum amount of items to split from String.

        Returns:
            A List of Strings containing the input split by the separator.

        Examples:

        ```mojo
        # Splitting with maxsplit
        _ = "1,2,3".split(",", maxsplit=1) # ['1', '2,3']
        # Splitting with starting or ending separators
        _ = ",1,2,3,".split(",", maxsplit=1) # ['', '1,2,3,']
        _ = "123".split("", maxsplit=1) # ['', '123']
        ```
        .
        """
        return _split_sl[has_maxsplit=True, has_sep=True](self, sep, maxsplit)

    @always_inline
    fn split[
        T: Stringlike, //
    ](self, sep: T) -> List[StringSlice[ImmutableAnyOrigin]]:
        """Split the string by a separator.

        Parameters:
            T: The type of the separator.

        Args:
            sep: The string to split on.

        Returns:
            A List of Strings containing the input split by the separator.

        Examples:

        ```mojo
        # Splitting a space
        _ = "hello world".split(" ") # ["hello", "world"]
        # Splitting adjacent separators
        _ = "hello,,world".split(",") # ["hello", "", "world"]
        # Splitting with starting or ending separators
        _ = ",1,2,3,".split(",") # ['', '1', '2', '3', '']
        _ = "123".split("") # ['', '1', '2', '3', '']
        ```
        .
        """
        return _split_sl[has_maxsplit=False, has_sep=True](self, sep, -1)

    @always_inline
    fn split(self, *, maxsplit: Int) -> List[StringSlice[ImmutableAnyOrigin]]:
        """Split the string by every Whitespace separator.

        Args:
            maxsplit: The maximum amount of items to split from String.

        Returns:
            A List of Strings containing the input split by the separator.

        Examples:

        ```mojo
        # Splitting with maxsplit
        _ = "1     2  3".split(maxsplit=1) # ['1', '2  3']
        ```
        .
        """
        return _split_sl[has_maxsplit=True, has_sep=False](self, None, maxsplit)

    @always_inline
    fn split(
        self, sep: NoneType = None
    ) -> List[StringSlice[ImmutableAnyOrigin]]:
        """Split the string by every Whitespace separator.

        Args:
            sep: None.

        Returns:
            A List of Strings containing the input split by the separator.

        Examples:

        ```mojo
        # Splitting an empty string or filled with whitespaces
        _ = "      ".split() # []
        _ = "".split() # []
        # Splitting a string with leading, trailing, and middle whitespaces
        _ = "      hello    world     ".split() # ["hello", "world"]
        # Splitting adjacent universal newlines:
        _ = (
            "hello \\t\\n\\r\\f\\v\\x1c\\x1d\\x1e\\x85\\u2028\\u2029world"
        ).split()  # ["hello", "world"]
        ```
        .
        """
        return _split_sl[has_maxsplit=False, has_sep=False](self, sep, -1)

    fn splitlines(self, keepends: Bool = False) -> List[String]:
        """Split the string at line boundaries. This corresponds to Python's
        [universal newlines](
            https://docs.python.org/3/library/stdtypes.html#str.splitlines)
        `"\\t\\n\\r\\r\\n\\f\\v\\x1c\\x1d\\x1e\\x85\\u2028\\u2029"`.

        Args:
            keepends: If True, line breaks are kept in the resulting strings.

        Returns:
            A List of Strings containing the input split by line boundaries.
        """
        var output = List[String]()
        var length = self.byte_length()
        var current_offset = 0
        var ptr = self.unsafe_ptr()

        while current_offset < length:
            var eol_location = length - current_offset
            var eol_length = 0
            var curr_ptr = ptr.offset(current_offset)

            for i in range(current_offset, length):
                var read_ahead = 3 if i < length - 2 else (
                    2 if i < length - 1 else 1
                )
                var res = _is_newline_start(ptr.offset(i), read_ahead)
                if res[0]:
                    eol_location = i - current_offset
                    eol_length = res[1]
                    break

            var str_len: Int
            var end_of_string = False
            if current_offset >= length:
                end_of_string = True
                str_len = 0
            elif keepends:
                str_len = eol_location + eol_length
            else:
                str_len = eol_location

            output.append(
                String(Self(unsafe_from_utf8_ptr=curr_ptr, len=str_len))
            )

            if end_of_string:
                break
            current_offset += eol_location + eol_length

        return output^


# ===----------------------------------------------------------------------===#
# Utils
# ===----------------------------------------------------------------------===#


trait Stringlike(AsBytesRead, CollectionElement, CollectionElementNew):
    """Trait intended to be used only with `String`, `StringLiteral` and
    `StringSlice`."""

    fn byte_length(self) -> Int:
        """Get the string length in bytes.

        Returns:
            The length of this string in bytes.

        Notes:
            This does not include the trailing null terminator in the count.
        """
        ...

    fn unsafe_ptr(self) -> UnsafePointer[UInt8]:
        """Get raw pointer to the underlying data.

        Returns:
            The raw pointer to the data.
        """
        ...

    fn find[T: Stringlike, //](self, substr: T, start: Int = 0) -> Int:
        """Finds the offset of the first occurrence of `substr` starting at
        `start`. If not found, returns -1.

        Parameters:
            T: The type of the substring.

        Args:
            substr: The substring to find.
            start: The offset from which to find.

        Returns:
            The offset of `substr` relative to the beginning of the string.
        """
        ...

    fn __iter__(ref [_]self) -> _StringSliceIter[__origin_of(self)]:
        """Iterate over the string unicode characters.

        Returns:
            An iterator of references to the string unicode characters.
        """
        ...


fn _to_string[
    T: CollectionElement, //,
    len_fn: fn (T) -> Int,
    unsafe_ptr_fn: fn (T) -> UnsafePointer[Byte],
](items: List[T]) -> List[String]:
    i_len = len(items)
    i_ptr = items.unsafe_ptr()
    output = List[String](capacity=i_len)
    # TODO: try other approaches for memory allocation
    # TODO: once we have argsort benchmark this other approach:
    # argsort by getting the length of the span from biggest to smallest
    # allocate in that order in one loop
    # append the new instances in original order in another loop

    for i in range(i_len):
        og_len = len_fn(i_ptr[i])
        f_len = og_len + 1  # null terminator
        og_ptr = unsafe_ptr_fn(i_ptr[i])
        cap = bit_ceil(f_len)
        p = UnsafePointer[Byte].alloc(cap)
        memcpy(p, og_ptr, og_len)
        p[og_len] = 0
        buf = String._buffer_type(unsafe_pointer=p, size=f_len, capacity=cap)
        output.append(String(buf^))
    return output^


@always_inline
fn to_string[
    O: ImmutableOrigin, //
](items: List[StringSlice[O]]) -> List[String]:
    """Create a list of Strings copying the existing data. This overallocates
    in most cases in exchange for better speed overall.

    Parameters:
        O: The origin of the data.

    Args:
        items: The List of string slices.

    Returns:
        The list of created strings.
    """

    fn unsafe_ptr_fn(v: StringSlice[O]) -> UnsafePointer[Byte]:
        return v.unsafe_ptr()

    fn len_fn(v: StringSlice[O]) -> Int:
        return v.byte_length()

    return _to_string[len_fn, unsafe_ptr_fn](items)


@always_inline
fn to_string[
    O: ImmutableOrigin, //
](items: List[Span[Byte, O]]) -> List[String]:
    """Create a list of Strings copying the existing data. This overallocates
    in most cases in exchange for better speed overall.

    Parameters:
        O: The origin of the data.

    Args:
        items: The List of Bytes.

    Returns:
        The list of created strings.
    """

    fn unsafe_ptr_fn(v: Span[Byte, O]) -> UnsafePointer[Byte]:
        return v.unsafe_ptr()

    fn len_fn(v: Span[Byte, O]) -> Int:
        return len(v)

    return _to_string[len_fn, unsafe_ptr_fn](items)

@always_inline
fn _split[
    T0: Stringlike, //,
    has_maxsplit: Bool,
    has_sep: Bool,
    T1: Stringlike = StringLiteral,
](src_str: T0, sep: Optional[T1], maxsplit: Int) -> List[String]:
    @parameter
    if has_sep:
        return to_string(
            _split_impl[has_maxsplit](src_str, sep.value(), maxsplit)
        )
    else:
        return to_string(_split_impl[has_maxsplit](src_str, maxsplit))


fn _split_sl[
    has_maxsplit: Bool,
    has_sep: Bool,
    T: Stringlike = StringLiteral,
](src_str: StringSlice, sep: Optional[T], maxsplit: Int) -> List[
    StringSlice[ImmutableAnyOrigin]
] as output:
    var items: List[Span[Byte, src_str.origin]]

    @parameter
    if has_sep:
        items = rebind[__type_of(items)](
            _split_impl[has_maxsplit](src_str, sep.value(), maxsplit)
        )
    else:
        items = rebind[__type_of(items)](
            _split_impl[has_maxsplit](src_str, maxsplit)
        )

    output = __type_of(output)(capacity=len(items))
    for item in items:
        v = rebind[Span[Byte, ImmutableAnyOrigin]](item[])
        output.append(StringSlice[ImmutableAnyOrigin](unsafe_from_utf8=v))


fn _split_impl[
    T0: Stringlike,
    T1: Stringlike,
    O: ImmutableOrigin, //,
    has_maxsplit: Bool,
](ref [O]src_str: T0, sep: T1, maxsplit: Int) -> List[Span[Byte, O]] as output:
    var sep_len = len(sep.as_bytes_read())
    if sep_len == 0:
        var iterator = src_str.__iter__()
        output = __type_of(output)(capacity=len(iterator) + 2)
        output.append(rebind[Span[Byte, O]]("".as_bytes_read()))
        for s in iterator:
            output.append(rebind[Span[Byte, O]](s.as_bytes_read()))
        output.append(rebind[Span[Byte, O]]("".as_bytes_read()))
        return

    alias prealloc = 16  # guessing, Python's implementation uses 12
    var amnt = prealloc

    @parameter
    if has_maxsplit:
        amnt = maxsplit + 1 if maxsplit < prealloc else prealloc
    output = __type_of(output)(capacity=amnt)
    var str_byte_len = len(src_str.as_bytes_read())
    var lhs = 0
    var rhs = 0
    var items = 0
    var ptr = src_str.as_bytes_read().unsafe_ptr()
    # var str_span = src_str.as_bytes_read() # FIXME(#3295)
    # var sep_span = sep.as_bytes_read() # FIXME(#3295)

    while lhs <= str_byte_len:
        rhs = src_str.find(sep, lhs)  # FIXME(#3295): use str_span and sep_span
        rhs += int(rhs == -1) * (str_byte_len + 1)  # if not found go to end

        @parameter
        if has_maxsplit:
            rhs += int(items == maxsplit) * (str_byte_len - rhs)
            items += 1

        output.append(Span[Byte, O](unsafe_ptr=ptr + lhs, len=rhs - lhs))
        lhs = rhs + sep_len


fn _split_impl[
    T: Stringlike, O: ImmutableOrigin, //, has_maxsplit: Bool
](ref [O]src_str: T, maxsplit: Int) -> List[Span[Byte, O]] as output:
    alias prealloc = 16  # guessing, Python's implementation uses 12
    var amnt = prealloc

    @parameter
    if has_maxsplit:
        amnt = maxsplit + 1 if maxsplit < prealloc else prealloc
    output = __type_of(output)(capacity=amnt)
    var str_byte_len = len(src_str.as_bytes_read())
    var lhs = 0
    var rhs = 0
    var items = 0
    var ptr = src_str.as_bytes_read().unsafe_ptr()
    alias S = StringSlice[StaticConstantOrigin]

    @always_inline("nodebug")
    fn _build_slice(p: UnsafePointer[Byte], start: Int, end: Int) -> S:
        return S(unsafe_from_utf8_ptr=p + start, len=end - start)

    while lhs <= str_byte_len:
        # Python adds all "whitespace chars" as one separator
        # if no separator was specified
        for s in _build_slice(ptr, lhs, str_byte_len):
            if not s.isspace():
                break
            lhs += s.byte_length()
        # if it went until the end of the String, then it should be sliced
        # until the start of the whitespace which was already appended
        if lhs == str_byte_len:
            break
        rhs = lhs + _utf8_first_byte_sequence_length(ptr[lhs])
        for s in _build_slice(ptr, rhs, str_byte_len):
            if s.isspace():
                break
            rhs += s.byte_length()

        @parameter
        if has_maxsplit:
            rhs += int(items == maxsplit) * (str_byte_len - rhs)
            items += 1

        output.append(Span[Byte, O](unsafe_ptr=ptr + lhs, len=rhs - lhs))
        lhs = rhs


# ===----------------------------------------------------------------------===#
# Format method structures
# ===----------------------------------------------------------------------===#


trait _CurlyEntryFormattable(Stringable, Representable):
    """This trait is used by the `format()` method to support format specifiers.
    Currently, it is a composition of both `Stringable` and `Representable`
    traits i.e. a type to be formatted must implement both. In the future this
    will be less constrained.
    """

    pass


@value
struct _FormatCurlyEntry(CollectionElement, CollectionElementNew):
    """The struct that handles string-like formatting by curly braces entries.
    This is internal for the types: `String`, `StringLiteral` and `StringSlice`.
    """

    var first_curly: Int
    """The index of an opening brace around a substitution field."""
    var last_curly: Int
    """The index of a closing brace around a substitution field."""
    # TODO: ord("a") conversion flag not supported yet
    var conversion_flag: UInt8
    """The type of conversion for the entry: {ord("s"), ord("r")}."""
    var format_spec: Optional[_FormatSpec]
    """The format specifier."""
    # TODO: ord("a") conversion flag not supported yet
    alias supported_conversion_flags = SIMD[DType.uint8, 2](ord("s"), ord("r"))
    """Currently supported conversion flags: `__str__` and `__repr__`."""
    alias _FieldVariantType = Variant[String, Int, NoneType, Bool]
    """Purpose of the `Variant` `Self.field`:

    - `Int` for manual indexing: (value field contains `0`).
    - `NoneType` for automatic indexing: (value field contains `None`).
    - `String` for **kwargs indexing: (value field contains `foo`).
    - `Bool` for escaped curlies: (value field contains False for `{` or True
        for `}`).
    """
    var field: Self._FieldVariantType
    """Store the substitution field. See `Self._FieldVariantType` docstrings for
    more details."""
    alias _args_t = VariadicPack[element_trait=_CurlyEntryFormattable, *_]
    """Args types that are formattable by curly entry."""

    fn __init__(inout self, *, other: Self):
        self.first_curly = other.first_curly
        self.last_curly = other.last_curly
        self.conversion_flag = other.conversion_flag
        self.field = Self._FieldVariantType(other=other.field)
        self.format_spec = other.format_spec

    fn __init__(
        inout self,
        first_curly: Int,
        last_curly: Int,
        field: Self._FieldVariantType,
        conversion_flag: UInt8 = 0,
        format_spec: Optional[_FormatSpec] = None,
    ):
        self.first_curly = first_curly
        self.last_curly = last_curly
        self.field = field
        self.conversion_flag = conversion_flag
        self.format_spec = format_spec

    @always_inline
    fn is_escaped_brace(ref [_]self) -> Bool:
        return self.field.isa[Bool]()

    @always_inline
    fn is_kwargs_field(ref [_]self) -> Bool:
        return self.field.isa[String]()

    @always_inline
    fn is_automatic_indexing(ref [_]self) -> Bool:
        return self.field.isa[NoneType]()

    @always_inline
    fn is_manual_indexing(ref [_]self) -> Bool:
        return self.field.isa[Int]()

    @staticmethod
    fn format[T: Stringlike](fmt_src: T, args: Self._args_t) raises -> String:
        alias len_pos_args = __type_of(args).__len__()
        entries, size_estimation = Self._create_entries(fmt_src, len_pos_args)
        var fmt_len = fmt_src.byte_length()
        var buf = String._buffer_type(capacity=fmt_len + size_estimation)
        buf.size = 1
        buf.unsafe_set(0, 0)
        var res = String(buf^)
        var offset = 0
        var ptr = fmt_src.unsafe_ptr()
        alias S = StringSlice[StaticConstantOrigin]

        @always_inline("nodebug")
        fn _build_slice(p: UnsafePointer[UInt8], start: Int, end: Int) -> S:
            return S(unsafe_from_utf8_ptr=p + start, len=end - start)

        var auto_arg_index = 0
        for e in entries:
            debug_assert(offset < fmt_len, "offset >= fmt_src.byte_length()")
            res += _build_slice(ptr, offset, e[].first_curly)
            e[]._format_entry[len_pos_args](res, args, auto_arg_index)
            offset = e[].last_curly + 1

        res += _build_slice(ptr, offset, fmt_len)
        return res^

    @staticmethod
    fn _create_entries[
        T: Stringlike
    ](fmt_src: T, len_pos_args: Int) raises -> (List[Self], Int):
        """Returns a list of entries and its total estimated entry byte width.
        """
        var manual_indexing_count = 0
        var automatic_indexing_count = 0
        var raised_manual_index = Optional[Int](None)
        var raised_automatic_index = Optional[Int](None)
        var raised_kwarg_field = Optional[String](None)
        alias `}` = UInt8(ord("}"))
        alias `{` = UInt8(ord("{"))
        alias l_err = "there is a single curly { left unclosed or unescaped"
        alias r_err = "there is a single curly } left unclosed or unescaped"

        var entries = List[Self]()
        var start = Optional[Int](None)
        var skip_next = False
        var fmt_ptr = fmt_src.unsafe_ptr()
        var fmt_len = fmt_src.byte_length()
        var total_estimated_entry_byte_width = 0

        for i in range(fmt_len):
            if skip_next:
                skip_next = False
                continue
            if fmt_ptr[i] == `{`:
                if not start:
                    start = i
                    continue
                if i - start.value() != 1:
                    raise Error(l_err)
                # python escapes double curlies
                entries.append(Self(start.value(), i, field=False))
                start = None
                continue
            elif fmt_ptr[i] == `}`:
                if not start and (i + 1) < fmt_len:
                    # python escapes double curlies
                    if fmt_ptr[i + 1] == `}`:
                        entries.append(Self(i, i + 1, field=True))
                        total_estimated_entry_byte_width += 2
                        skip_next = True
                        continue
                elif not start:  # if it is not an escaped one, it is an error
                    raise Error(r_err)

                var start_value = start.value()
                var current_entry = Self(start_value, i, field=NoneType())

                if i - start_value != 1:
                    if current_entry._handle_field_and_break(
                        fmt_src,
                        len_pos_args,
                        i,
                        start_value,
                        automatic_indexing_count,
                        raised_automatic_index,
                        manual_indexing_count,
                        raised_manual_index,
                        raised_kwarg_field,
                        total_estimated_entry_byte_width,
                    ):
                        break
                else:  # automatic indexing
                    if automatic_indexing_count >= len_pos_args:
                        raised_automatic_index = automatic_indexing_count
                        break
                    automatic_indexing_count += 1
                    total_estimated_entry_byte_width += 8  # guessing
                entries.append(current_entry^)
                start = None

        if raised_automatic_index:
            raise Error("Automatic indexing require more args in *args")
        elif raised_kwarg_field:
            var val = raised_kwarg_field.value()
            raise Error("Index " + val + " not in kwargs")
        elif manual_indexing_count and automatic_indexing_count:
            raise Error("Cannot both use manual and automatic indexing")
        elif raised_manual_index:
            var val = str(raised_manual_index.value())
            raise Error("Index " + val + " not in *args")
        elif start:
            raise Error(l_err)
        return entries^, total_estimated_entry_byte_width

    fn _handle_field_and_break[
        T: Stringlike
    ](
        inout self,
        fmt_src: T,
        len_pos_args: Int,
        i: Int,
        start_value: Int,
        inout automatic_indexing_count: Int,
        inout raised_automatic_index: Optional[Int],
        inout manual_indexing_count: Int,
        inout raised_manual_index: Optional[Int],
        inout raised_kwarg_field: Optional[String],
        inout total_estimated_entry_byte_width: Int,
    ) raises -> Bool:
        alias S = StringSlice[StaticConstantOrigin]

        @always_inline("nodebug")
        fn _build_slice(p: UnsafePointer[UInt8], start: Int, end: Int) -> S:
            return S(unsafe_from_utf8_ptr=p + start, len=end - start)

        var field = _build_slice(fmt_src.unsafe_ptr(), start_value + 1, i)
        var field_ptr = field.unsafe_ptr()
        var field_len = i - (start_value + 1)
        var exclamation_index = -1
        var idx = 0
        while idx < field_len:
            if field_ptr[idx] == ord("!"):
                exclamation_index = idx
                break
            idx += 1
        var new_idx = exclamation_index + 1
        if exclamation_index != -1:
            if new_idx == field_len:
                raise Error("Empty conversion flag.")
            var conversion_flag = field_ptr[new_idx]
            if field_len - new_idx > 1 or (
                conversion_flag not in Self.supported_conversion_flags
            ):
                var f = String(_build_slice(field_ptr, new_idx, field_len))
                _ = field^
                raise Error('Conversion flag "' + f + '" not recognised.')
            self.conversion_flag = conversion_flag
            field = _build_slice(field_ptr, 0, exclamation_index)
        else:
            new_idx += 1

        var extra = int(new_idx < field_len)
        var fmt_field = _build_slice(field_ptr, new_idx + extra, field_len)
        self.format_spec = _FormatSpec.parse(fmt_field)
        var w = int(self.format_spec.value().width) if self.format_spec else 0
        # fully guessing the byte width here to be at least 8 bytes per entry
        # minus the length of the whole format specification
        total_estimated_entry_byte_width += 8 * int(w > 0) + w - (field_len + 2)

        if field.byte_length() == 0:
            # an empty field, so it's automatic indexing
            if automatic_indexing_count >= len_pos_args:
                raised_automatic_index = automatic_indexing_count
                return True
            automatic_indexing_count += 1
        else:
            try:
                # field is a number for manual indexing:
                var number = int(field)
                self.field = number
                if number >= len_pos_args or number < 0:
                    raised_manual_index = number
                    return True
                manual_indexing_count += 1
            except e:
                alias unexp = "Not the expected error from atol"
                debug_assert("not convertible to integer" in str(e), unexp)
                # field is a keyword for **kwargs:
                var f = str(field)
                self.field = f
                raised_kwarg_field = f
                return True
        return False

    fn _format_entry[
        len_pos_args: Int
    ](self, inout res: String, args: Self._args_t, inout auto_idx: Int) raises:
        # TODO(#3403 and/or #3252): this function should be able to use
        # Formatter syntax when the type implements it, since it will give great
        # performance benefits. This also needs to be able to check if the given
        # args[i] conforms to the trait needed by the conversion_flag to avoid
        # needing to constraint that every type needs to conform to every trait.
        alias `r` = UInt8(ord("r"))
        alias `s` = UInt8(ord("s"))
        # alias `a` = UInt8(ord("a")) # TODO

        @parameter
        fn _format(idx: Int) raises:
            @parameter
            for i in range(len_pos_args):
                if i == idx:
                    var type_impls_repr = True  # TODO
                    var type_impls_str = True  # TODO
                    var type_impls_formatter_repr = True  # TODO
                    var type_impls_formatter_str = True  # TODO
                    var flag = self.conversion_flag
                    var empty = flag == 0 and not self.format_spec

                    var data: String
                    if empty and type_impls_formatter_str:
                        data = str(args[i])  # TODO: use writer and return
                    elif empty and type_impls_str:
                        data = str(args[i])
                    elif flag == `s` and type_impls_formatter_str:
                        if empty:
                            # TODO: use writer and return
                            pass
                        data = str(args[i])
                    elif flag == `s` and type_impls_str:
                        data = str(args[i])
                    elif flag == `r` and type_impls_formatter_repr:
                        if empty:
                            # TODO: use writer and return
                            pass
                        data = repr(args[i])
                    elif flag == `r` and type_impls_repr:
                        data = repr(args[i])
                    elif self.format_spec:
                        self.format_spec.value().stringify(res, args[i])
                        return
                    else:
                        alias argnum = "Argument number: "
                        alias does_not = " does not implement the trait "
                        alias needed = "needed for conversion_flag: "
                        var flg = String(List[UInt8](flag, 0))
                        raise Error(argnum + str(i) + does_not + needed + flg)

                    if self.format_spec:
                        self.format_spec.value().format_string(res, data)
                    else:
                        res += data

        if self.is_escaped_brace():
            res += "}" if self.field[Bool] else "{"
        elif self.is_manual_indexing():
            _format(self.field[Int])
        elif self.is_automatic_indexing():
            _format(auto_idx)
            auto_idx += 1


@value
@register_passable("trivial")
struct _FormatSpec:
    """Store every field of the format specifier in a byte (e.g., ord("+") for
    sign). It is stored in a byte because every [format specifier](\
    https://docs.python.org/3/library/string.html#formatspec) is an ASCII
    character.
    """

    var fill: UInt8
    """If a valid align value is specified, it can be preceded by a fill
    character that can be any character and defaults to a space if omitted.
    """
    var align: UInt8
    """The meaning of the various alignment options is as follows:

    | Option | Meaning|
    |:-------|:-------|
    |'<' | Forces the field to be left-aligned within the available space
    (this is the default for most objects).|
    |'>' | Forces the field to be right-aligned within the available space
    (this is the default for numbers).|
    |'=' | Forces the padding to be placed after the sign (if any) but before
    the digits. This is used for printing fields in the form `+000000120`. This
    alignment option is only valid for numeric types. It becomes the default for
    numbers when `0` immediately precedes the field width.|
    |'^' | Forces the field to be centered within the available space.|
    """
    var sign: UInt8
    """The sign option is only valid for number types, and can be one of the
    following:

    | Option | Meaning|
    |:-------|:-------|
    |'+' | indicates that a sign should be used for both positive as well as
    negative numbers.|
    |'-' | indicates that a sign should be used only for negative numbers (this
    is the default behavior).|
    |space | indicates that a leading space should be used on positive numbers,
    and a minus sign on negative numbers.|
    """
    var coerce_z: Bool
    """The 'z' option coerces negative zero floating-point values to positive
    zero after rounding to the format precision. This option is only valid for
    floating-point presentation types.
    """
    var alternate_form: Bool
    """The alternate form is defined differently for different types. This
    option is only valid for types that implement the trait `# TODO: define
    trait`. For integers, when binary, octal, or hexadecimal output is used,
    this option adds the respective prefix '0b', '0o', '0x', or '0X' to the
    output value. For float and complex the alternate form causes the result of
    the conversion to always contain a decimal-point character, even if no
    digits follow it.
    """
    var width: UInt8
    """A decimal integer defining the minimum total field width, including any
    prefixes, separators, and other formatting characters. If not specified,
    then the field width will be determined by the content. When no explicit
    alignment is given, preceding the width field by a zero ('0') character
    enables sign-aware zero-padding for numeric types. This is equivalent to a
    fill character of '0' with an alignment type of '='.
    """
    var grouping_option: UInt8
    """The ',' option signals the use of a comma for a thousands separator. For
    a locale aware separator, use the 'n' integer presentation type instead. The
    '_' option signals the use of an underscore for a thousands separator for
    floating-point presentation types and for integer presentation type 'd'. For
    integer presentation types 'b', 'o', 'x', and 'X', underscores will be
    inserted every 4 digits. For other presentation types, specifying this
    option is an error.
    """
    var precision: UInt8
    """The precision is a decimal integer indicating how many digits should be
    displayed after the decimal point for presentation types 'f' and 'F', or
    before and after the decimal point for presentation types 'g' or 'G'. For
    string presentation types the field indicates the maximum field size - in
    other words, how many characters will be used from the field content. The
    precision is not allowed for integer presentation types.
    """
    var type: UInt8
    """Determines how the data should be presented.

    The available integer presentation types are:

    | Option | Meaning|
    |:-------|:-------|
    |'b' |Binary format. Outputs the number in base 2.|
    |'c' |Character. Converts the integer to the corresponding unicode character
    before printing.|
    |'d' |Decimal Integer. Outputs the number in base 10.|
    |'o' |Octal format. Outputs the number in base 8.|
    |'x' |Hex format. Outputs the number in base 16, using lower-case letters
    for the digits above 9.|
    |'X' |Hex format. Outputs the number in base 16, using upper-case letters
    for the digits above 9. In case '#' is specified, the prefix '0x' will be
    upper-cased to '0X' as well.|
    |'n' |Number. This is the same as 'd', except that it uses the current
    locale setting to insert the appropriate number separator characters.|
    |None | The same as 'd'.|

    In addition to the above presentation types, integers can be formatted with
    the floating-point presentation types listed below (except 'n' and None).
    When doing so, float() is used to convert the integer to a floating-point
    number before formatting.

    The available presentation types for float and Decimal values are:

    | Option | Meaning|
    |:-------|:-------|
    |'e' |Scientific notation. For a given precision p, formats the number in
    scientific notation with the letter `e` separating the coefficient from the
    exponent. The coefficient has one digit before and p digits after the
    decimal point, for a total of p + 1 significant digits. With no precision
    given, uses a precision of 6 digits after the decimal point for float, and
    shows all coefficient digits for Decimal. If no digits follow the decimal
    point, the decimal point is also removed unless the # option is used.|
    |'E' |Scientific notation. Same as 'e' except it uses an upper case `E` as
    the separator character.|
    |'f' |Fixed-point notation. For a given precision p, formats the number as a
    decimal number with exactly p digits following the decimal point. With no
    precision given, uses a precision of 6 digits after the decimal point for
    float, and uses a precision large enough to show all coefficient digits for
    Decimal. If no digits follow the decimal point, the decimal point is also
    removed unless the # option is used.|
    |'F' |Fixed-point notation. Same as 'f', but converts nan to NAN and inf to
    INF.|
    |'g' |General format. For a given precision p >= 1, this rounds the number
    to p significant digits and then formats the result in either fixed-point
    format or in scientific notation, depending on its magnitude. A precision of
    0 is treated as equivalent to a precision of 1.
    The precise rules are as follows: suppose that the result formatted with
    presentation type 'e' and precision p-1 would have exponent exp. Then, if
    m <= exp < p, where m is -4 for floats and -6 for Decimals, the number is
    formatted with presentation type 'f' and precision p-1-exp. Otherwise, the
    number is formatted with presentation type 'e' and precision p-1. In both
    cases insignificant trailing zeros are removed from the significand, and the
    decimal point is also removed if there are no remaining digits following it,
    unless the '#' option is used.
    With no precision given, uses a precision of 6 significant digits for float.
    For Decimal, the coefficient of the result is formed from the coefficient
    digits of the value; scientific notation is used for values smaller than
    1e-6 in absolute value and values where the place value of the least
    significant digit is larger than 1, and fixed-point notation is used
    otherwise.
    Positive and negative infinity, positive and negative zero, and nans, are
    formatted as inf, -inf, 0, -0 and nan respectively, regardless of the
    precision.|
    |'G' |General format. Same as 'g' except switches to 'E' if the number gets
    too large. The representations of infinity and NaN are uppercased, too.|
    |'n' |Number. This is the same as 'g', except that it uses the current
    locale setting to insert the appropriate number separator characters.|
    |'%' |Percentage. Multiplies the number by 100 and displays in fixed ('f')
    format, followed by a percent sign.|
    |None |For float this is like the 'g' type, except that when fixed-point
    notation is used to format the result, it always includes at least one digit
    past the decimal point, and switches to the scientific notation when
    exp >= p - 1. When the precision is not specified, the latter will be as
    large as needed to represent the given value faithfully.
    For Decimal, this is the same as either 'g' or 'G' depending on the value of
    context.capitals for the current decimal context.
    The overall effect is to match the output of str() as altered by the other
    format modifiers.|
    """

    fn __init__(
        inout self,
        fill: UInt8 = ord(" "),
        align: UInt8 = 0,
        sign: UInt8 = ord("-"),
        coerce_z: Bool = False,
        alternate_form: Bool = False,
        width: UInt8 = 0,
        grouping_option: UInt8 = 0,
        precision: UInt8 = 0,
        type: UInt8 = 0,
    ):
        """Construct a FormatSpec instance.

        Args:
            fill: Defaults to space.
            align: Defaults to 0 which is adjusted to the default for the arg
                type.
            sign: Defaults to `-`.
            coerce_z: Defaults to False.
            alternate_form: Defaults to False.
            width: Defaults to 0 which is adjusted to the default for the arg
                type.
            grouping_option: Defaults to 0 which is adjusted to the default for
                the arg type.
            precision: Defaults to 0 which is adjusted to the default for the
                arg type.
            type: Defaults to 0 which is adjusted to the default for the arg
                type.
        """
        self.fill = fill
        self.align = align
        self.sign = sign
        self.coerce_z = coerce_z
        self.alternate_form = alternate_form
        self.width = width
        self.grouping_option = grouping_option
        self.precision = precision
        self.type = type

    @staticmethod
    fn parse(fmt_str: StringSlice) -> Optional[Self]:
        """Parses the format spec string.

        Args:
            fmt_str: The StringSlice with the format spec.

        Returns:
            An instance of FormatSpec.
        """
        var f_len = fmt_str.byte_length()
        var f_ptr = fmt_str.unsafe_ptr()
        var colon_idx = -1
        var idx = 0
        while idx < f_len:
            if f_ptr[idx] == ord(":"):
                exclamation_index = idx
                break
            idx += 1

        if colon_idx == -1:
            return None

        # TODO: Future implementation of format specifiers
        return None

    fn stringify[
        T: _CurlyEntryFormattable
    ](self, inout res: String, item: T) raises:
        """Stringify a type according to its format specification.

        Args:
            res: The resulting String.
            item: The item to stringify.
        """
        var type_implements_float = True  # TODO
        var type_implements_float_raising = True  # TODO
        var type_implements_int = True  # TODO
        var type_implements_int_raising = True  # TODO

        # TODO: transform to int/float depending on format spec and stringify
        # with hex/bin/oct etc.
        res += str(item)

    fn format_string(self, inout res: String, item: String) raises:
        """Transform a String according to its format specification.

        Args:
            res: The resulting String.
            item: The item to format.
        """

        # TODO: align, fill, etc.
        res += item<|MERGE_RESOLUTION|>--- conflicted
+++ resolved
@@ -26,11 +26,8 @@
 from collections import List, Optional, Dict
 from memory import memcmp, UnsafePointer, memcpy
 from sys import simdwidthof, bitwidthof
-<<<<<<< HEAD
+from memory.memory import _memcmp_impl_unconstrained
 from os import abort
-=======
-from memory.memory import _memcmp_impl_unconstrained
->>>>>>> 91155e08
 
 alias StaticString = StringSlice[StaticConstantOrigin]
 """An immutable static string slice."""
@@ -284,23 +281,14 @@
 struct StringSlice[is_mutable: Bool, //, origin: Origin[is_mutable].type,](
     Stringable,
     Sized,
-<<<<<<< HEAD
-    Formattable,
+    Writable,
     CollectionElement,
     CollectionElementNew,
+    Hashable,
     Stringlike,
     AsBytesWrite,
 ):
     """A non-owning view to encoded string data.
-=======
-    Writable,
-    CollectionElement,
-    CollectionElementNew,
-    Hashable,
-):
-    """
-    A non-owning view to encoded string data.
->>>>>>> 91155e08
 
     TODO:
     The underlying string data is guaranteed to be encoded using UTF-8.
@@ -559,10 +547,6 @@
         """
         return not self == rhs
 
-<<<<<<< HEAD
-    fn __iter__(ref [_]self) -> _StringSliceIter[__origin_of(self)]:
-        """Iterate over the string unicode characters.
-=======
     @always_inline
     fn __lt__(self, rhs: StringSlice) -> Bool:
         """Compare this StringSlice to the RHS using LT comparison.
@@ -580,9 +564,8 @@
             self.unsafe_ptr(), rhs.unsafe_ptr(), min(len1, len2)
         )
 
-    fn __iter__(self) -> _StringSliceIter[origin]:
-        """Iterate over the string, returning immutable references.
->>>>>>> 91155e08
+    fn __iter__(ref [_]self) -> _StringSliceIter[__origin_of(self)]:
+        """Iterate over the string unicode characters.
 
         Returns:
             An iterator of references to the string unicode characters.
@@ -655,10 +638,6 @@
     # ===------------------------------------------------------------------===#
 
     @always_inline
-<<<<<<< HEAD
-    fn as_bytes(ref [_]self) -> Span[UInt8, origin]:
-        """Returns a contiguous slice of bytes.
-=======
     fn strip(self) -> StringSlice[origin]:
         """Gets a StringRef with leading and trailing whitespaces removed.
         This only takes C spaces into account: " \\t\\n\\r\\f\\v".
@@ -680,9 +659,8 @@
         )
 
     @always_inline
-    fn as_bytes(self) -> Span[Byte, origin]:
-        """Get the sequence of encoded bytes of the underlying string.
->>>>>>> 91155e08
+    fn as_bytes(ref [_]self) -> Span[Byte, origin]:
+        """Returns a contiguous slice of bytes.
 
         Returns:
             A contiguous slice pointing to bytes.
@@ -876,11 +854,7 @@
         """
         return _FormatCurlyEntry.format(self, args)
 
-<<<<<<< HEAD
     fn find[T: Stringlike, //](self, substr: T, start: Int = 0) -> Int:
-=======
-    fn find(ref [_]self, substr: StringSlice, start: Int = 0) -> Int:
->>>>>>> 91155e08
         """Finds the offset of the first occurrence of `substr` starting at
         `start`. If not found, returns -1.
 
@@ -949,6 +923,39 @@
             return -1
 
         return int(loc) - int(self.unsafe_ptr())
+
+    fn rfind(self, substr: StringSlice, start: Int = 0) -> Int:
+        """Finds the offset of the last occurrence of `substr` starting at
+        `start`. If not found, returns -1.
+
+        Args:
+          substr: The substring to find.
+          start: The offset from which to find.
+
+        Returns:
+          The offset of `substr` relative to the beginning of the string.
+        """
+        if not substr:
+            return len(self)
+
+        if len(self) < len(substr) + start:
+            return -1
+
+        # The substring to search within, offset from the beginning if `start`
+        # is positive, and offset from the end if `start` is negative.
+        var haystack_str = self._from_start(start)
+
+        var loc = _memrmem(
+            haystack_str.unsafe_ptr(),
+            len(haystack_str),
+            substr.unsafe_ptr(),
+            len(substr),
+        )
+
+        if not loc:
+            return -1
+
+        return int(loc) - int(s_span.unsafe_ptr())
 
     fn isspace(self) -> Bool:
         """Determines whether every character in the given StringSlice is a
