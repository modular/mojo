--- conflicted
+++ resolved
@@ -251,15 +251,8 @@
     # ===------------------------------------------------------------------===#
 
     @always_inline
-<<<<<<< HEAD
     fn __init__(inout self: StaticString, lit: StringLiteral):
-        """Construct a new string slice from a string literal.
-=======
-    fn __init__(
-        inout self: StringSlice[StaticConstantOrigin], lit: StringLiteral
-    ):
         """Construct a new `StringSlice` from a `StringLiteral`.
->>>>>>> 92e2230a
 
         Args:
             lit: The literal to construct this `StringSlice` from.
@@ -604,14 +597,8 @@
     @always_inline
     fn strip(self) -> StringSlice[origin]:
         """Gets a StringRef with leading and trailing whitespaces removed.
-<<<<<<< HEAD
-        This only takes C spaces into account: " \\t\\n\\v\\f\\r".
-
-        For example, `"  mojo  "` returns `"mojo"`.
-=======
         This only takes ASCII whitespace into account:
         `" \\t\\n\\v\\f\\r\\x1c\\x1d\\x1e"`.
->>>>>>> 92e2230a
 
         Returns:
             A StringRef with leading and trailing whitespaces removed.
@@ -860,13 +847,8 @@
         """Determines whether every character in the given StringSlice is a
         python whitespace String. This corresponds to Python's
         [universal separators](
-<<<<<<< HEAD
-            https://docs.python.org/3/library/stdtypes.html#str.splitlines)
+        https://docs.python.org/3/library/stdtypes.html#str.splitlines)
         `" \\t\\n\\v\\f\\r\\x1c\\x1d\\x1e\\x85\\u2028\\u2029"`.
-=======
-        https://docs.python.org/3/library/stdtypes.html#str.splitlines)
-        `" \\t\\n\\r\\f\\v\\x1c\\x1d\\x1e\\x85\\u2028\\u2029"`.
->>>>>>> 92e2230a
 
         Returns:
             True if the whole StringSlice is made up of whitespace characters
@@ -908,7 +890,7 @@
         """Determines whether every character in the given StringSlice is a
         python newline character. This corresponds to Python's
         [universal newlines:](
-            https://docs.python.org/3/library/stdtypes.html#str.splitlines)
+        https://docs.python.org/3/library/stdtypes.html#str.splitlines)
         `"\\r\\n"` and `"\\t\\n\\v\\f\\r\\x1c\\x1d\\x1e\\x85\\u2028\\u2029"`.
 
         Parameters:
@@ -959,18 +941,12 @@
         O: ImmutableOrigin, //
     ](self: StringSlice[O], keepends: Bool = False) -> List[StringSlice[O]]:
         """Split the string at line boundaries. This corresponds to Python's
-<<<<<<< HEAD
         [universal newlines:](
-            https://docs.python.org/3/library/stdtypes.html#str.splitlines)
+        https://docs.python.org/3/library/stdtypes.html#str.splitlines)
         `"\\r\\n"` and `"\\t\\n\\v\\f\\r\\x1c\\x1d\\x1e\\x85\\u2028\\u2029"`.
 
         Parameters:
             O: The immutable origin.
-=======
-        [universal newlines](
-        https://docs.python.org/3/library/stdtypes.html#str.splitlines)
-        `"\\t\\n\\r\\r\\n\\f\\v\\x1c\\x1d\\x1e\\x85\\u2028\\u2029"`.
->>>>>>> 92e2230a
 
         Args:
             keepends: If True, line breaks are kept in the resulting strings.
