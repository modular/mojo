# ===----------------------------------------------------------------------=== #
# Copyright (c) 2024, Modular Inc. All rights reserved.
#
# Licensed under the Apache License v2.0 with LLVM Exceptions:
# https://llvm.org/LICENSE.txt
#
# Unless required by applicable law or agreed to in writing, software
# distributed under the License is distributed on an "AS IS" BASIS,
# WITHOUT WARRANTIES OR CONDITIONS OF ANY KIND, either express or implied.
# See the License for the specific language governing permissions and
# limitations under the License.
# ===----------------------------------------------------------------------=== #
"""Implements the StringSlice type.

You can import these APIs from the `utils.string_slice` module.

Examples:

```mojo
from utils import StringSlice
```
"""

from bit import count_leading_zeros
from collections.string import _isspace, _atol, _atof
from collections import List, Optional
from collections.string import _atof, _atol, _isspace
from sys import bitwidthof, simdwidthof
from sys.intrinsics import unlikely, likely

from bit import count_leading_zeros
from memory import UnsafePointer, memcmp, memcpy, Span, AsBytes
from memory.memory import _memcmp_impl_unconstrained

from utils.format import _CurlyEntryFormattable, _FormatCurlyEntry

from ._utf8_validation import _is_valid_utf8


alias StaticString = StringSlice[StaticConstantOrigin]
"""An immutable static string slice."""


fn _count_utf8_continuation_bytes(span: Span[Byte]) -> Int:
    alias sizes = (256, 128, 64, 32, 16, 8)
    var ptr = span.unsafe_ptr()
    var num_bytes = len(span)
    var amnt: Int = 0
    var processed = 0

    @parameter
    for i in range(len(sizes)):
        alias s = sizes.get[i, Int]()

        @parameter
        if simdwidthof[DType.uint8]() >= s:
            var rest = num_bytes - processed
            for _ in range(rest // s):
                var vec = (ptr + processed).load[width=s]()
                var comp = (vec & 0b1100_0000) == 0b1000_0000
                amnt += int(comp.cast[DType.uint8]().reduce_add())
                processed += s

    for i in range(num_bytes - processed):
        amnt += int((ptr[processed + i] & 0b1100_0000) == 0b1000_0000)

    return amnt


@always_inline
fn _unicode_codepoint_utf8_byte_length(c: Int) -> Int:
    debug_assert(
        0 <= c <= 0x10FFFF, "Value: ", c, " is not a valid Unicode code point"
    )
    alias sizes = SIMD[DType.int32, 4](0, 0b0111_1111, 0b0111_1111_1111, 0xFFFF)
    return int((sizes < c).cast[DType.uint8]().reduce_add())


@always_inline
fn _utf8_first_byte_sequence_length(b: Byte) -> Int:
    """Get the length of the sequence starting with given byte. Do note that
    this does not work correctly if given a continuation byte."""

    debug_assert(
        (b & 0b1100_0000) != 0b1000_0000,
        "Function does not work correctly if given a continuation byte.",
    )
    return int(count_leading_zeros(~b)) + int(b < 0b1000_0000)


fn _shift_unicode_to_utf8(ptr: UnsafePointer[UInt8], c: Int, num_bytes: Int):
    """Shift unicode to utf8 representation.

    ### Unicode (represented as UInt32 BE) to UTF-8 conversion:
    - 1: 00000000 00000000 00000000 0aaaaaaa -> 0aaaaaaa
        - a
    - 2: 00000000 00000000 00000aaa aabbbbbb -> 110aaaaa 10bbbbbb
        - (a >> 6)  | 0b11000000, b         | 0b10000000
    - 3: 00000000 00000000 aaaabbbb bbcccccc -> 1110aaaa 10bbbbbb 10cccccc
        - (a >> 12) | 0b11100000, (b >> 6)  | 0b10000000, c        | 0b10000000
    - 4: 00000000 000aaabb bbbbcccc ccdddddd -> 11110aaa 10bbbbbb 10cccccc
    10dddddd
        - (a >> 18) | 0b11110000, (b >> 12) | 0b10000000, (c >> 6) | 0b10000000,
        d | 0b10000000
    """
    if num_bytes == 1:
        ptr[0] = UInt8(c)
        return

    var shift = 6 * (num_bytes - 1)
    var mask = UInt8(0xFF) >> (num_bytes + 1)
    var num_bytes_marker = UInt8(0xFF) << (8 - num_bytes)
    ptr[0] = ((c >> shift) & mask) | num_bytes_marker
    for i in range(1, num_bytes):
        shift -= 6
        ptr[i] = ((c >> shift) & 0b0011_1111) | 0b1000_0000


@always_inline("nodebug")
fn _utf8_byte_type(b: SIMD[DType.uint8, _], /) -> __type_of(b):
    """UTF-8 byte type.

    Returns:
        The byte type.

    Notes:

        - 0 -> ASCII byte.
        - 1 -> continuation byte.
        - 2 -> start of 2 byte long sequence.
        - 3 -> start of 3 byte long sequence.
        - 4 -> start of 4 byte long sequence.
    """
    return count_leading_zeros(~(b & UInt8(0b1111_0000)))


@always_inline
fn _memrchr[
    type: DType
](
    source: UnsafePointer[Scalar[type]], char: Scalar[type], len: Int
) -> UnsafePointer[Scalar[type]]:
    if not len:
        return UnsafePointer[Scalar[type]]()
    for i in reversed(range(len)):
        if source[i] == char:
            return source + i
    return UnsafePointer[Scalar[type]]()


@always_inline
fn _memrmem[
    type: DType
](
    haystack: UnsafePointer[Scalar[type]],
    haystack_len: Int,
    needle: UnsafePointer[Scalar[type]],
    needle_len: Int,
) -> UnsafePointer[Scalar[type]]:
    if not needle_len:
        return haystack
    if needle_len > haystack_len:
        return UnsafePointer[Scalar[type]]()
    if needle_len == 1:
        return _memrchr[type](haystack, needle[0], haystack_len)
    for i in reversed(range(haystack_len - needle_len + 1)):
        if haystack[i] != needle[0]:
            continue
        if memcmp(haystack + i + 1, needle + 1, needle_len - 1) == 0:
            return haystack + i
    return UnsafePointer[Scalar[type]]()


@value
struct _StringSliceIter[
    mut: Bool, //,
    origin: Origin[mut],
    forward: Bool = True,
]:
    """Iterator for `StringSlice` over unicode characters.

    Parameters:
        mut: Whether the slice is mutable.
        origin: The origin of the underlying string data.
        forward: The iteration direction. `False` is backwards.
    """

    var index: Int
    var ptr: UnsafePointer[Byte]
    var length: Int

    fn __init__(mut self, *, unsafe_pointer: UnsafePointer[Byte], length: Int):
        self.index = 0 if forward else length
        self.ptr = unsafe_pointer
        self.length = length

    fn __iter__(self) -> Self:
        return self

    fn __next__(mut self) -> StringSlice[origin]:
        @parameter
        if forward:
            byte_len = _utf8_first_byte_sequence_length(self.ptr[self.index])
            i = self.index
            self.index += byte_len
            return StringSlice[origin](ptr=self.ptr + i, length=byte_len)
        else:
            byte_len = 1
            while _utf8_byte_type(self.ptr[self.index - byte_len]) == 1:
                byte_len += 1
            self.index -= byte_len
            return StringSlice[origin](
                ptr=self.ptr + self.index, length=byte_len
            )

    @always_inline
    fn __has_next__(self) -> Bool:
        @parameter
        if forward:
            return self.index < self.length
        else:
            return self.index > 0

    fn __len__(self) -> Int:
        @parameter
        if forward:
            remaining = self.length - self.index
            cont = _count_utf8_continuation_bytes(
                Span[Byte, ImmutableAnyOrigin](
                    ptr=self.ptr + self.index, length=remaining
                )
            )
            return remaining - cont
        else:
            return self.index - _count_utf8_continuation_bytes(
                Span[Byte, ImmutableAnyOrigin](ptr=self.ptr, length=self.index)
            )


@value
@register_passable("trivial")
struct StringSlice[mut: Bool, //, origin: Origin[mut]](
    Stringable,
    Sized,
    Writable,
    CollectionElement,
    CollectionElementNew,
    Hashable,
    Stringlike,
):
    """A non-owning view to encoded string data.

    Parameters:
        mut: Whether the slice is mutable.
        origin: The origin of the underlying string data.

    Notes:
        TODO: The underlying string data is guaranteed to be encoded using
        UTF-8.
    """

    var _slice: Span[Byte, origin]

    # ===------------------------------------------------------------------===#
    # Initializers
    # ===------------------------------------------------------------------===#

    @always_inline
    @implicit
    fn __init__(out self: StaticString, lit: StringLiteral):
        """Construct a new `StringSlice` from a `StringLiteral`.

        Args:
            lit: The literal to construct this `StringSlice` from.
        """
        # Since a StringLiteral has static origin, it will outlive
        # whatever arbitrary `origin` the user has specified they need this
        # slice to live for.
        # SAFETY:
        #   StringLiteral is guaranteed to use UTF-8 encoding.
        # FIXME(MSTDL-160):
        #   Ensure StringLiteral _actually_ always uses UTF-8 encoding.
        # FIXME(#3706): this gets practically stuck at compile time
        # debug_assert(
        #     _is_valid_utf8(lit.as_bytes()),
        #     "StringLiteral doesn't have valid UTF-8 encoding",
        # )
        self = StaticString(unsafe_from_utf8=lit.as_bytes())

    @always_inline
    fn __init__(out self, *, owned unsafe_from_utf8: Span[Byte, origin]):
        """Construct a new `StringSlice` from a sequence of UTF-8 encoded bytes.

        Args:
            unsafe_from_utf8: A `Span[Byte]` encoded in UTF-8.

        Safety:
            `unsafe_from_utf8` MUST be valid UTF-8 encoded data.
        """
        # FIXME(#3706): this is giving a lot of problems at comp time
        # debug_assert(
        #     _is_valid_utf8(unsafe_from_utf8), "value is not valid utf8"
        # )
        self._slice = unsafe_from_utf8

    fn __init__(out self, *, unsafe_from_utf8_strref: StringRef):
        """Construct a new StringSlice from a `StringRef` pointing to UTF-8
        encoded bytes.

        Args:
            unsafe_from_utf8_strref: A `StringRef` of bytes encoded in UTF-8.

        Safety:
            - `unsafe_from_utf8_strref` MUST point to data that is valid for
              `origin`.
            - `unsafe_from_utf8_strref` MUST be valid UTF-8 encoded data.
        """

        var strref = unsafe_from_utf8_strref

        var byte_slice = Span[Byte, origin](
            ptr=strref.unsafe_ptr(),
            length=len(strref),
        )

        self = Self(unsafe_from_utf8=byte_slice)

    @always_inline
    fn __init__(out self, *, ptr: UnsafePointer[Byte], length: Int):
        """Construct a `StringSlice` from a pointer to a sequence of UTF-8
        encoded bytes and a length.

        Args:
            ptr: A pointer to a sequence of bytes encoded in UTF-8.
            length: The number of bytes of encoded data.

        Safety:
            - `ptr` MUST point to at least `length` bytes of valid UTF-8 encoded
                data.
            - `ptr` must point to data that is live for the duration of
                `origin`.
        """
        self._slice = Span[Byte, origin](ptr=ptr, length=length)

    @always_inline
    fn __init__(out self, *, other: Self):
        """Explicitly construct a deep copy of the provided `StringSlice`.

        Args:
            other: The `StringSlice` to copy.
        """
        self._slice = other._slice

    @implicit
    fn __init__[
        O: ImmutableOrigin, //
    ](mut self: StringSlice[O], ref [O]value: String):
        """Construct an immutable StringSlice.

        Parameters:
            O: The immutable origin.

        Args:
            value: The string value.
        """
        self = StringSlice[O](unsafe_from_utf8=value.as_bytes())

    # ===------------------------------------------------------------------===#
    # Trait implementations
    # ===------------------------------------------------------------------===#

    @no_inline
    fn __str__(self) -> String:
        """Gets this slice as a standard `String`.

        Returns:
            The string representation of the slice.
        """
        return String(str_slice=self)

    fn __len__(self) -> Int:
        """Nominally returns the _length in Unicode codepoints_ (not bytes!).

        Returns:
            The length in Unicode codepoints.
        """
        var b_len = self.byte_length()
        alias S = Span[Byte, StaticConstantOrigin]
        var s = S(ptr=self.unsafe_ptr(), length=b_len)
        return b_len - _count_utf8_continuation_bytes(s)

    fn write_to[W: Writer](self, mut writer: W):
        """Formats this string slice to the provided `Writer`.

        Parameters:
            W: A type conforming to the `Writable` trait.

        Args:
            writer: The object to write to.
        """
        writer.write_bytes(self.as_bytes())

    fn __bool__(self) -> Bool:
        """Check if a string slice is non-empty.

        Returns:
           True if a string slice is non-empty, False otherwise.
        """
        return len(self._slice) > 0

    fn __hash__(self) -> UInt:
        """Hash the underlying buffer using builtin hash.

        Returns:
            A 64-bit hash value. This value is _not_ suitable for cryptographic
            uses. Its intended usage is for data structures. See the `hash`
            builtin documentation for more details.
        """
        return hash(self._slice._data, self._slice._len)

    # This decorator informs the compiler that indirect address spaces are not
    # dereferenced by the method.
    # TODO: replace with a safe model that checks the body of the method for
    # accesses to the origin.
    @__unsafe_disable_nested_origin_exclusivity
    fn __eq__(self, rhs: StringSlice) -> Bool:
        """Verify if a `StringSlice` is equal to another `StringSlice`.

        Args:
            rhs: The `StringSlice` to compare against.

        Returns:
            If the `StringSlice` is equal to the input in length and contents.
        """
        if not self and not rhs:
            return True
        if len(self) != len(rhs):
            return False
        # same pointer and length, so equal
        if self._slice.unsafe_ptr() == rhs._slice.unsafe_ptr():
            return True
        for i in range(len(self)):
            if self._slice[i] != rhs._slice.unsafe_ptr()[i]:
                return False
        return True

    @always_inline
    fn __eq__(self, rhs: String) -> Bool:
        """Verify if a `StringSlice` is equal to a string.

        Args:
            rhs: The `String` to compare against.

        Returns:
            If the `StringSlice` is equal to the input in length and contents.
        """
        return self == rhs.as_string_slice()

    @always_inline
    fn __eq__(self, rhs: StringLiteral) -> Bool:
        """Verify if a `StringSlice` is equal to a literal.

        Args:
            rhs: The `StringLiteral` to compare against.

        Returns:
            If the `StringSlice` is equal to the input in length and contents.
        """
        return self == rhs.as_string_slice()

    @__unsafe_disable_nested_origin_exclusivity
    @always_inline
    fn __ne__(self, rhs: StringSlice) -> Bool:
        """Verify if span is not equal to another `StringSlice`.

        Args:
            rhs: The `StringSlice` to compare against.

        Returns:
            If the `StringSlice` is not equal to the input in length and
            contents.
        """
        return not self == rhs

    @always_inline
    fn __ne__(self, rhs: String) -> Bool:
        """Verify if span is not equal to another `StringSlice`.

        Args:
            rhs: The `StringSlice` to compare against.

        Returns:
            If the `StringSlice` is not equal to the input in length and
            contents.
        """
        return not self == rhs

    @always_inline
    fn __ne__(self, rhs: StringLiteral) -> Bool:
        """Verify if span is not equal to a `StringLiteral`.

        Args:
            rhs: The `StringLiteral` to compare against.

        Returns:
            If the `StringSlice` is not equal to the input in length and
            contents.
        """
        return not self == rhs

    @always_inline
    fn __lt__(self, rhs: StringSlice) -> Bool:
        """Verify if the `StringSlice` bytes are strictly less than the input in
        overlapping content.

        Args:
            rhs: The other `StringSlice` to compare against.

        Returns:
            If the `StringSlice` bytes are strictly less than the input in
            overlapping content.
        """
        var len1 = len(self)
        var len2 = len(rhs)
        return int(len1 < len2) > _memcmp_impl_unconstrained(
            self.unsafe_ptr(), rhs.unsafe_ptr(), min(len1, len2)
        )

    fn __iter__(ref self) -> _StringSliceIter[origin]:
        """Iterate over the string unicode characters.

        Returns:
            An iterator of references to the string unicode characters.
        """
        return _StringSliceIter[origin](
            unsafe_pointer=self.unsafe_ptr(), length=self.byte_length()
        )

    fn __reversed__(ref self) -> _StringSliceIter[origin, forward=False]:
        """Iterate backwards over the string unicode characters.

        Returns:
            A reversed iterator of references to the string unicode characters.
        """
        return _StringSliceIter[origin, forward=False](
            unsafe_pointer=self.unsafe_ptr(), length=self.byte_length()
        )

    fn __getitem__[IndexerType: Indexer](self, idx: IndexerType) -> String:
        """Gets the character at the specified position.

        Parameters:
            IndexerType: The inferred type of an indexer argument.

        Args:
            idx: The index value.

        Returns:
            A new string containing the character at the specified position.
        """
        # TODO(#933): implement this for unicode when we support llvm intrinsic evaluation at compile time
        var buf = String._buffer_type(capacity=1)
        buf.append(self._slice[idx])
        buf.append(0)
        return String(buf^)

    fn __contains__(ref self, substr: StringSlice) -> Bool:
        """Returns True if the substring is contained within the current string.

        Args:
          substr: The substring to check.

        Returns:
          True if the string contains the substring.
        """
        return self.find(substr) != -1

    @always_inline
    fn __int__(self) raises -> Int:
        """Parses the given string as a base-10 integer and returns that value.
        If the string cannot be parsed as an int, an error is raised.

        Returns:
            An integer value that represents the string, or otherwise raises.
        """
        return _atol(self)

    @always_inline
    fn __float__(self) raises -> Float64:
        """Parses the string as a float point number and returns that value. If
        the string cannot be parsed as a float, an error is raised.

        Returns:
            A float value that represents the string, or otherwise raises.
        """
        return _atof(self)

    fn __mul__(self, n: Int) -> String:
        """Concatenates the string `n` times.

        Args:
            n : The number of times to concatenate the string.

        Returns:
            The string concatenated `n` times.
        """

        var len_self = self.byte_length()
        var count = len_self * n + 1
        var buf = String._buffer_type(capacity=count)
        buf.size = count
        var b_ptr = buf.unsafe_ptr()
        for i in range(n):
            memcpy(b_ptr + len_self * i, self.unsafe_ptr(), len_self)
        b_ptr[count - 1] = 0
        return String(buf^)

    # ===------------------------------------------------------------------===#
    # Methods
    # ===------------------------------------------------------------------===#

    @always_inline
    fn strip(self, chars: StringSlice) -> Self:
        """Return a copy of the string with leading and trailing characters
        removed.

        Args:
            chars: A set of characters to be removed. Defaults to whitespace.

        Returns:
            A copy of the string with no leading or trailing characters.

        Examples:

        ```mojo
        print("himojohi".strip("hi")) # "mojo"
        ```
        .
        """

        return self.lstrip(chars).rstrip(chars)

    @always_inline
    fn strip(self) -> Self:
        """Return a copy of the string with leading and trailing whitespaces
        removed. This only takes ASCII whitespace into account:
        `" \\t\\n\\v\\f\\r\\x1c\\x1d\\x1e"`.

        Returns:
            A copy of the string with no leading or trailing whitespaces.

        Examples:

        ```mojo
        print("  mojo  ".strip()) # "mojo"
        ```
        .
        """
        return self.lstrip().rstrip()

    @always_inline
    fn rstrip(self, chars: StringSlice) -> Self:
        """Return a copy of the string with trailing characters removed.

        Args:
            chars: A set of characters to be removed. Defaults to whitespace.

        Returns:
            A copy of the string with no trailing characters.

        Examples:

        ```mojo
        print("mojohi".strip("hi")) # "mojo"
        ```
        .
        """

        var r_idx = self.byte_length()
        while r_idx > 0 and self[r_idx - 1] in chars:
            r_idx -= 1

        return Self(unsafe_from_utf8=self.as_bytes()[:r_idx])

    @always_inline
    fn rstrip(self) -> Self:
        """Return a copy of the string with trailing whitespaces removed. This
        only takes ASCII whitespace into account:
        `" \\t\\n\\v\\f\\r\\x1c\\x1d\\x1e"`.

        Returns:
            A copy of the string with no trailing whitespaces.

        Examples:

        ```mojo
        print("mojo  ".strip()) # "mojo"
        ```
        .
        """
        var r_idx = self.byte_length()
        # TODO (#933): should use this once llvm intrinsics can be used at comp time
        # for s in self.__reversed__():
        #     if not s.isspace():
        #         break
        #     r_idx -= 1
        while r_idx > 0 and _isspace(self.as_bytes()[r_idx - 1]):
            r_idx -= 1
        return Self(unsafe_from_utf8=self.as_bytes()[:r_idx])

    @always_inline
    fn lstrip(self, chars: StringSlice) -> Self:
        """Return a copy of the string with leading characters removed.

        Args:
            chars: A set of characters to be removed. Defaults to whitespace.

        Returns:
            A copy of the string with no leading characters.

        Examples:

        ```mojo
        print("himojo".strip("hi")) # "mojo"
        ```
        .
        """

        var l_idx = 0
        while l_idx < self.byte_length() and self[l_idx] in chars:
            l_idx += 1

        return Self(unsafe_from_utf8=self.as_bytes()[l_idx:])

    @always_inline
    fn lstrip(self) -> Self:
        """Return a copy of the string with leading whitespaces removed. This
        only takes ASCII whitespace into account:
        `" \\t\\n\\v\\f\\r\\x1c\\x1d\\x1e"`.

        Returns:
            A copy of the string with no leading whitespaces.

        Examples:

        ```mojo
        print("  mojo".strip()) # "mojo"
        ```
        .
        """
        var l_idx = 0
        # TODO (#933): should use this once llvm intrinsics can be used at comp time
        # for s in self:
        #     if not s.isspace():
        #         break
        #     l_idx += 1
        while l_idx < self.byte_length() and _isspace(self.as_bytes()[l_idx]):
            l_idx += 1
        return Self(unsafe_from_utf8=self.as_bytes()[l_idx:])

    @always_inline
    fn as_bytes(self) -> Span[Byte, origin]:
        """Returns a contiguous slice of bytes.

        Returns:
            A contiguous slice pointing to bytes.

        Notes:
            This does not include the trailing null terminator.
        """
        return self._slice

    @always_inline
<<<<<<< HEAD
    fn unsafe_ptr(self) -> UnsafePointer[Byte]:
=======
    fn unsafe_ptr(
        self,
    ) -> UnsafePointer[Byte, mut=mut, origin=origin]:
>>>>>>> 9f4544a9
        """Gets a pointer to the first element of this string slice.

        Returns:
            A pointer pointing at the first element of this string slice.
        """
        return self._slice.unsafe_ptr()

    @always_inline
    fn byte_length(self) -> Int:
        """Get the length of this string slice in bytes.

        Returns:
            The length of this string slice in bytes.
        """

        return len(self.as_bytes())

    fn get_immutable(
        self,
    ) -> StringSlice[ImmutableOrigin.cast_from[origin].result]:
        """
        Return an immutable version of this string slice.

        Returns:
            A string slice covering the same elements, but without mutability.
        """
        return StringSlice[ImmutableOrigin.cast_from[origin].result](
            ptr=self._slice.unsafe_ptr(),
            length=len(self),
        )

    fn startswith(
        self, prefix: StringSlice, start: Int = 0, end: Int = -1
    ) -> Bool:
        """Verify if the `StringSlice` starts with the specified prefix between
        start and end positions.

        Args:
            prefix: The prefix to check.
            start: The start offset from which to check.
            end: The end offset from which to check.

        Returns:
            True if the `self[start:end]` is prefixed by the input prefix.
        """
        if end == -1:
            return self.find(prefix, start) == start
        return StringSlice[origin](
            ptr=self.unsafe_ptr() + start, length=end - start
        ).startswith(prefix)

    fn endswith(
        self, suffix: StringSlice, start: Int = 0, end: Int = -1
    ) -> Bool:
        """Verify if the `StringSlice` end with the specified suffix between
        start and end positions.

        Args:
            suffix: The suffix to check.
            start: The start offset from which to check.
            end: The end offset from which to check.

        Returns:
            True if the `self[start:end]` is suffixed by the input suffix.
        """
        if len(suffix) > len(self):
            return False
        if end == -1:
            return self.rfind(suffix, start) + len(suffix) == len(self)
        return StringSlice[origin](
            ptr=self.unsafe_ptr() + start, length=end - start
        ).endswith(suffix)

    fn _from_start(self, start: Int) -> Self:
        """Gets the `StringSlice` pointing to the substring after the specified
        slice start position. If start is negative, it is interpreted as the
        number of characters from the end of the string to start at.

        Args:
            start: Starting index of the slice.

        Returns:
            A `StringSlice` borrowed from the current string containing the
            characters of the slice starting at start.
        """

        var self_len = self.byte_length()

        var abs_start: Int
        if start < 0:
            # Avoid out of bounds earlier than the start
            # len = 5, start = -3,  then abs_start == 2, i.e. a partial string
            # len = 5, start = -10, then abs_start == 0, i.e. the full string
            abs_start = max(self_len + start, 0)
        else:
            # Avoid out of bounds past the end
            # len = 5, start = 2,   then abs_start == 2, i.e. a partial string
            # len = 5, start = 8,   then abs_start == 5, i.e. an empty string
            abs_start = min(start, self_len)

        debug_assert(
            abs_start >= 0, "strref absolute start must be non-negative"
        )
        debug_assert(
            abs_start <= self_len,
            "strref absolute start must be less than source String len",
        )

        # TODO: We assumes the StringSlice only has ASCII.
        # When we support utf-8 slicing, we should drop self._slice[abs_start:]
        # and use something smarter.
        return StringSlice(unsafe_from_utf8=self._slice[abs_start:])

    @always_inline
    fn format[*Ts: _CurlyEntryFormattable](self, *args: *Ts) raises -> String:
        """Format a template with `*args`.

        Args:
            args: The substitution values.

        Parameters:
            Ts: The types of substitution values that implement `Representable`
                and `Stringable` (to be changed and made more flexible).

        Returns:
            The template with the given values substituted.

        Examples:

        ```mojo
        # Manual indexing:
        print("{0} {1} {0}".format("Mojo", 1.125)) # Mojo 1.125 Mojo
        # Automatic indexing:
        print("{} {}".format(True, "hello world")) # True hello world
        ```
        .
        """
        return _FormatCurlyEntry.format(self, args)

    fn find[T: Stringlike, //](self, substr: T, start: Int = 0) -> Int:
        """Finds the offset of the first occurrence of `substr` starting at
        `start`. If not found, returns `-1`.

        Parameters:
            T: The type of the substring.

        Args:
            substr: The substring to find.
            start: The offset from which to find.

        Returns:
            The offset of `substr` relative to the beginning of the string.
        """

        var sub = substr.unsafe_ptr()
        var sub_len = substr.byte_length()
        if sub_len == 0:
            return 0

        var s_span = self.as_bytes()
        if len(s_span) < sub_len + start:
            return -1

        # The substring to search within, offset from the beginning if `start`
        # is positive, and offset from the end if `start` is negative.
        var haystack = self._from_start(start).as_bytes()

        var loc = stringref._memmem(
            haystack.unsafe_ptr(), len(haystack), sub, sub_len
        )

        if not loc:
            return -1

        return int(loc) - int(s_span.unsafe_ptr())

    fn rfind(self, substr: StringSlice, start: Int = 0) -> Int:
        """Finds the offset of the last occurrence of `substr` starting at
        `start`. If not found, returns `-1`.

        Args:
            substr: The substring to find.
            start: The offset from which to find.

        Returns:
            The offset of `substr` relative to the beginning of the string.
        """
        if not substr:
            return len(self)

        if len(self) < len(substr) + start:
            return -1

        # The substring to search within, offset from the beginning if `start`
        # is positive, and offset from the end if `start` is negative.
        var haystack_str = self._from_start(start)

        var loc = _memrmem(
            haystack_str.unsafe_ptr(),
            len(haystack_str),
            substr.unsafe_ptr(),
            len(substr),
        )

        if not loc:
            return -1

        return int(loc) - int(self.unsafe_ptr())

    fn isspace[single_character: Bool = False](self) -> Bool:
        """Determines whether every character in the given StringSlice is a
        python whitespace String. This corresponds to Python's
        [universal separators:](
        https://docs.python.org/3/library/stdtypes.html#str.splitlines)
        `" \\t\\n\\v\\f\\r\\x1c\\x1d\\x1e\\x85\\u2028\\u2029"`.

        Parameters:
            single_character: Whether to evaluate the stringslice as a single
                unicode character (avoids overhead when already iterating).

        Returns:
            True if the whole StringSlice is made up of whitespace characters
            listed above, otherwise False.
        """

        fn _is_space_char(s: StringSlice) -> Bool:
            # sorry for readability, but this has less overhead than memcmp
            # highly performance sensitive code, benchmark before touching
            var no_null_len = s.byte_length()
            var ptr = s.unsafe_ptr()
            if no_null_len == 1:
                return _isspace(ptr[0])
            elif no_null_len == 2:
                return ptr[0] == 0xC2 and ptr[1] == 0x85  # next_line: \x85
            elif no_null_len == 3:
                # unicode line sep or paragraph sep: \u2028 , \u2029
                lastbyte = ptr[2] == 0xA8 or ptr[2] == 0xA9
                return ptr[0] == 0xE2 and ptr[1] == 0x80 and lastbyte
            return False

        @parameter
        if single_character:
            return _is_space_char(self)
        else:
            for s in self:
                if not _is_space_char(s):
                    return False
            return self.byte_length() != 0

    @always_inline
    fn split[
        T: Stringlike, O: ImmutableOrigin, //
    ](self: StringSlice[O], sep: T, maxsplit: Int) -> List[StringSlice[O]]:
        """Split the string by a separator.

        Parameters:
            T: The type of the separator.
            O: The immutable origin.

        Args:
            sep: The string to split on.
            maxsplit: The maximum amount of items to split from String.

        Returns:
            A List of Strings containing the input split by the separator.

        Examples:

        ```mojo
        # Splitting with maxsplit
        _ = "1,2,3".split(",", maxsplit=1) # ['1', '2,3']
        # Splitting with starting or ending separators
        _ = ",1,2,3,".split(",", maxsplit=1) # ['', '1,2,3,']
        _ = "123".split("", maxsplit=1) # ['', '123']
        ```
        .
        """
        return _split_slice[has_maxsplit=True, has_sep=True](
            self, sep, maxsplit
        )

    @always_inline
    fn split[
        T: Stringlike, O: ImmutableOrigin, //
    ](self: StringSlice[O], sep: T) -> List[StringSlice[O]]:
        """Split the string by a separator.

        Parameters:
            T: The type of the separator.
            O: The immutable origin.

        Args:
            sep: The string to split on.

        Returns:
            A List of Strings containing the input split by the separator.

        Examples:

        ```mojo
        # Splitting a space
        _ = "hello world".split(" ") # ["hello", "world"]
        # Splitting adjacent separators
        _ = "hello,,world".split(",") # ["hello", "", "world"]
        # Splitting with starting or ending separators
        _ = ",1,2,3,".split(",") # ['', '1', '2', '3', '']
        _ = "123".split("") # ['', '1', '2', '3', '']
        ```
        .
        """
        return _split_slice[has_maxsplit=False, has_sep=True](self, sep, -1)

    @always_inline
    fn split[
        O: ImmutableOrigin
    ](self: StringSlice[O], *, maxsplit: Int) -> List[StringSlice[O]]:
        """Split the string by every Whitespace separator.

        Parameters:
            O: The immutable origin.

        Args:
            maxsplit: The maximum amount of items to split from String.

        Returns:
            A List of Strings containing the input split by the separator.

        Examples:

        ```mojo
        # Splitting with maxsplit
        _ = "1     2  3".split(maxsplit=1) # ['1', '2  3']
        ```
        .
        """
        return _split_slice[has_maxsplit=True, has_sep=False](
            self, None, maxsplit
        )

    @always_inline
    fn split[
        O: ImmutableOrigin
    ](self: StringSlice[O], sep: NoneType = None) -> List[StringSlice[O]]:
        """Split the string by every Whitespace separator.

        Parameters:
            O: The immutable origin.

        Args:
            sep: None.

        Returns:
            A List of Strings containing the input split by the separator.

        Examples:

        ```mojo
        # Splitting an empty string or filled with whitespaces
        _ = "      ".split() # []
        _ = "".split() # []
        # Splitting a string with leading, trailing, and middle whitespaces
        _ = "      hello    world     ".split() # ["hello", "world"]
        # Splitting adjacent universal newlines:
        _ = (
            "hello \\t\\n\\r\\f\\v\\x1c\\x1d\\x1e\\x85\\u2028\\u2029world"
        ).split()  # ["hello", "world"]
        ```
        .
        """
        return _split_slice[has_maxsplit=False, has_sep=False](self, sep, -1)

    fn isnewline[single_character: Bool = False](self) -> Bool:
        """Determines whether every character in the given StringSlice is a
        python newline character. This corresponds to Python's
        [universal newlines:](
        https://docs.python.org/3/library/stdtypes.html#str.splitlines)
        `"\\r\\n"` and `"\\t\\n\\v\\f\\r\\x1c\\x1d\\x1e\\x85\\u2028\\u2029"`.

        Parameters:
            single_character: Whether to evaluate the stringslice as a single
                unicode character (avoids overhead when already iterating).

        Returns:
            True if the whole StringSlice is made up of whitespace characters
            listed above, otherwise False.
        """

<<<<<<< HEAD
        @always_inline
        fn _is_newline_char(s: StringSlice) -> Bool:
            # sorry for readability, but this has less overhead than memcmp
            # highly performance sensitive code, benchmark before touching
            alias `\t` = UInt8(ord("\t"))
            alias `\r` = UInt8(ord("\r"))
            alias `\n` = UInt8(ord("\n"))
            alias `\x1c` = UInt8(ord("\x1c"))
            alias `\x1e` = UInt8(ord("\x1e"))
            no_null_len = s.byte_length()
            ptr = s.unsafe_ptr()

            if no_null_len == 1:
                v = ptr[0]
                return `\t` <= v <= `\x1e` and not (`\r` < v < `\x1c`)
            elif no_null_len == 2:
                v0 = ptr[0]
                v1 = ptr[1]
                next_line = v0 == 0xC2 and v1 == 0x85  # next line: \x85
                r_n = v0 == `\r` and v1 == `\n`
                return next_line or r_n
            elif no_null_len == 3:
                # unicode line sep or paragraph sep: \u2028 , \u2029
                v2 = ptr[2]
                lastbyte = v2 == 0xA8 or v2 == 0xA9
                return ptr[0] == 0xE2 and ptr[1] == 0x80 and lastbyte
            return False
=======
        var ptr = self.unsafe_ptr()
        var length = self.byte_length()
>>>>>>> 9f4544a9

        @parameter
        if single_character:
            return length != 0 and _is_newline_char[include_r_n=True](
                ptr, 0, ptr[0], length
            )
        else:
            var offset = 0
            for s in self:
                var b_len = s.byte_length()
                if not _is_newline_char(ptr, offset, ptr[offset], b_len):
                    return False
                offset += b_len
            return length != 0

    fn splitlines[
        O: ImmutableOrigin, //
    ](self: StringSlice[O], keepends: Bool = False) -> List[StringSlice[O]]:
        """Split the string at line boundaries. This corresponds to Python's
        [universal newlines:](
        https://docs.python.org/3/library/stdtypes.html#str.splitlines)
        `"\\r\\n"` and `"\\t\\n\\v\\f\\r\\x1c\\x1d\\x1e\\x85\\u2028\\u2029"`.

        Parameters:
            O: The immutable origin.

        Args:
            keepends: If True, line breaks are kept in the resulting strings.

        Returns:
            A List of Strings containing the input split by line boundaries.
        """

        # highly performance sensitive code, benchmark before touching
        alias `\r` = UInt8(ord("\r"))
        alias `\n` = UInt8(ord("\n"))

        output = List[StringSlice[O]](capacity=128)  # guessing
        var ptr = self.unsafe_ptr()
        var length = self.byte_length()
        var offset = 0

        while offset < length:
            var eol_start = offset
            var eol_length = 0

            while eol_start < length:
                var b0 = ptr[eol_start]
                var char_len = _utf8_first_byte_sequence_length(b0)
                debug_assert(
                    eol_start + char_len <= length,
                    "corrupted sequence causing unsafe memory access",
                )
                var isnewline = unlikely(
                    _is_newline_char(ptr, eol_start, b0, char_len)
                )
                var char_end = int(isnewline) * (eol_start + char_len)
                var next_idx = char_end * int(char_end < length)
                var is_r_n = b0 == `\r` and next_idx != 0 and ptr[
                    next_idx
                ] == `\n`
                eol_length = int(isnewline) * char_len + int(is_r_n)
                if isnewline:
                    break
                eol_start += char_len

            var str_len = eol_start - offset + int(keepends) * eol_length
            var s = StringSlice[O](ptr=ptr + offset, length=str_len)
            output.append(s)
            offset = eol_start + eol_length

        return output^


# ===-----------------------------------------------------------------------===#
# Utils
# ===-----------------------------------------------------------------------===#


trait Stringlike(CollectionElement, CollectionElementNew):
    """Trait intended to be used as a generic entrypoint for all String-like
    types."""

    fn byte_length(self) -> Int:
        """Get the string length in bytes.

        Returns:
            The length of this string in bytes.

        Notes:
            This does not include the trailing null terminator in the count.
        """
        ...

    fn unsafe_ptr(self) -> UnsafePointer[Byte]:
        """Get raw pointer to the underlying data.

        Returns:
            The raw pointer to the data.
        """
        ...

    fn find[T: Stringlike, //](self, substr: T, start: Int = 0) -> Int:
        """Finds the offset of the first occurrence of `substr` starting at
        `start`. If not found, returns -1.

        Parameters:
            T: The type of the substring.

        Args:
            substr: The substring to find.
            start: The offset from which to find.

        Returns:
            The offset of `substr` relative to the beginning of the string.
        """
        ...


fn _to_string_list[
    T: CollectionElement,  # TODO(MOCO-1446): Make `T` parameter inferred
    len_fn: fn (T) -> Int,
    unsafe_ptr_fn: fn (T) -> UnsafePointer[Byte],
](items: List[T]) -> List[String]:
    var i_len = len(items)
    var i_ptr = items.unsafe_ptr()
    var out_ptr = UnsafePointer[String].alloc(i_len)

    for i in range(i_len):
        var og_len = len_fn(i_ptr[i])
        var f_len = og_len + 1  # null terminator
        var p = UnsafePointer[Byte].alloc(f_len)
        var og_ptr = unsafe_ptr_fn(i_ptr[i])
        memcpy(p, og_ptr, og_len)
        p[og_len] = 0  # null terminator
        buf = String._buffer_type(ptr=p, length=f_len, capacity=f_len)
        (out_ptr + i).init_pointee_move(String(buf^))
    return List[String](ptr=out_ptr, length=i_len, capacity=i_len)


@always_inline
fn _to_string_list[
    O: ImmutableOrigin, //
](items: List[StringSlice[O]]) -> List[String]:
    """Create a list of Strings **copying** the existing data.

    Parameters:
        O: The origin of the data.

    Args:
        items: The List of string slices.

    Returns:
        The list of created strings.
    """

    fn unsafe_ptr_fn(v: StringSlice[O]) -> UnsafePointer[Byte]:
        return v.unsafe_ptr()

    fn len_fn(v: StringSlice[O]) -> Int:
        return v.byte_length()

    return _to_string_list[items.T, len_fn, unsafe_ptr_fn](items)


@always_inline
fn _to_string_list[
    O: ImmutableOrigin, //
](items: List[Span[Byte, O]]) -> List[String]:
    """Create a list of Strings **copying** the existing data.

    Parameters:
        O: The origin of the data.

    Args:
        items: The List of Bytes.

    Returns:
        The list of created strings.
    """

    fn unsafe_ptr_fn(v: Span[Byte, O]) -> UnsafePointer[Byte]:
        return v.unsafe_ptr()

    fn len_fn(v: Span[Byte, O]) -> Int:
        return len(v)

    return _to_string_list[items.T, len_fn, unsafe_ptr_fn](items)


@always_inline
<<<<<<< HEAD
fn _split[
    T0: Stringlike, //,
    has_maxsplit: Bool,
    has_sep: Bool,
    T1: Stringlike = StringLiteral,
](src_str: T0, sep: Optional[T1], maxsplit: Int) -> List[String]:
    @parameter
    if has_sep:
        return _to_string_list(
            _split_impl[has_maxsplit](src_str, sep.value(), maxsplit)
        )
    else:
        return _to_string_list(_split_impl[has_maxsplit](src_str, maxsplit))


fn _split_slice[
    O: ImmutableOrigin, //,
    has_maxsplit: Bool,
    has_sep: Bool,
    T: Stringlike = StringLiteral,
](src_str: StringSlice[O], sep: Optional[T], maxsplit: Int) -> List[
    StringSlice[O]
] as output:
    var items: List[Span[Byte, O]]

    @parameter
    if has_sep:
        items = rebind[__type_of(items)](
            _split_impl[has_maxsplit](src_str, sep.value(), maxsplit)
        )
    else:
        items = rebind[__type_of(items)](
            _split_impl[has_maxsplit](src_str, maxsplit)
        )

    var i_len = len(items)
    out_ptr = UnsafePointer[StringSlice[O]].alloc(i_len)
    var i = 0
    for item in items:
        (out_ptr + i).init_pointee_move(StringSlice[O](unsafe_from_utf8=item[]))
        i += 1
    output = __type_of(output)(ptr=out_ptr, length=i_len, capacity=i_len)


fn _split_impl[
    T0: Stringlike,
    T1: Stringlike,
    O: ImmutableOrigin, //,
    has_maxsplit: Bool,
](ref [O]src_str: T0, sep: T1, maxsplit: Int) -> List[Span[Byte, O]] as output:
    var sep_len = sep.byte_length()
    if sep_len == 0:
        var ptr = src_str.unsafe_ptr()
        var iterator = _StringSliceIter[O](
            unsafe_pointer=ptr, length=src_str.byte_length()
        )
        var i_len = len(iterator) + 2
        var out_ptr = UnsafePointer[Span[Byte, O]].alloc(i_len)
        out_ptr[0] = Span[Byte, O](ptr=ptr, length=0)
        var i = 1
        for s in iterator:
            out_ptr[i] = s.as_bytes()
            i += 1
        out_ptr[i] = Span[Byte, O](ptr=ptr + i, length=0)
        output = __type_of(output)(ptr=out_ptr, length=i_len, capacity=i_len)
        return

    alias prealloc = 32  # guessing, Python's implementation uses 12
    var amnt = prealloc

    @parameter
    if has_maxsplit:
        amnt = maxsplit + 1 if maxsplit < prealloc else prealloc
    output = __type_of(output)(capacity=amnt)
    var str_byte_len = src_str.byte_length()
    var lhs = 0
    var rhs = 0
    var items = 0
    var ptr = src_str.unsafe_ptr()
    # var str_span = src_str.as_bytes[False, O]() # FIXME: solve #3526 with #3548
    # var sep_span = sep.as_bytes[False, O]() # FIXME: solve #3526 with #3548

    while lhs <= str_byte_len:
        # FIXME(#3526): use str_span and sep_span
        rhs = src_str.find(sep, lhs)
        rhs += int(rhs == -1) * (str_byte_len + 1)  # if not found go to end

        @parameter
        if has_maxsplit:
            rhs += int(items == maxsplit) * (str_byte_len - rhs)
            items += 1

        output.append(Span[Byte, O](ptr=ptr + lhs, length=rhs - lhs))
        lhs = rhs + sep_len


fn _split_impl[
    T: Stringlike, O: ImmutableOrigin, //, has_maxsplit: Bool
](ref [O]src_str: T, maxsplit: Int) -> List[Span[Byte, O]] as output:
    alias prealloc = 32  # guessing, Python's implementation uses 12
    var amnt = prealloc

    @parameter
    if has_maxsplit:
        amnt = maxsplit + 1 if maxsplit < prealloc else prealloc
    output = __type_of(output)(capacity=amnt)
    var str_byte_len = src_str.byte_length()
    var lhs = 0
    var rhs = 0
    var items = 0
    var ptr = src_str.unsafe_ptr()
    alias S = StringSlice[StaticConstantOrigin]

    @always_inline("nodebug")
    fn _build_slice(p: UnsafePointer[Byte], start: Int, end: Int) -> S:
        return S(ptr=p + start, length=end - start)

    while lhs <= str_byte_len:
        # Python adds all "whitespace chars" as one separator
        # if no separator was specified
        for s in _build_slice(ptr, lhs, str_byte_len):
            if not s.isspace[single_character=True]():
                break
            lhs += s.byte_length()
        # if it went until the end of the String, then it should be sliced
        # until the start of the whitespace which was already appended
        if lhs == str_byte_len:
            break
        rhs = lhs + _utf8_first_byte_sequence_length(ptr[lhs])
        for s in _build_slice(ptr, rhs, str_byte_len):
            if s.isspace[single_character=True]():
                break
            rhs += s.byte_length()

        @parameter
        if has_maxsplit:
            rhs += int(items == maxsplit) * (str_byte_len - rhs)
            items += 1

        output.append(Span[Byte, O](ptr=ptr + lhs, length=rhs - lhs))
        lhs = rhs
=======
fn _is_newline_char[
    include_r_n: Bool = False
](p: UnsafePointer[Byte], eol_start: Int, b0: Byte, char_len: Int) -> Bool:
    """Returns whether the char is a newline char.

    Safety:
        This assumes valid utf-8 is passed.
    """
    # highly performance sensitive code, benchmark before touching
    alias `\r` = UInt8(ord("\r"))
    alias `\n` = UInt8(ord("\n"))
    alias `\t` = UInt8(ord("\t"))
    alias `\x1c` = UInt8(ord("\x1c"))
    alias `\x1e` = UInt8(ord("\x1e"))

    # here it's actually faster to have branching due to the branch predictor
    # "realizing" that the char_len == 1 path is often taken. Using the likely
    # intrinsic is to make the machine code be ordered to optimize machine
    # instruction fetching, which is an optimization for the CPU front-end.
    if likely(char_len == 1):
        return `\t` <= b0 <= `\x1e` and not (`\r` < b0 < `\x1c`)
    elif char_len == 2:
        var b1 = p[eol_start + 1]
        var is_next_line = b0 == 0xC2 and b1 == 0x85  # unicode next line \x85

        @parameter
        if include_r_n:
            return is_next_line or (b0 == `\r` and b1 == `\n`)
        else:
            return is_next_line
    elif char_len == 3:  # unicode line sep or paragraph sep: \u2028 , \u2029
        var b1 = p[eol_start + 1]
        var b2 = p[eol_start + 2]
        return b0 == 0xE2 and b1 == 0x80 and (b2 == 0xA8 or b2 == 0xA9)
    return False
>>>>>>> 9f4544a9
<|MERGE_RESOLUTION|>--- conflicted
+++ resolved
@@ -771,13 +771,9 @@
         return self._slice
 
     @always_inline
-<<<<<<< HEAD
-    fn unsafe_ptr(self) -> UnsafePointer[Byte]:
-=======
     fn unsafe_ptr(
         self,
     ) -> UnsafePointer[Byte, mut=mut, origin=origin]:
->>>>>>> 9f4544a9
         """Gets a pointer to the first element of this string slice.
 
         Returns:
@@ -1165,38 +1161,8 @@
             listed above, otherwise False.
         """
 
-<<<<<<< HEAD
-        @always_inline
-        fn _is_newline_char(s: StringSlice) -> Bool:
-            # sorry for readability, but this has less overhead than memcmp
-            # highly performance sensitive code, benchmark before touching
-            alias `\t` = UInt8(ord("\t"))
-            alias `\r` = UInt8(ord("\r"))
-            alias `\n` = UInt8(ord("\n"))
-            alias `\x1c` = UInt8(ord("\x1c"))
-            alias `\x1e` = UInt8(ord("\x1e"))
-            no_null_len = s.byte_length()
-            ptr = s.unsafe_ptr()
-
-            if no_null_len == 1:
-                v = ptr[0]
-                return `\t` <= v <= `\x1e` and not (`\r` < v < `\x1c`)
-            elif no_null_len == 2:
-                v0 = ptr[0]
-                v1 = ptr[1]
-                next_line = v0 == 0xC2 and v1 == 0x85  # next line: \x85
-                r_n = v0 == `\r` and v1 == `\n`
-                return next_line or r_n
-            elif no_null_len == 3:
-                # unicode line sep or paragraph sep: \u2028 , \u2029
-                v2 = ptr[2]
-                lastbyte = v2 == 0xA8 or v2 == 0xA9
-                return ptr[0] == 0xE2 and ptr[1] == 0x80 and lastbyte
-            return False
-=======
         var ptr = self.unsafe_ptr()
         var length = self.byte_length()
->>>>>>> 9f4544a9
 
         @parameter
         if single_character:
@@ -1388,7 +1354,44 @@
 
 
 @always_inline
-<<<<<<< HEAD
+fn _is_newline_char[
+    include_r_n: Bool = False
+](p: UnsafePointer[Byte], eol_start: Int, b0: Byte, char_len: Int) -> Bool:
+    """Returns whether the char is a newline char.
+
+    Safety:
+        This assumes valid utf-8 is passed.
+    """
+    # highly performance sensitive code, benchmark before touching
+    alias `\r` = UInt8(ord("\r"))
+    alias `\n` = UInt8(ord("\n"))
+    alias `\t` = UInt8(ord("\t"))
+    alias `\x1c` = UInt8(ord("\x1c"))
+    alias `\x1e` = UInt8(ord("\x1e"))
+
+    # here it's actually faster to have branching due to the branch predictor
+    # "realizing" that the char_len == 1 path is often taken. Using the likely
+    # intrinsic is to make the machine code be ordered to optimize machine
+    # instruction fetching, which is an optimization for the CPU front-end.
+    if likely(char_len == 1):
+        return `\t` <= b0 <= `\x1e` and not (`\r` < b0 < `\x1c`)
+    elif char_len == 2:
+        var b1 = p[eol_start + 1]
+        var is_next_line = b0 == 0xC2 and b1 == 0x85  # unicode next line \x85
+
+        @parameter
+        if include_r_n:
+            return is_next_line or (b0 == `\r` and b1 == `\n`)
+        else:
+            return is_next_line
+    elif char_len == 3:  # unicode line sep or paragraph sep: \u2028 , \u2029
+        var b1 = p[eol_start + 1]
+        var b2 = p[eol_start + 2]
+        return b0 == 0xE2 and b1 == 0x80 and (b2 == 0xA8 or b2 == 0xA9)
+    return False
+
+
+@always_inline
 fn _split[
     T0: Stringlike, //,
     has_maxsplit: Bool,
@@ -1529,41 +1532,4 @@
             items += 1
 
         output.append(Span[Byte, O](ptr=ptr + lhs, length=rhs - lhs))
-        lhs = rhs
-=======
-fn _is_newline_char[
-    include_r_n: Bool = False
-](p: UnsafePointer[Byte], eol_start: Int, b0: Byte, char_len: Int) -> Bool:
-    """Returns whether the char is a newline char.
-
-    Safety:
-        This assumes valid utf-8 is passed.
-    """
-    # highly performance sensitive code, benchmark before touching
-    alias `\r` = UInt8(ord("\r"))
-    alias `\n` = UInt8(ord("\n"))
-    alias `\t` = UInt8(ord("\t"))
-    alias `\x1c` = UInt8(ord("\x1c"))
-    alias `\x1e` = UInt8(ord("\x1e"))
-
-    # here it's actually faster to have branching due to the branch predictor
-    # "realizing" that the char_len == 1 path is often taken. Using the likely
-    # intrinsic is to make the machine code be ordered to optimize machine
-    # instruction fetching, which is an optimization for the CPU front-end.
-    if likely(char_len == 1):
-        return `\t` <= b0 <= `\x1e` and not (`\r` < b0 < `\x1c`)
-    elif char_len == 2:
-        var b1 = p[eol_start + 1]
-        var is_next_line = b0 == 0xC2 and b1 == 0x85  # unicode next line \x85
-
-        @parameter
-        if include_r_n:
-            return is_next_line or (b0 == `\r` and b1 == `\n`)
-        else:
-            return is_next_line
-    elif char_len == 3:  # unicode line sep or paragraph sep: \u2028 , \u2029
-        var b1 = p[eol_start + 1]
-        var b2 = p[eol_start + 2]
-        return b0 == 0xE2 and b1 == 0x80 and (b2 == 0xA8 or b2 == 0xA9)
-    return False
->>>>>>> 9f4544a9
+        lhs = rhs