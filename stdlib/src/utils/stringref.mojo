--- conflicted
+++ resolved
@@ -15,16 +15,7 @@
 
 from collections.string import StringSlice
 from hashlib._hasher import _HashableWithHasher, _Hasher
-<<<<<<< HEAD
-from memory import UnsafePointer, Span
-=======
-from sys import simdwidthof
-from sys.ffi import c_char
-
-from bit import count_trailing_zeros
-from builtin.dtype import _uint_type_of_width
-from memory import UnsafePointer, memcmp, pack_bits, Span, memcpy
->>>>>>> b367ba89
+from memory import UnsafePointer, Span, memcpy
 from memory.memory import _memcmp_impl_unconstrained
 
 from sys.ffi import c_char
@@ -499,77 +490,6 @@
 
         return res
 
-<<<<<<< HEAD
-=======
-    # TODO: remove this method later on when nothing depends on it anymore.
-    # It has already been copied to `StringSlice`.
-    fn find(self, substr: StringRef, start: Int = 0) -> Int:
-        """Finds the offset of the first occurrence of `substr` starting at
-        `start`. If not found, returns -1.
-
-        Args:
-          substr: The substring to find.
-          start: The offset from which to find.
-
-        Returns:
-          The offset of `substr` relative to the beginning of the string.
-        """
-        if not substr:
-            return 0
-
-        if len(self) < len(substr) + start:
-            return -1
-
-        # The substring to search within, offset from the beginning if `start`
-        # is positive, and offset from the end if `start` is negative.
-        var haystack_str = self._from_start(start)
-
-        var loc = _memmem(
-            haystack_str.unsafe_ptr(),
-            len(haystack_str),
-            substr.unsafe_ptr(),
-            len(substr),
-        )
-
-        if not loc:
-            return -1
-
-        return Int(loc) - Int(self.unsafe_ptr())
-
-    fn rfind(self, substr: StringRef, start: Int = 0) -> Int:
-        """Finds the offset of the last occurrence of `substr` starting at
-        `start`. If not found, returns -1.
-
-        Args:
-          substr: The substring to find.
-          start: The offset from which to find.
-
-        Returns:
-          The offset of `substr` relative to the beginning of the string.
-        """
-        if not substr:
-            return len(self)
-
-        if len(self) < len(substr) + start:
-            return -1
-
-        # The substring to search within, offset from the beginning if `start`
-        # is positive, and offset from the end if `start` is negative.
-        var haystack_str = self._from_start(start)
-
-        var loc = _memrmem(
-            haystack_str.unsafe_ptr(),
-            len(haystack_str),
-            substr.unsafe_ptr(),
-            len(substr),
-        )
-
-        if not loc:
-            return -1
-
-        return Int(loc) - Int(self.unsafe_ptr())
-
->>>>>>> b367ba89
     fn _from_start(self, start: Int) -> StringRef:
         """Gets the StringRef pointing to the substring after the specified slice start position.
 
@@ -647,128 +567,4 @@
 
             # Advance our search offset past the delimiter
             current_offset = loc + len(delimiter)
-<<<<<<< HEAD
-        return output
-=======
-        return output
-
-
-# ===-----------------------------------------------------------------------===#
-# Utilities
-# ===-----------------------------------------------------------------------===#
-
-
-@always_inline
-fn _memchr[
-    type: DType
-](
-    source: UnsafePointer[Scalar[type]], char: Scalar[type], len: Int
-) -> UnsafePointer[Scalar[type]]:
-    if not len:
-        return UnsafePointer[Scalar[type]]()
-    alias bool_mask_width = simdwidthof[DType.bool]()
-    var first_needle = SIMD[type, bool_mask_width](char)
-    var vectorized_end = _align_down(len, bool_mask_width)
-
-    for i in range(0, vectorized_end, bool_mask_width):
-        var bool_mask = source.load[width=bool_mask_width](i) == first_needle
-        var mask = pack_bits(bool_mask)
-        if mask:
-            return source + Int(i + count_trailing_zeros(mask))
-
-    for i in range(vectorized_end, len):
-        if source[i] == char:
-            return source + i
-    return UnsafePointer[Scalar[type]]()
-
-
-@always_inline
-fn _memmem[
-    type: DType
-](
-    haystack: UnsafePointer[Scalar[type]],
-    haystack_len: Int,
-    needle: UnsafePointer[Scalar[type]],
-    needle_len: Int,
-) -> UnsafePointer[Scalar[type]]:
-    if not needle_len:
-        return haystack
-    if needle_len > haystack_len:
-        return UnsafePointer[Scalar[type]]()
-    if needle_len == 1:
-        return _memchr[type](haystack, needle[0], haystack_len)
-
-    alias bool_mask_width = simdwidthof[DType.bool]()
-    var vectorized_end = _align_down(
-        haystack_len - needle_len + 1, bool_mask_width
-    )
-
-    var first_needle = SIMD[type, bool_mask_width](needle[0])
-    var last_needle = SIMD[type, bool_mask_width](needle[needle_len - 1])
-
-    for i in range(0, vectorized_end, bool_mask_width):
-        var first_block = haystack.load[width=bool_mask_width](i)
-        var last_block = haystack.load[width=bool_mask_width](
-            i + needle_len - 1
-        )
-
-        var eq_first = first_needle == first_block
-        var eq_last = last_needle == last_block
-
-        var bool_mask = eq_first & eq_last
-        var mask = pack_bits(bool_mask)
-
-        while mask:
-            var offset = Int(i + count_trailing_zeros(mask))
-            if memcmp(haystack + offset + 1, needle + 1, needle_len - 1) == 0:
-                return haystack + offset
-            mask = mask & (mask - 1)
-
-    # remaining partial block compare using byte-by-byte
-    #
-    for i in range(vectorized_end, haystack_len - needle_len + 1):
-        if haystack[i] != needle[0]:
-            continue
-
-        if memcmp(haystack + i + 1, needle + 1, needle_len - 1) == 0:
-            return haystack + i
-
-    return UnsafePointer[Scalar[type]]()
-
-
-@always_inline
-fn _memrchr[
-    type: DType
-](
-    source: UnsafePointer[Scalar[type]], char: Scalar[type], len: Int
-) -> UnsafePointer[Scalar[type]]:
-    if not len:
-        return UnsafePointer[Scalar[type]]()
-    for i in reversed(range(len)):
-        if source[i] == char:
-            return source + i
-    return UnsafePointer[Scalar[type]]()
-
-
-@always_inline
-fn _memrmem[
-    type: DType
-](
-    haystack: UnsafePointer[Scalar[type]],
-    haystack_len: Int,
-    needle: UnsafePointer[Scalar[type]],
-    needle_len: Int,
-) -> UnsafePointer[Scalar[type]]:
-    if not needle_len:
-        return haystack
-    if needle_len > haystack_len:
-        return UnsafePointer[Scalar[type]]()
-    if needle_len == 1:
-        return _memrchr[type](haystack, needle[0], haystack_len)
-    for i in reversed(range(haystack_len - needle_len + 1)):
-        if haystack[i] != needle[0]:
-            continue
-        if memcmp(haystack + i + 1, needle + 1, needle_len - 1) == 0:
-            return haystack + i
-    return UnsafePointer[Scalar[type]]()
->>>>>>> b367ba89
+        return output