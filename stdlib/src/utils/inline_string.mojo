# ===----------------------------------------------------------------------=== #
# Copyright (c) 2024, Modular Inc. All rights reserved.
#
# Licensed under the Apache License v2.0 with LLVM Exceptions:
# https://llvm.org/LICENSE.txt
#
# Unless required by applicable law or agreed to in writing, software
# distributed under the License is distributed on an "AS IS" BASIS,
# WITHOUT WARRANTIES OR CONDITIONS OF ANY KIND, either express or implied.
# See the License for the specific language governing permissions and
# limitations under the License.
# ===----------------------------------------------------------------------=== #

"""Implements a string that has a small-string optimization which
   avoids heap allocations for short strings.
"""

from collections import Optional
from sys import sizeof

<<<<<<< HEAD
from memory import LegacyPointer, UnsafePointer, memcpy
from memory.maybe_uninitialized import UnsafeMaybeUninitialized
=======
from memory import UnsafePointer, memcpy
>>>>>>> 1d9605fe

from utils import InlineArray, StringSlice, Variant
from utils._format import ToFormatter

# ===----------------------------------------------------------------------===#
# InlineString
# ===----------------------------------------------------------------------===#


@value
struct InlineString(Sized, Stringable, CollectionElement, CollectionElementNew):
    """A string that performs small-string optimization to avoid heap allocations for short strings.
    """

    alias SMALL_CAP: Int = 24

    """The number of bytes of string data that can be stored inline in this
    string before a heap allocation is required.

    If constructed from a heap allocated String that string will be used as the
    layout of this string, even if the given string would fit within the
    small-string capacity of this type."""

    # Fields
    alias Layout = Variant[String, _FixedString[Self.SMALL_CAP]]

    var _storage: Self.Layout

    # ===------------------------------------------------------------------===#
    # Life cycle methods
    # ===------------------------------------------------------------------===#

    fn __init__(inout self):
        """Constructs a new empty string."""
        var fixed = _FixedString[Self.SMALL_CAP]()
        self._storage = Self.Layout(fixed^)

    fn __init__(inout self, literal: StringLiteral):
        """Constructs a InlineString value given a string literal.

        Args:
            literal: The input constant string.
        """

        if len(literal) <= Self.SMALL_CAP:
            try:
                var fixed = _FixedString[Self.SMALL_CAP](literal)
                self._storage = Self.Layout(fixed^)
            except e:
                abort(
                    "unreachable: Construction of FixedString of validated"
                    " string failed"
                )
                # TODO(#11245):
                #   When support for "noreturn" functions is added,
                #   this false initialization of this type should be unnecessary.
                self._storage = Self.Layout(String(""))
        else:
            var heap = String(literal)
            self._storage = Self.Layout(heap^)

    fn __init__(inout self, owned heap_string: String):
        """Construct a new small string by taking ownership of an existing
        heap-allocated String.

        Args:
            heap_string: The heap string to take ownership of.
        """
        self._storage = Self.Layout(heap_string^)

    fn __init__(inout self, *, other: Self):
        """Copy the object.

        Args:
            other: The value to copy.
        """
        self = other

    # ===------------------------------------------------------------------=== #
    # Operator dunders
    # ===------------------------------------------------------------------=== #

    fn __iadd__(inout self, literal: StringLiteral):
        """Appends another string to this string.

        Args:
            literal: The string to append.
        """
        self.__iadd__(StringRef(literal))

    fn __iadd__(inout self, string: String):
        """Appends another string to this string.

        Args:
            string: The string to append.
        """
        self.__iadd__(string.as_string_slice())

    fn __iadd__(inout self, str_slice: StringSlice[_]):
        """Appends another string to this string.

        Args:
            str_slice: The string to append.
        """
        var total_len = len(self) + str_slice.byte_length()

        # NOTE: Not guaranteed that we're in the small layout even if our
        #       length is shorter than the small capacity.

        if not self._is_small():
            self._storage[String] += str_slice
        elif total_len < Self.SMALL_CAP:
            try:
                self._storage[_FixedString[Self.SMALL_CAP]] += str_slice
            except e:
                abort(
                    "unreachable: InlineString append to FixedString failed: "
                    + str(e),
                )
        else:
            # We're currently in the small layout but must change to the
            # big layout.

            # Begin by heap allocating enough space to store the combined
            # string.
            var buffer = List[UInt8](capacity=total_len)

            # Copy the bytes from the current small string layout
            memcpy(
                dest=buffer.unsafe_ptr(),
                src=self._storage[_FixedString[Self.SMALL_CAP]].unsafe_ptr(),
                count=len(self),
            )

            # Copy the bytes from the additional string.
            memcpy(
                dest=buffer.unsafe_ptr() + len(self),
                src=str_slice.unsafe_ptr(),
                count=str_slice.byte_length(),
            )

            # Record that we've initialized `total_len` count of elements
            # in `buffer`
            buffer.size = total_len

            # Add the NUL byte
            buffer.append(0)

            self._storage = Self.Layout(String(buffer^))

    fn __add__(self, other: StringLiteral) -> Self:
        """Construct a string by appending another string at the end of this string.

        Args:
            other: The string to append.

        Returns:
            A new string containing the concatenation of `self` and `other`.
        """

        var string = self
        string += StringRef(other)
        return string

    fn __add__(self, other: String) -> Self:
        """Construct a string by appending another string at the end of this string.

        Args:
            other: The string to append.

        Returns:
            A new string containing the concatenation of `self` and `other`.
        """

        var string = self
        string += other.as_string_slice()
        return string

    fn __add__(self, other: InlineString) -> Self:
        """Construct a string by appending another string at the end of this string.

        Args:
            other: The string to append.

        Returns:
            A new string containing the concatenation of `self` and `other`.
        """

        var string = self
        string += other.as_string_slice()
        return string

    # ===------------------------------------------------------------------=== #
    # Trait implementations
    # ===------------------------------------------------------------------=== #

    fn __len__(self) -> Int:
        """Gets the string length, in bytes.

        Returns:
            The string length, in bytes.
        """
        if self._is_small():
            return len(self._storage[_FixedString[Self.SMALL_CAP]])
        else:
            debug_assert(
                self._storage.isa[String](),
                "expected non-small string variant to be String",
            )
            return len(self._storage[String])

    @no_inline
    fn __str__(self) -> String:
        """Gets this string as a standard `String`.

        Returns:
            The string representation of the type.
        """
        if self._is_small():
            return str(self._storage[_FixedString[Self.SMALL_CAP]])
        else:
            return self._storage[String]

    # ===------------------------------------------------------------------=== #
    # Methods
    # ===------------------------------------------------------------------=== #

    fn _is_small(self) -> Bool:
        """Returns True if this string is currently in the small-string
        optimization layout."""
        var res: Bool = self._storage.isa[_FixedString[Self.SMALL_CAP]]()

        return res

    fn unsafe_ptr(self) -> UnsafePointer[UInt8]:
        """Returns a pointer to the bytes of string data.

        Returns:
            The pointer to the underlying memory.
        """

        if self._is_small():
            return self._storage[_FixedString[Self.SMALL_CAP]].unsafe_ptr()
        else:
            return self._storage[String].unsafe_ptr()

    @always_inline
    fn as_string_slice(ref [_]self: Self) -> StringSlice[__lifetime_of(self)]:
        """Returns a string slice of the data owned by this inline string.

        Returns:
            A string slice pointing to the data owned by this inline string.
        """

        # FIXME(MSTDL-160):
        #   Enforce UTF-8 encoding in _FixedString so this is actually
        #   guaranteed to be valid.
        return StringSlice(unsafe_from_utf8=self.as_bytes_slice())

    @always_inline
    fn as_bytes_slice(ref [_]self: Self) -> Span[UInt8, __lifetime_of(self)]:
        """
        Returns a contiguous slice of the bytes owned by this string.

        This does not include the trailing null terminator.

        Returns:
            A contiguous slice pointing to the bytes owned by this string.
        """

        return Span[UInt8, __lifetime_of(self)](
            unsafe_ptr=self.unsafe_ptr(),
            # Does NOT include the NUL terminator.
            len=len(self),
        )


# ===----------------------------------------------------------------------===#
# __FixedString
# ===----------------------------------------------------------------------===#


@value
struct _FixedString[CAP: Int](
    Sized,
    Stringable,
    Formattable,
    ToFormatter,
    CollectionElement,
    CollectionElementNew,
):
    """A string with a fixed available capacity.

    The string data is stored inline in this structs memory layout.

    Parameters:
        CAP: The fixed-size count of bytes of string storage capacity available.
    """

    # Fields
    var buffer: InlineArray[UnsafeMaybeUninitialized[UInt8], CAP]
    """The underlying storage for the fixed string."""
    var size: Int
    """The number of elements in the vector."""

    # ===------------------------------------------------------------------===#
    # Life cycle methods
    # ===------------------------------------------------------------------===#

    fn __init__(inout self):
        """Constructs a new empty string."""
        self.buffer = InlineArray[UInt8, CAP].unsafe_uninitialized()
        self.size = 0

    fn __init__(inout self, *, other: Self):
        """Copy the object.

        Args:
            other: The value to copy.
        """
        self = other

    fn __init__(inout self, literal: StringLiteral) raises:
        """Constructs a FixedString value given a string literal.

        Args:
            literal: The input constant string.
        """
        if len(literal) > CAP:
            raise Error(
                "String literal (len="
                + str(len(literal))
                + ") is longer than FixedString capacity ("
                + str(CAP)
                + ")"
            )

        self.buffer = InlineArray[UInt8, CAP].unsafe_uninitialized()
        self.size = len(literal)

        memcpy(
            self.buffer.unsafe_ptr().bitcast[UInt8](),
            literal.unsafe_ptr(),
            len(literal),
        )

    # ===------------------------------------------------------------------=== #
    # Factory methods
    # ===------------------------------------------------------------------=== #

    @staticmethod
    fn format_sequence[*Ts: Formattable](*args: *Ts) -> Self:
        """
        Construct a string by concatenating a sequence of formattable arguments.

        Args:
            args: A sequence of formattable arguments.

        Parameters:
            Ts: The types of the arguments to format. Each type must be satisfy
              `Formattable`.

        Returns:
            A string formed by formatting the argument sequence.
        """

        var output = Self()
        var writer = output._unsafe_to_formatter()

        @parameter
        fn write_arg[T: Formattable](arg: T):
            arg.format_to(writer)

        args.each[write_arg]()

        return output^

    # ===------------------------------------------------------------------=== #
    # Operator dunders
    # ===------------------------------------------------------------------=== #

    fn __iadd__(inout self, literal: StringLiteral) raises:
        """Appends another string to this string.

        Args:
            literal: The string to append.
        """
        self.__iadd__(literal.as_string_slice())

    fn __iadd__(inout self, string: String) raises:
        """Appends another string to this string.

        Args:
            string: The string to append.
        """
        self.__iadd__(string.as_string_slice())

    @always_inline
    fn __iadd__(inout self, str_slice: StringSlice[_]) raises:
        """Appends another string to this string.

        Args:
            str_slice: The string to append.
        """
        var err = self._iadd_non_raising(str_slice)
        if err:
            raise err.value()

    # ===------------------------------------------------------------------=== #
    # Trait implementations
    # ===------------------------------------------------------------------=== #

    @no_inline
    fn __str__(self) -> String:
        return String(self.as_string_slice())

    fn __len__(self) -> Int:
        return self.size

    # ===------------------------------------------------------------------=== #
    # Methods
    # ===------------------------------------------------------------------=== #

    fn _iadd_non_raising(
        inout self,
        str_slice: StringSlice[_],
    ) -> Optional[Error]:
        var total_len = len(self) + str_slice.byte_length()

        # Ensure there is sufficient capacity to append `str_slice`
        if total_len > CAP:
            return Optional(
                Error(
                    "Insufficient capacity to append len="
                    + str(str_slice.byte_length())
                    + " string to len="
                    + str(len(self))
                    + " FixedString with capacity="
                    + str(CAP),
                )
            )

        # Append the bytes from `str_slice` at the end of the current string
        memcpy(
            dest=self.buffer.unsafe_ptr().bitcast[UInt8]() + len(self),
            src=str_slice.unsafe_ptr(),
            count=str_slice.byte_length(),
        )

        self.size = total_len

        return None

    fn format_to(self, inout writer: Formatter):
        writer.write_str(self.as_string_slice())

    fn _unsafe_to_formatter(inout self) -> Formatter:
        fn write_to_string(ptr0: UnsafePointer[NoneType], strref: StringRef):
            var ptr: UnsafePointer[Self] = ptr0.bitcast[Self]()

            var str_slice = StringSlice[ImmutableStaticLifetime](
                unsafe_from_utf8_strref=strref
            )

            # FIXME(#37990):
            #   Use `ptr[] += str_slice` and remove _iadd_non_raising after
            #   "failed to fold operation lit.try" is fixed.
            # try:
            #     ptr[] += str_slice
            # except e:
            #     abort("error formatting to FixedString: " + str(e))
            var err = ptr[]._iadd_non_raising(str_slice)
            if err:
                abort("error formatting to FixedString: " + str(err.value()))

        return Formatter(
            write_to_string,
            # Arg data
            UnsafePointer.address_of(self).bitcast[NoneType](),
        )

    fn unsafe_ptr(self) -> UnsafePointer[UInt8]:
        """Retrieves a pointer to the underlying memory.

        Returns:
            The pointer to the underlying memory.
        """
        return self.buffer.unsafe_ptr().bitcast[UInt8]()

    @always_inline
    fn as_string_slice(ref [_]self: Self) -> StringSlice[__lifetime_of(self)]:
        """Returns a string slice of the data owned by this fixed string.

        Returns:
            A string slice pointing to the data owned by this fixed string.
        """

        # FIXME(MSTDL-160):
        #   Enforce UTF-8 encoding in _FixedString so this is actually
        #   guaranteed to be valid.
        return StringSlice(unsafe_from_utf8=self.as_bytes_slice())

    @always_inline
    fn as_bytes_slice(ref [_]self: Self) -> Span[UInt8, __lifetime_of(self)]:
        """
        Returns a contiguous slice of the bytes owned by this string.

        This does not include the trailing null terminator.

        Returns:
            A contiguous slice pointing to the bytes owned by this string.
        """

        return Span[UInt8, __lifetime_of(self)](
            unsafe_ptr=self.unsafe_ptr(),
            # Does NOT include the NUL terminator.
            len=self.size,
        )<|MERGE_RESOLUTION|>--- conflicted
+++ resolved
@@ -18,12 +18,8 @@
 from collections import Optional
 from sys import sizeof
 
-<<<<<<< HEAD
-from memory import LegacyPointer, UnsafePointer, memcpy
+from memory import UnsafePointer, memcpy
 from memory.maybe_uninitialized import UnsafeMaybeUninitialized
-=======
-from memory import UnsafePointer, memcpy
->>>>>>> 1d9605fe
 
 from utils import InlineArray, StringSlice, Variant
 from utils._format import ToFormatter
