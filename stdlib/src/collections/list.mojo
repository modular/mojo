--- conflicted
+++ resolved
@@ -1028,8 +1028,6 @@
         """
         return self.data
 
-<<<<<<< HEAD
-=======
     @always_inline
     fn _unsafe_next_uninit_ptr(
         ref self,
@@ -1064,20 +1062,6 @@
 
         return self.data + self.size
 
-    fn _cast_hint_trivial_type[
-        hint_trivial_type: Bool
-    ](owned self) -> List[T, hint_trivial_type]:
-        var size = self.size
-        var capacity = self.capacity
-
-        # TODO: Why doesn't `__disable_del self` work here?
-        var data = self.steal_data()
-
-        return List[T, hint_trivial_type](
-            ptr=data, length=size, capacity=capacity
-        )
-
->>>>>>> b367ba89
 
 fn _clip(value: Int, start: Int, end: Int) -> Int:
     return max(start, min(value, end))
