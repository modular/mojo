# ===----------------------------------------------------------------------=== #
# Copyright (c) 2025, Modular Inc. All rights reserved.
#
# Licensed under the Apache License v2.0 with LLVM Exceptions:
# https://llvm.org/LICENSE.txt
#
# Unless required by applicable law or agreed to in writing, software
# distributed under the License is distributed on an "AS IS" BASIS,
# WITHOUT WARRANTIES OR CONDITIONS OF ANY KIND, either express or implied.
# See the License for the specific language governing permissions and
# limitations under the License.
# ===----------------------------------------------------------------------=== #
"""Defines the List type.

You can import these APIs from the `collections` package. For example:

```mojo
from collections import List
```
"""


from os import abort
from sys import sizeof
from sys.intrinsics import _type_is_eq

from memory import Pointer, UnsafePointer, memcpy, Span

from .optional import Optional

# ===-----------------------------------------------------------------------===#
# List
# ===-----------------------------------------------------------------------===#


@value
struct _ListIter[
    list_mutability: Bool, //,
    T: CollectionElement,
    hint_trivial_type: Bool,
    list_origin: Origin[list_mutability],
    forward: Bool = True,
]:
    """Iterator for List.

    Parameters:
        list_mutability: Whether the reference to the list is mutable.
        T: The type of the elements in the list.
        hint_trivial_type: Set to `True` if the type `T` is trivial, this is not mandatory,
            but it helps performance. Will go away in the future.
        list_origin: The origin of the List
        forward: The iteration direction. `False` is backwards.
    """

    alias list_type = List[T, hint_trivial_type]

    var index: Int
    var src: Pointer[Self.list_type, list_origin]

    fn __iter__(self) -> Self:
        return self

    fn __next__(mut self, out p: Pointer[T, list_origin]):
        @parameter
        if forward:
            p = Pointer.address_of(self.src[][self.index])
            self.index += 1
        else:
            self.index -= 1
            p = Pointer.address_of(self.src[][self.index])

    @always_inline
    fn __has_next__(self) -> Bool:
        return self.__len__() > 0

    fn __len__(self) -> Int:
        @parameter
        if forward:
            return len(self.src[]) - self.index
        else:
            return self.index


struct List[T: CollectionElement, hint_trivial_type: Bool = False](
    CollectionElement, CollectionElementNew, Sized, Boolable
):
    """The `List` type is a dynamically-allocated list.

    It supports pushing and popping from the back resizing the underlying
    storage as needed.  When it is deallocated, it frees its memory.

    Parameters:
        T: The type of the elements.
        hint_trivial_type: A hint to the compiler that the type T is trivial.
            It's not mandatory, but if set, it allows some optimizations.
    """

    # Fields
    var data: UnsafePointer[T]
    """The underlying storage for the list."""
    var _len: Int
    """The number of elements in the list."""
    var capacity: Int
    """The amount of elements that can fit in the list without resizing it."""

    # ===-------------------------------------------------------------------===#
    # Life cycle methods
    # ===-------------------------------------------------------------------===#

    fn __init__(out self):
        """Constructs an empty list."""
        self.data = UnsafePointer[T]()
        self._len = 0
        self.capacity = 0

    fn copy(self) -> Self:
        """Creates a deep copy of the given list.

        Returns:
            A copy of the value.
        """
        var copy = Self(capacity=self.capacity)
        for e in self:
            copy.append(e[])
        return copy^

    fn __init__(out self, *, capacity: Int):
        """Constructs a list with the given capacity.

        Args:
            capacity: The requested capacity of the list.
        """
        self.data = UnsafePointer[T].alloc(capacity)
        self._len = 0
        self.capacity = capacity

    fn __init__(out self, owned *values: T):
        """Constructs a list from the given values.

        Args:
            values: The values to populate the list with.
        """
        self = Self(elements=values^)

    fn __init__(out self, *, owned elements: VariadicListMem[T, _]):
        """Constructs a list from the given values.

        Args:
            elements: The values to populate the list with.
        """
        var length = len(elements)

        self = Self(capacity=length)

        for i in range(length):
            var src = UnsafePointer.address_of(elements[i])
            var dest = self.data + i

            src.move_pointee_into(dest)

        # Do not destroy the elements when their backing storage goes away.
        __disable_del elements

        self._len = length

    fn __init__(out self, span: Span[T]):
        """Constructs a list from the a Span of values.

        Args:
            span: The span of values to populate the list with.
        """
        self = Self(capacity=len(span))
        for value in span:
            self.append(value[])

    fn __init__(
        out self, *, ptr: UnsafePointer[T], length: UInt, capacity: UInt
    ):
        """Constructs a list from a pointer, its length, and its capacity.

        Args:
            ptr: The pointer to the data.
            length: The number of elements in the list.
            capacity: The capacity of the list.
        """
        self.data = ptr
        self._len = length
        self.capacity = capacity

    fn __moveinit__(out self, owned existing: Self):
        """Move data of an existing list into a new one.

        Args:
            existing: The existing list.
        """
        self.data = existing.data
        self._len = existing._len
        self.capacity = existing.capacity

    fn __copyinit__(out self, existing: Self):
        """Creates a deepcopy of the given list.

        Args:
            existing: The list to copy.
        """
        self = Self(capacity=existing.capacity)
        for i in range(len(existing)):
            self.append(existing[i])

    fn __del__(owned self):
        """Destroy all elements in the list and free its memory."""

        @parameter
        if not hint_trivial_type:
            for i in range(len(self)):
                (self.data + i).destroy_pointee()
        self.data.free()

    # ===-------------------------------------------------------------------===#
    # Operator dunders
    # ===-------------------------------------------------------------------===#

    @always_inline
    fn __eq__[
        U: EqualityComparableCollectionElement, //
    ](self: List[U, *_], other: List[U, *_]) -> Bool:
        """Checks if two lists are equal.

        Examples:
        ```mojo
        var x = List[Int](1, 2, 3)
        var y = List[Int](1, 2, 3)
        if x == y: print("x and y are equal")
        ```

        Parameters:
            U: The type of the elements in the list. Must implement the
               traits `EqualityComparable` and `CollectionElement`.

        Args:
            other: The list to compare with.

        Returns:
            True if the lists are equal, False otherwise.
        """
        if len(self) != len(other):
            return False
        var index = 0
        for element in self:
            if element[] != other[index]:
                return False
            index += 1
        return True

    @always_inline
    fn __ne__[
        U: EqualityComparableCollectionElement, //
    ](self: List[U, *_], other: List[U, *_]) -> Bool:
        """Checks if two lists are not equal.

        Examples:

        ```mojo
        var x = List[Int](1, 2, 3)
        var y = List[Int](1, 2, 4)
        if x != y: print("x and y are not equal")
        ```

        Parameters:
            U: The type of the elements in the list. Must implement the
               traits `EqualityComparable` and `CollectionElement`.

        Args:
            other: The list to compare with.

        Returns:
            True if the lists are not equal, False otherwise.
        """
        return not (self == other)

    fn __contains__[
        U: EqualityComparableCollectionElement, //
    ](self: List[U, *_], value: U) -> Bool:
        """Verify if a given value is present in the list.

        ```mojo
        var x = List[Int](1,2,3)
        if 3 in x: print("x contains 3")
        ```
        Parameters:
            U: The type of the elements in the list. Must implement the
              traits `EqualityComparable` and `CollectionElement`.

        Args:
            value: The value to find.

        Returns:
            True if the value is contained in the list, False otherwise.
        """
        for i in self:
            if i[] == value:
                return True
        return False

    fn __mul__(self, x: Int) -> Self:
        """Multiplies the list by x and returns a new list.

        Args:
            x: The multiplier number.

        Returns:
            The new list.
        """
        # avoid the copy since it would be cleared immediately anyways
        if x == 0:
            return Self()
        var result = self.copy()
        result.__mul(x)
        return result^

    fn __imul__(mut self, x: Int):
        """Multiplies the list by x in place.

        Args:
            x: The multiplier number.
        """
        self.__mul(x)

    fn __add__(self, owned other: Self) -> Self:
        """Concatenates self with other and returns the result as a new list.

        Args:
            other: List whose elements will be combined with the elements of self.

        Returns:
            The newly created list.
        """
        var result = self.copy()
        result.extend(other^)
        return result^

    fn __iadd__(mut self, owned other: Self):
        """Appends the elements of other into self.

        Args:
            other: List whose elements will be appended to self.
        """
        self.extend(other^)

    fn __iter__(ref self) -> _ListIter[T, hint_trivial_type, __origin_of(self)]:
        """Iterate over elements of the list, returning immutable references.

        Returns:
            An iterator of immutable references to the list elements.
        """
        return _ListIter(0, Pointer.address_of(self))

    fn __reversed__(
        ref self,
    ) -> _ListIter[T, hint_trivial_type, __origin_of(self), False]:
        """Iterate backwards over the list, returning immutable references.

        Returns:
            A reversed iterator of immutable references to the list elements.
        """
        return _ListIter[forward=False](len(self), Pointer.address_of(self))

    # ===-------------------------------------------------------------------===#
    # Trait implementations
    # ===-------------------------------------------------------------------===#

    @always_inline("nodebug")
    fn __len__(self) -> Int:
        """Gets the number of elements in the list.

        Returns:
            The number of elements in the list.
        """
        return self._len

    fn __bool__(self) -> Bool:
        """Checks whether the list has any elements or not.

        Returns:
            `False` if the list is empty, `True` if there is at least one element.
        """
        return len(self) > 0

    @no_inline
    fn __str__[
        U: RepresentableCollectionElement, //
    ](self: List[U, *_]) -> String:
        """Returns a string representation of a `List`.

        Note that since we can't condition methods on a trait yet,
        the way to call this method is a bit special. Here is an example below:

        ```mojo
        var my_list = List[Int](1, 2, 3)
        print(my_list.__str__())
        ```

        When the compiler supports conditional methods, then a simple `String(my_list)` will
        be enough.

        The elements' type must implement the `__repr__()` method for this to work.

        Parameters:
            U: The type of the elements in the list. Must implement the
              traits `Representable` and `CollectionElement`.

        Returns:
            A string representation of the list.
        """
        # at least 1 byte per item e.g.: [a, b, c, d] = 4 + 2 * 3 + [] + null
        var l = len(self)
        var output = String(capacity=l + 2 * (l - 1) * int(l > 1) + 3)
        self.write_to(output)
        return output^

    @no_inline
    fn write_to[
        W: Writer, U: RepresentableCollectionElement, //
    ](self: List[U, *_], mut writer: W):
        """Write `my_list.__str__()` to a `Writer`.

        Parameters:
            W: A type conforming to the Writable trait.
            U: The type of the List elements. Must have the trait `RepresentableCollectionElement`.

        Args:
            writer: The object to write to.
        """
        writer.write("[")
        for i in range(len(self)):
            writer.write(repr(self[i]))
            if i < len(self) - 1:
                writer.write(", ")
        writer.write("]")

    @no_inline
    fn __repr__[
        U: RepresentableCollectionElement, //
    ](self: List[U, *_]) -> String:
        """Returns a string representation of a `List`.

        Note that since we can't condition methods on a trait yet,
        the way to call this method is a bit special. Here is an example below:

        ```mojo
        var my_list = List[Int](1, 2, 3)
        print(my_list.__repr__())
        ```

        When the compiler supports conditional methods, then a simple `repr(my_list)` will
        be enough.

        The elements' type must implement the `__repr__()` for this to work.

        Parameters:
            U: The type of the elements in the list. Must implement the
              traits `Representable` and `CollectionElement`.

        Returns:
            A string representation of the list.
        """
        return self.__str__()

    # ===-------------------------------------------------------------------===#
    # Methods
    # ===-------------------------------------------------------------------===#

    fn bytecount(self) -> Int:
        """Gets the bytecount of the List.

        Returns:
            The bytecount of the List.
        """
        return len(self) * sizeof[T]()

    fn _realloc(mut self, new_capacity: Int):
        var new_data = UnsafePointer[T].alloc(new_capacity)

        @parameter
        if hint_trivial_type:
            memcpy(new_data, self.data, len(self))
        else:
            for i in range(len(self)):
                (self.data + i).move_pointee_into(new_data + i)

        if self.data:
            self.data.free()
        self.data = new_data
        self.capacity = new_capacity

    fn append(mut self, owned value: T):
        """Appends a value to this list.

        Args:
            value: The value to append.

        Notes:
            If there is no capacity left, resizes to twice the current capacity.
            Except for 0 capacity where it sets 1.
        """
<<<<<<< HEAD
        if self._len >= self.capacity:
            self._realloc(self.capacity * 2 | int(self.capacity == 0))
        (self.data + self._len).init_pointee_move(value^)
        self._len += 1
=======
        if self.size >= self.capacity:
            self._realloc(self.capacity * 2 | Int(self.capacity == 0))
        self._unsafe_next_uninit_ptr().init_pointee_move(value^)
        self.size += 1
>>>>>>> b5e6455c

    fn insert(mut self, i: Int, owned value: T):
        """Inserts a value to the list at the given index.
        `a.insert(len(a), value)` is equivalent to `a.append(value)`.

        Args:
            i: The index for the value.
            value: The value to insert.
        """
        debug_assert(i <= len(self), "insert index out of range")

        var normalized_idx = i
        if i < 0:
            normalized_idx = max(0, len(self) + i)

        var earlier_idx = len(self)
        var later_idx = len(self) - 1
        self.append(value^)

        for _ in range(normalized_idx, len(self) - 1):
            var earlier_ptr = self.data + earlier_idx
            var later_ptr = self.data + later_idx

            var tmp = earlier_ptr.take_pointee()
            later_ptr.move_pointee_into(earlier_ptr)
            later_ptr.init_pointee_move(tmp^)

            earlier_idx -= 1
            later_idx -= 1

    fn __mul(mut self, x: Int):
        """Appends the original elements of this list x-1 times.

        ```mojo
        var a = List[Int](1, 2)
        a.__mul(2) # a = [1, 2, 1, 2]
        ```

        Args:
            x: The multiplier number.
        """
        if x == 0:
            self.clear()
            return
        var orig = self.copy()
        self.reserve(len(self) * x)
        for i in range(x - 1):
            self.extend(orig)

    fn extend(mut self, owned other: List[T, *_]):
        """Extends this list by consuming the elements of `other`.

        Args:
            other: List whose elements will be added in order at the end of this list.
        """

        var final_size = len(self) + len(other)
        var other_original_size = len(other)

        self.reserve(final_size)

        # Defensively mark `other` as logically being empty, as we will be doing
        # consuming moves out of `other`, and so we want to avoid leaving `other`
        # in a partially valid state where some elements have been consumed
        # but are still part of the valid `size` of the list.
        #
        # That invalid intermediate state of `other` could potentially be
        # visible outside this function if a `__moveinit__()` constructor were
        # to throw (not currently possible AFAIK though) part way through the
        # logic below.
        other._len = 0

        var dest_ptr = self.data + len(self)

        for i in range(other_original_size):
            var src_ptr = other.data + i

            # This (TODO: optimistically) moves an element directly from the
            # `other` list into this list using a single `T.__moveinit()__`
            # call, without moving into an intermediate temporary value
            # (avoiding an extra redundant move constructor call).
            src_ptr.move_pointee_into(dest_ptr)

            dest_ptr = dest_ptr + 1

        # Update the size now that all new elements have been moved into this
        # list.
        self._len = final_size

    fn extend[
        D: DType, //
    ](mut self: List[Scalar[D], *_, **_], value: SIMD[D, _]):
        """Extends this list with the elements of a vector.

        Parameters:
            D: The DType.

        Args:
            value: The value to append.

        Notes:
            If there is no capacity left, resizes to `len(self) + value.size`.
        """
<<<<<<< HEAD
        self.reserve(self._len + value.size)
        (self.data + self._len).store(value)
        self._len += value.size
=======
        self.reserve(self.size + value.size)
        self._unsafe_next_uninit_ptr().store(value)
        self.size += value.size
>>>>>>> b5e6455c

    fn extend[
        D: DType, //
    ](mut self: List[Scalar[D], *_, **_], value: SIMD[D, _], *, count: Int):
        """Extends this list with `count` number of elements from a vector.

        Parameters:
            D: The DType.

        Args:
            value: The value to append.
            count: The ammount of items to append. Must be less than or equal to
                   `value.size`.

        Notes:
            If there is no capacity left, resizes to `len(self) + count`.
        """
        debug_assert(count <= value.size, "count must be <= value.size")
        self.reserve(self._len + count)
        var v_ptr = UnsafePointer.address_of(value).bitcast[Scalar[D]]()
<<<<<<< HEAD
        memcpy(self.data + self._len, v_ptr, count)
        self._len += count
=======
        memcpy(self._unsafe_next_uninit_ptr(), v_ptr, count)
        self.size += count
>>>>>>> b5e6455c

    fn extend[
        D: DType, //
    ](mut self: List[Scalar[D], *_, **_], value: Span[Scalar[D]]):
        """Extends this list with the elements of a `Span`.

        Parameters:
            D: The DType.

        Args:
            value: The value to append.

        Notes:
            If there is no capacity left, resizes to `len(self) + len(value)`.
        """
<<<<<<< HEAD
        self.reserve(self._len + len(value))
        memcpy(self.data + self._len, value.unsafe_ptr(), len(value))
        self._len += len(value)
=======
        self.reserve(self.size + len(value))
        memcpy(self._unsafe_next_uninit_ptr(), value.unsafe_ptr(), len(value))
        self.size += len(value)
>>>>>>> b5e6455c

    fn pop(mut self, i: Int = -1) -> T:
        """Pops a value from the list at the given index.

        Args:
            i: The index of the value to pop.

        Returns:
            The popped value.
        """
        debug_assert(-self._len <= i < self._len, "pop index out of range")

        var normalized_idx = i
        if i < 0:
            normalized_idx += self._len

        var ret_val = (self.data + normalized_idx).take_pointee()
        for j in range(normalized_idx + 1, self._len):
            (self.data + j).move_pointee_into(self.data + j - 1)
        self._len -= 1
        if self._len * 4 < self.capacity:
            if self.capacity > 1:
                self._realloc(self.capacity // 2)
        return ret_val^

    fn reserve(mut self, new_capacity: Int):
        """Reserves the requested capacity.

        If the current capacity is greater or equal, this is a no-op.
        Otherwise, the storage is reallocated and the date is moved.

        Args:
            new_capacity: The new capacity.
        """
        if self.capacity >= new_capacity:
            return
        self._realloc(new_capacity)

    fn resize(mut self, new_size: Int, value: T):
        """Resizes the list to the given new size.

        If the new size is smaller than the current one, elements at the end
        are discarded. If the new size is larger than the current one, the
        list is appended with new values elements up to the requested size.

        Args:
            new_size: The new size.
            value: The value to use to populate new elements.
        """
        if new_size <= self._len:
            self.resize(new_size)
        else:
            self.reserve(new_size)
            for i in range(self._len, new_size):
                (self.data + i).init_pointee_copy(value)
            self._len = new_size

    fn resize(mut self, new_size: Int):
        """Resizes the list to the given new size.

        With no new value provided, the new size must be smaller than or equal
        to the current one. Elements at the end are discarded.

        Args:
            new_size: The new size.
        """
        if len(self) < new_size:
            abort(
                "You are calling List.resize with a new_size bigger than the"
                " current size. If you want to make the List bigger, provide a"
                " value to fill the new slots with. If not, make sure the new"
                " size is smaller than the current size."
            )
        for i in range(new_size, len(self)):
            (self.data + i).destroy_pointee()
        self._len = new_size
        self.reserve(new_size)

    fn reverse(mut self):
        """Reverses the elements of the list."""

        var earlier_idx = 0
        var later_idx = len(self) - 1

        var effective_len = len(self)
        var half_len = effective_len // 2

        for _ in range(half_len):
            var earlier_ptr = self.data + earlier_idx
            var later_ptr = self.data + later_idx

            var tmp = earlier_ptr.take_pointee()
            later_ptr.move_pointee_into(earlier_ptr)
            later_ptr.init_pointee_move(tmp^)

            earlier_idx += 1
            later_idx -= 1

    # TODO: Remove explicit self type when issue 1876 is resolved.
    fn index[
        C: EqualityComparableCollectionElement, //
    ](
        ref self: List[C, *_],
        value: C,
        start: Int = 0,
        stop: Optional[Int] = None,
    ) raises -> Int:
        """
        Returns the index of the first occurrence of a value in a list
        restricted by the range given the start and stop bounds.

        ```mojo
        var my_list = List[Int](1, 2, 3)
        print(my_list.index(2)) # prints `1`
        ```

        Args:
            value: The value to search for.
            start: The starting index of the search, treated as a slice index
                (defaults to 0).
            stop: The ending index of the search, treated as a slice index
                (defaults to None, which means the end of the list).

        Parameters:
            C: The type of the elements in the list. Must implement the
                `EqualityComparableCollectionElement` trait.

        Returns:
            The index of the first occurrence of the value in the list.

        Raises:
            ValueError: If the value is not found in the list.
        """
        var start_normalized = start

        var stop_normalized: Int
        if stop is None:
            # Default end
            stop_normalized = len(self)
        else:
            stop_normalized = stop.value()

        if start_normalized < 0:
            start_normalized += len(self)
        if stop_normalized < 0:
            stop_normalized += len(self)

        start_normalized = _clip(start_normalized, 0, len(self))
        stop_normalized = _clip(stop_normalized, 0, len(self))

        for i in range(start_normalized, stop_normalized):
            if self[i] == value:
                return i
        raise "ValueError: Given element is not in list"

    fn _binary_search_index[
        dtype: DType, //,
    ](self: List[Scalar[dtype], **_], needle: Scalar[dtype]) -> Optional[UInt]:
        """Finds the index of `needle` with binary search.

        This function will return an unspecified index if `self` is not
        sorted in ascending order.

        Args:
            needle: The value to binary search for.

        Returns:
            Returns None if `needle` is not present, or if `self` was not
            sorted.
        """
        var cursor = UInt(0)
        var b = self.data
        var length = len(self)
        while length > 1:
            var half = length >> 1
            length -= half
            cursor += Int(b[cursor + half - 1] < needle) * half

        return Optional(cursor) if b[cursor] == needle else None

    fn clear(mut self):
        """Clears the elements in the list."""
        for i in range(self._len):
            (self.data + i).destroy_pointee()
        self._len = 0

    fn steal_data(mut self) -> UnsafePointer[T]:
        """Take ownership of the underlying pointer from the list.

        Returns:
            The underlying data.
        """
        var ptr = self.data
        self.data = UnsafePointer[T]()
        self._len = 0
        self.capacity = 0
        return ptr

    fn __getitem__(self, span: Slice) -> Self:
        """Gets the sequence of elements at the specified positions.

        Args:
            span: A slice that specifies positions of the new list.

        Returns:
            A new list containing the list at the specified span.
        """

        var start: Int
        var end: Int
        var step: Int
        start, end, step = span.indices(len(self))
        var r = range(start, end, step)

        if not len(r):
            return Self()

        var res = Self(capacity=len(r))
        for i in r:
            res.append(self[i])

        return res^

    fn __getitem__[I: Indexer](ref self, idx: I) -> ref [self] T:
        """Gets the list element at the given index.

        Args:
            idx: The index of the element.

        Parameters:
            I: A type that can be used as an index.

        Returns:
            A reference to the element at the given index.
        """

<<<<<<< HEAD
        var normalized_idx = idx

        debug_assert(
            -len(self) <= normalized_idx < len(self),
            "index: ",
            normalized_idx,
            " is out of bounds for `List` of length: ",
            len(self),
        )
        if normalized_idx < 0:
            normalized_idx += len(self)
=======
        @parameter
        if _type_is_eq[I, UInt]():
            return (self.data + idx)[]
        else:
            var normalized_idx = Int(idx)
            debug_assert(
                -self.size <= normalized_idx < self.size,
                "index: ",
                normalized_idx,
                " is out of bounds for `List` of size: ",
                self.size,
            )
            if normalized_idx < 0:
                normalized_idx += len(self)
>>>>>>> b5e6455c

            return (self.data + normalized_idx)[]

    @always_inline
    fn unsafe_get(ref self, idx: Int) -> ref [self] Self.T:
        """Get a reference to an element of self without checking index bounds.

        Users should consider using `__getitem__` instead of this method as it
        is unsafe. If an index is out of bounds, this method will not abort, it
        will be considered undefined behavior.

        Note that there is no wraparound for negative indices, caution is
        advised. Using negative indices is considered undefined behavior. Never
        use `my_list.unsafe_get(-1)` to get the last element of the list.
        Instead, do `my_list.unsafe_get(len(my_list) - 1)`.

        Args:
            idx: The index of the element to get.

        Returns:
            A reference to the element at the given index.
        """
        debug_assert(
            0 <= idx < len(self),
            (
                "The index provided must be within the range [0, len(List) -1]"
                " when using List.unsafe_get()"
            ),
        )
        return (self.data + idx)[]

    @always_inline
    fn unsafe_set(mut self, idx: Int, owned value: T):
        """Write a value to a given location without checking index bounds.

        Users should consider using `my_list[idx] = value` instead of this method as it
        is unsafe. If an index is out of bounds, this method will not abort, it
        will be considered undefined behavior.

        Note that there is no wraparound for negative indices, caution is
        advised. Using negative indices is considered undefined behavior. Never
        use `my_list.unsafe_set(-1, value)` to set the last element of the list.
        Instead, do `my_list.unsafe_set(len(my_list) - 1, value)`.

        Args:
            idx: The index of the element to set.
            value: The value to set.
        """
        debug_assert(
            0 <= idx < len(self),
            (
                "The index provided must be within the range [0, len(List) -1]"
                " when using List.unsafe_set()"
            ),
        )
        (self.data + idx).destroy_pointee()
        (self.data + idx).init_pointee_move(value^)

    fn count[
        T: EqualityComparableCollectionElement, //
    ](self: List[T, *_], value: T) -> Int:
        """Counts the number of occurrences of a value in the list.
        Note that since we can't condition methods on a trait yet,
        the way to call this method is a bit special. Here is an example below.

        ```mojo
        var my_list = List[Int](1, 2, 3)
        print(my_list.count(1))
        ```

        When the compiler supports conditional methods, then a simple `my_list.count(1)` will
        be enough.

        Parameters:
            T: The type of the elements in the list. Must implement the
              traits `EqualityComparable` and `CollectionElement`.

        Args:
            value: The value to count.

        Returns:
            The number of occurrences of the value in the list.
        """
        var count = 0
        for elem in self:
            if elem[] == value:
                count += 1
        return count

    fn swap_elements(mut self, elt_idx_1: Int, elt_idx_2: Int):
        """Swaps elements at the specified indexes if they are different.

        ```mojo
        var my_list = List[Int](1, 2, 3)
        my_list.swap_elements(0, 2)
        print(my_list) # 3, 2, 1
        ```

        This is useful because `swap(my_list[i], my_list[j])` cannot be
        supported by Mojo, because a mutable alias may be formed.

        Args:
            elt_idx_1: The index of one element.
            elt_idx_2: The index of the other element.
        """
        debug_assert(
            0 <= elt_idx_1 < len(self) and 0 <= elt_idx_2 < len(self),
            (
                "The indices provided to swap_elements must be within the range"
                " [0, len(List)-1]"
            ),
        )
        if elt_idx_1 != elt_idx_2:
            swap((self.data + elt_idx_1)[], (self.data + elt_idx_2)[])

    fn unsafe_ptr(
        ref self,
    ) -> UnsafePointer[
        T,
        mut = Origin(__origin_of(self)).is_mutable,
        origin = __origin_of(self),
    ]:
        """Retrieves a pointer to the underlying memory.

        Returns:
            The pointer to the underlying memory.
        """
        return self.data

    @always_inline
    fn _unsafe_next_uninit_ptr(
        ref self,
    ) -> UnsafePointer[
        T,
        mut = Origin(__origin_of(self)).is_mutable,
        origin = __origin_of(self),
    ]:
        """Retrieves a pointer to the next uninitialized element position.

        This returns a pointer that points to the element position immediately
        after the last initialized element.

        This is equivalent to `list.unsafe_ptr() + len(list)`.

        # Safety

        - This pointer MUST not be used to read or write memory beyond the
        allocated capacity of this list.
        - This pointer may not be used to initialize non-contiguous elements.
        - Ensure that `List.size` is updated to reflect the new number of
          initialized elements, otherwise elements may be unexpectedly
          overwritten or not destroyed correctly.
        """
        debug_assert(
            self.capacity > 0 and self.capacity > self.size,
            (
                "safety violation: Insufficient capacity to retrieve pointer to"
                " next uninitialized element"
            ),
        )

        return self.data + self.size

    fn _cast_hint_trivial_type[
        hint_trivial_type: Bool
    ](owned self) -> List[T, hint_trivial_type]:
        var size = self.size
        var capacity = self.capacity

        # TODO: Why doesn't `__disable_del self` work here?
        var data = self.steal_data()

        return List[T, hint_trivial_type](
            ptr=data, length=size, capacity=capacity
        )


fn _clip(value: Int, start: Int, end: Int) -> Int:
    return max(start, min(value, end))<|MERGE_RESOLUTION|>--- conflicted
+++ resolved
@@ -503,17 +503,10 @@
             If there is no capacity left, resizes to twice the current capacity.
             Except for 0 capacity where it sets 1.
         """
-<<<<<<< HEAD
         if self._len >= self.capacity:
-            self._realloc(self.capacity * 2 | int(self.capacity == 0))
-        (self.data + self._len).init_pointee_move(value^)
-        self._len += 1
-=======
-        if self.size >= self.capacity:
             self._realloc(self.capacity * 2 | Int(self.capacity == 0))
         self._unsafe_next_uninit_ptr().init_pointee_move(value^)
-        self.size += 1
->>>>>>> b5e6455c
+        self._len += 1
 
     fn insert(mut self, i: Int, owned value: T):
         """Inserts a value to the list at the given index.
@@ -617,15 +610,9 @@
         Notes:
             If there is no capacity left, resizes to `len(self) + value.size`.
         """
-<<<<<<< HEAD
         self.reserve(self._len + value.size)
-        (self.data + self._len).store(value)
+        self._unsafe_next_uninit_ptr().store(value)
         self._len += value.size
-=======
-        self.reserve(self.size + value.size)
-        self._unsafe_next_uninit_ptr().store(value)
-        self.size += value.size
->>>>>>> b5e6455c
 
     fn extend[
         D: DType, //
@@ -646,13 +633,8 @@
         debug_assert(count <= value.size, "count must be <= value.size")
         self.reserve(self._len + count)
         var v_ptr = UnsafePointer.address_of(value).bitcast[Scalar[D]]()
-<<<<<<< HEAD
-        memcpy(self.data + self._len, v_ptr, count)
+        memcpy(self._unsafe_next_uninit_ptr(), v_ptr, count)
         self._len += count
-=======
-        memcpy(self._unsafe_next_uninit_ptr(), v_ptr, count)
-        self.size += count
->>>>>>> b5e6455c
 
     fn extend[
         D: DType, //
@@ -668,15 +650,9 @@
         Notes:
             If there is no capacity left, resizes to `len(self) + len(value)`.
         """
-<<<<<<< HEAD
         self.reserve(self._len + len(value))
-        memcpy(self.data + self._len, value.unsafe_ptr(), len(value))
+        memcpy(self._unsafe_next_uninit_ptr(), value.unsafe_ptr(), len(value))
         self._len += len(value)
-=======
-        self.reserve(self.size + len(value))
-        memcpy(self._unsafe_next_uninit_ptr(), value.unsafe_ptr(), len(value))
-        self.size += len(value)
->>>>>>> b5e6455c
 
     fn pop(mut self, i: Int = -1) -> T:
         """Pops a value from the list at the given index.
@@ -913,34 +889,20 @@
             A reference to the element at the given index.
         """
 
-<<<<<<< HEAD
-        var normalized_idx = idx
-
-        debug_assert(
-            -len(self) <= normalized_idx < len(self),
-            "index: ",
-            normalized_idx,
-            " is out of bounds for `List` of length: ",
-            len(self),
-        )
-        if normalized_idx < 0:
-            normalized_idx += len(self)
-=======
         @parameter
         if _type_is_eq[I, UInt]():
             return (self.data + idx)[]
         else:
             var normalized_idx = Int(idx)
             debug_assert(
-                -self.size <= normalized_idx < self.size,
+                -self._len <= normalized_idx < self._len,
                 "index: ",
                 normalized_idx,
                 " is out of bounds for `List` of size: ",
-                self.size,
+                self._len,
             )
             if normalized_idx < 0:
                 normalized_idx += len(self)
->>>>>>> b5e6455c
 
             return (self.data + normalized_idx)[]
 
@@ -1090,24 +1052,24 @@
         - This pointer MUST not be used to read or write memory beyond the
         allocated capacity of this list.
         - This pointer may not be used to initialize non-contiguous elements.
-        - Ensure that `List.size` is updated to reflect the new number of
+        - Ensure that `List._len` is updated to reflect the new number of
           initialized elements, otherwise elements may be unexpectedly
           overwritten or not destroyed correctly.
         """
         debug_assert(
-            self.capacity > 0 and self.capacity > self.size,
+            self.capacity > 0 and self.capacity > self._len,
             (
                 "safety violation: Insufficient capacity to retrieve pointer to"
                 " next uninitialized element"
             ),
         )
 
-        return self.data + self.size
+        return self.data + self._len
 
     fn _cast_hint_trivial_type[
         hint_trivial_type: Bool
     ](owned self) -> List[T, hint_trivial_type]:
-        var size = self.size
+        var size = self._len
         var capacity = self.capacity
 
         # TODO: Why doesn't `__disable_del self` work here?
