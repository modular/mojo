--- conflicted
+++ resolved
@@ -29,13 +29,9 @@
 from memory.memory import _memcmp_impl_unconstrained
 from sys import bitwidthof, simdwidthof
 from sys.intrinsics import unlikely, likely
-<<<<<<< HEAD
+from sys.ffi import c_char
 from utils.stringref import StringRef
-=======
-from sys.ffi import c_char
-from utils.stringref import StringRef, _memmem
 from hashlib._hasher import _HashableWithHasher, _Hasher
->>>>>>> b367ba89
 from os import PathLike
 
 alias StaticString = StringSlice[StaticConstantOrigin]
@@ -1281,14 +1277,6 @@
             .find(substr.as_bytes().get_immutable(), start)
         )
 
-<<<<<<< HEAD
-=======
-        if not loc:
-            return -1
-
-        return Int(loc) - Int(self.unsafe_ptr())
-
->>>>>>> b367ba89
     fn rfind(self, substr: StringSlice, start: Int = 0) -> Int:
         """Finds the offset of the last occurrence of `substr` starting at
         `start`. If not found, returns `-1`.
@@ -1307,14 +1295,6 @@
             .rfind(substr.as_bytes().get_immutable(), start)
         )
 
-<<<<<<< HEAD
-=======
-        if not loc:
-            return -1
-
-        return Int(loc) - Int(self.unsafe_ptr())
-
->>>>>>> b367ba89
     fn isspace(self) -> Bool:
         """Determines whether every character in the given StringSlice is a
         python whitespace String. This corresponds to Python's
