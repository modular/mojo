--- conflicted
+++ resolved
@@ -34,106 +34,18 @@
 from os import PathLike, abort
 from sys import bitwidthof, simdwidthof
 from sys.ffi import c_char
-<<<<<<< HEAD
-from utils.stringref import StringRef, _memmem
-from hashlib._hasher import _HashableWithHasher, _Hasher
-from os import PathLike, abort
-=======
 from sys.intrinsics import likely, unlikely
 
 from bit import count_leading_zeros, count_trailing_zeros
 from memory import Span, UnsafePointer, memcmp, memcpy, pack_bits
 from memory.memory import _memcmp_impl_unconstrained
->>>>>>> 0094d1c4
+from os import PathLike, abort
+
 
 alias StaticString = StringSlice[StaticConstantOrigin]
 """An immutable static string slice."""
 
 
-@value
-struct CodepointSliceIter[
-    mut: Bool, //,
-    origin: Origin[mut],
-    forward: Bool = True,
-]:
-    """Iterator for `StringSlice` over substring slices containing a single
-    Unicode codepoint.
-
-    Parameters:
-        mut: Whether the slice is mutable.
-        origin: The origin of the underlying string data.
-        forward: The iteration direction. `False` is backwards.
-
-    The `forward` parameter only controls the behavior of the `__next__()`
-    method used for normal iteration. Calls to `next()` will always take an
-    element from the front of the iterator, and calls to `next_back()` will
-    always take an element from the end.
-    """
-
-    var _slice: StringSlice[origin]
-
-    # Note:
-    #   Marked private since `StringSlice.codepoints()` is the intended public
-    #   way to construct this type.
-    @doc_private
-    fn __init__(out self, str_slice: StringSlice[origin]):
-        self._slice = str_slice
-
-    # ===-------------------------------------------------------------------===#
-    # Trait implementations
-    # ===-------------------------------------------------------------------===#
-
-    @doc_private
-    fn __iter__(self) -> Self:
-        return self
-
-    fn __next__(mut self) -> StringSlice[origin]:
-        """Get the next codepoint in the underlying string slice.
-
-        This returns the next single-codepoint substring slice encoded in the
-        underlying string, and advances the iterator state.
-
-        If `forward` is set to `False`, this will return the next codepoint
-        from the end of the string.
-
-        This function will abort if this iterator has been exhausted.
-
-        Returns:
-            The next character in the string.
-        """
-
-        @parameter
-        if forward:
-            return self.next().value()
-        else:
-            return self.next_back().value()
-
-    @always_inline
-    fn __has_next__(self) -> Bool:
-        """Returns True if there are still elements in this iterator.
-
-        Returns:
-            A boolean indicating if there are still elements in this iterator.
-        """
-        # NOTE:
-        #   This intentionally check if the length _in bytes_ is greater
-        #   than zero, because checking the codepoint length requires a linear
-        #   scan of the string, which is needlessly expensive for this purpose.
-        return len(self._slice) > 0
-
-    @always_inline
-    fn __len__(self) -> Int:
-        """Returns the remaining length of this iterator in `Codepoint`s.
-
-        The value returned from this method indicates the number of subsequent
-        calls to `next()` that will return a value.
-
-        Returns:
-            Number of codepoints remaining in this iterator.
-        """
-        return self._slice.char_length()
-
-<<<<<<< HEAD
 @value
 struct _SplitlinesIter[
     is_mutable: Bool, //,
@@ -208,17 +120,91 @@
 
 
 @value
-struct _StringSliceIter[
+struct CodepointSliceIter[
     mut: Bool, //,
     origin: Origin[mut],
     forward: Bool = True,
 ]:
-    """Iterator for `StringSlice` over unicode characters.
-=======
+    """Iterator for `StringSlice` over substring slices containing a single
+    Unicode codepoint.
+
+    Parameters:
+        mut: Whether the slice is mutable.
+        origin: The origin of the underlying string data.
+        forward: The iteration direction. `False` is backwards.
+
+    The `forward` parameter only controls the behavior of the `__next__()`
+    method used for normal iteration. Calls to `next()` will always take an
+    element from the front of the iterator, and calls to `next_back()` will
+    always take an element from the end.
+    """
+
+    var _slice: StringSlice[origin]
+
+    # Note:
+    #   Marked private since `StringSlice.codepoints()` is the intended public
+    #   way to construct this type.
+    @doc_private
+    fn __init__(out self, str_slice: StringSlice[origin]):
+        self._slice = str_slice
+
+    # ===-------------------------------------------------------------------===#
+    # Trait implementations
+    # ===-------------------------------------------------------------------===#
+
+    @doc_private
+    fn __iter__(self) -> Self:
+        return self
+
+    fn __next__(mut self) -> StringSlice[origin]:
+        """Get the next codepoint in the underlying string slice.
+
+        This returns the next single-codepoint substring slice encoded in the
+        underlying string, and advances the iterator state.
+
+        If `forward` is set to `False`, this will return the next codepoint
+        from the end of the string.
+
+        This function will abort if this iterator has been exhausted.
+
+        Returns:
+            The next character in the string.
+        """
+
+        @parameter
+        if forward:
+            return self.next().value()
+        else:
+            return self.next_back().value()
+
+    @always_inline
+    fn __has_next__(self) -> Bool:
+        """Returns True if there are still elements in this iterator.
+
+        Returns:
+            A boolean indicating if there are still elements in this iterator.
+        """
+        # NOTE:
+        #   This intentionally check if the length _in bytes_ is greater
+        #   than zero, because checking the codepoint length requires a linear
+        #   scan of the string, which is needlessly expensive for this purpose.
+        return len(self._slice) > 0
+
+    @always_inline
+    fn __len__(self) -> Int:
+        """Returns the remaining length of this iterator in `Codepoint`s.
+
+        The value returned from this method indicates the number of subsequent
+        calls to `next()` that will return a value.
+
+        Returns:
+            Number of codepoints remaining in this iterator.
+        """
+        return self._slice.char_length()
+
     # ===-------------------------------------------------------------------===#
     # Methods
     # ===-------------------------------------------------------------------===#
->>>>>>> 0094d1c4
 
     fn peek_next(self) -> Optional[StringSlice[origin]]:
         """Check what the next single-codepoint slice in this iterator is,
@@ -359,7 +345,7 @@
         return result
 
     fn splitlines(
-        owned self: _StringSliceIter[forward=True], *, keepends: Bool = False
+        owned self: CodepointSliceIter[forward=True], *, keepends: Bool = False
     ) -> _SplitlinesIter[origin, forward=True]:
         """Split the string at line boundaries. This corresponds to Python's
         [universal newlines:](
@@ -952,12 +938,7 @@
             self.unsafe_ptr(), rhs.unsafe_ptr(), min(len1, len2)
         )
 
-<<<<<<< HEAD
-    fn __iter__(self) -> _StringSliceIter[origin]:
-=======
-    @deprecated("Use `str.codepoints()` or `str.codepoint_slices()` instead.")
     fn __iter__(self) -> CodepointSliceIter[origin]:
->>>>>>> 0094d1c4
         """Iterate over the string, returning immutable references.
 
         Returns:
