# ===----------------------------------------------------------------------=== #
# Copyright (c) 2025, Modular Inc. All rights reserved.
#
# Licensed under the Apache License v2.0 with LLVM Exceptions:
# https://llvm.org/LICENSE.txt
#
# Unless required by applicable law or agreed to in writing, software
# distributed under the License is distributed on an "AS IS" BASIS,
# WITHOUT WARRANTIES OR CONDITIONS OF ANY KIND, either express or implied.
# See the License for the specific language governing permissions and
# limitations under the License.
# ===----------------------------------------------------------------------=== #
"""Implements the StringSlice type.

You can import these APIs from the `collections.string.string_slice` module.

Examples:

```mojo
from collections.string import StringSlice
```
"""

from collections import List, Optional
from collections.string.format import _CurlyEntryFormattable, _FormatCurlyEntry
from collections.string._utf8_validation import _is_valid_utf8
from collections.string._unicode import (
    is_lowercase,
    is_uppercase,
    to_lowercase,
    to_uppercase,
)
from hashlib._hasher import _HashableWithHasher, _Hasher
from os import PathLike, abort
from sys import bitwidthof, simdwidthof
from sys.ffi import c_char
from sys.intrinsics import likely, unlikely

from bit import count_leading_zeros, count_trailing_zeros
from memory import Span, UnsafePointer, memcmp, memcpy, pack_bits
from memory.memory import _memcmp_impl_unconstrained

alias StaticString = StringSlice[StaticConstantOrigin]
"""An immutable static string slice."""


@value
struct CodepointSliceIter[
    mut: Bool, //,
    origin: Origin[mut],
    forward: Bool = True,
]:
    """Iterator for `StringSlice` over substring slices containing a single
    Unicode codepoint.

    Parameters:
        mut: Whether the slice is mutable.
        origin: The origin of the underlying string data.
        forward: The iteration direction. `False` is backwards.

    The `forward` parameter only controls the behavior of the `__next__()`
    method used for normal iteration. Calls to `next()` will always take an
    element from the front of the iterator, and calls to `next_back()` will
    always take an element from the end.
    """

    var _slice: StringSlice[origin]

    # Note:
    #   Marked private since `StringSlice.codepoints()` is the intended public
    #   way to construct this type.
    @doc_private
    fn __init__(out self, str_slice: StringSlice[origin]):
        self._slice = str_slice

    # ===-------------------------------------------------------------------===#
    # Trait implementations
    # ===-------------------------------------------------------------------===#

    @doc_private
    fn __iter__(self) -> Self:
        return self

    fn __next__(mut self) -> StringSlice[origin]:
        """Get the next codepoint in the underlying string slice.

        This returns the next single-codepoint substring slice encoded in the
        underlying string, and advances the iterator state.

        If `forward` is set to `False`, this will return the next codepoint
        from the end of the string.

        This function will abort if this iterator has been exhausted.

        Returns:
            The next character in the string.
        """

        @parameter
        if forward:
            return self.next().value()
        else:
            return self.next_back().value()

    @always_inline
    fn __has_next__(self) -> Bool:
        """Returns True if there are still elements in this iterator.

        Returns:
            A boolean indicating if there are still elements in this iterator.
        """
        # NOTE:
        #   This intentionally check if the length _in bytes_ is greater
        #   than zero, because checking the codepoint length requires a linear
        #   scan of the string, which is needlessly expensive for this purpose.
        return len(self._slice) > 0

    @always_inline
    fn __len__(self) -> Int:
        """Returns the remaining length of this iterator in `Codepoint`s.

        The value returned from this method indicates the number of subsequent
        calls to `next()` that will return a value.

        Returns:
            Number of codepoints remaining in this iterator.
        """
        return self._slice.char_length()

    # ===-------------------------------------------------------------------===#
    # Methods
    # ===-------------------------------------------------------------------===#

    fn peek_next(self) -> Optional[StringSlice[origin]]:
        """Check what the next single-codepoint slice in this iterator is,
        without advancing the iterator state.

        Repeated calls to this method will return the same value.

        Returns:
            The next codepoint slice in the underlying string, or None if the
            string is empty.

        # Examples

        `peek_next()` does not advance the iterator, so repeated calls will
        return the same value:

        ```mojo
        from collections.string import StringSlice, Codepoint
        from testing import assert_equal

        var input = StringSlice("123")
        var iter = input.codepoint_slices()

        assert_equal(iter.peek_next().value(), "1")
        assert_equal(iter.peek_next().value(), "1")
        assert_equal(iter.peek_next().value(), "1")

        # A call to `next()` return the same value as `peek_next()` had,
        # but also advance the iterator.
        assert_equal(iter.next().value(), "1")

        # Later `peek_next()` calls will return the _new_ next character:
        assert_equal(iter.peek_next().value(), "2")
        ```
        .
        """
        if len(self._slice) > 0:
            # SAFETY: Will not read out of bounds because `_slice` is guaranteed
            #   to contain valid UTF-8.
            var curr_ptr = self._slice.unsafe_ptr()
            var byte_len = _utf8_first_byte_sequence_length(curr_ptr[])
            return StringSlice[origin](ptr=curr_ptr, length=byte_len)
        else:
            return None

    fn peek_back(mut self) -> Optional[StringSlice[origin]]:
        """Check what the last single-codepoint slice in this iterator is,
        without advancing the iterator state.

        Repeated calls to this method will return the same value.

        Returns:
            The last codepoint slice in the underlying string, or None if the
            string is empty.

        # Examples

        `peek_back()` does not advance the iterator, so repeated calls will
        return the same value:

        ```mojo
        from collections.string import StringSlice, Codepoint
        from testing import assert_equal

        var input = StringSlice("123")
        var iter = input.codepoint_slices()

        # Repeated calls to `peek_back()` return the same value.
        assert_equal(iter.peek_back().value(), "3")
        assert_equal(iter.peek_back().value(), "3")
        assert_equal(iter.peek_back().value(), "3")

        # A call to `next_back()` return the same value as `peek_back()` had,
        # but also advance the iterator.
        assert_equal(iter.next_back().value(), "3")

        # Later `peek_back()` calls will return the _new_ next character:
        assert_equal(iter.peek_back().value(), "2")
        ```
        .
        """
        if len(self._slice) > 0:
            var byte_len = 1
            var back_ptr = self._slice.unsafe_ptr() + len(self._slice) - 1
            # SAFETY:
            #   Guaranteed not to go out of bounds because UTF-8
            #   guarantees there is always a "start" byte eventually before any
            #   continuation bytes.
            while _utf8_byte_type(back_ptr[]) == 1:
                byte_len += 1
                back_ptr -= 1

            return StringSlice[origin](ptr=back_ptr, length=byte_len)
        else:
            return None

    fn next(mut self) -> Optional[StringSlice[origin]]:
        """Get the next codepoint slice in the underlying string slice, or None
        if the iterator is empty.

        This returns the next single-codepoint substring encoded in the
        underlying string, and advances the iterator state.

        Returns:
            A character if the string is not empty, otherwise None.
        """
        var result: Optional[StringSlice[origin]] = self.peek_next()

        if result:
            # SAFETY: We just checked that `result` holds a value
            var slice_len = len(result.unsafe_value())
            # Advance the pointer in _slice.
            self._slice._slice._data += slice_len
            # Decrement the byte-length of _slice.
            self._slice._slice._len -= slice_len

        return result

    fn next_back(mut self) -> Optional[StringSlice[origin]]:
        """Get the last single-codepoint slice in this iterator is, or None
        if the iterator is empty.

        This returns the last codepoint slice in this iterator, and advances
        the iterator state.

        Returns:
            The last codepoint slice in the underlying string, or None if the
            string is empty.
        """
        var result: Optional[StringSlice[origin]] = self.peek_back()

        if result:
            # SAFETY: We just checked that `result` holds a value
            var slice_len = len(result.unsafe_value())
            # Decrement the byte-length of _slice.
            self._slice._slice._len -= slice_len

        return result


@value
struct CodepointsIter[mut: Bool, //, origin: Origin[mut]]:
    """Iterator over the `Codepoint`s in a string slice, constructed by
    `StringSlice.codepoints()`.

    Parameters:
        mut: Mutability of the underlying string data.
        origin: Origin of the underlying string data.
    """

    var _slice: StringSlice[origin]
    """String slice containing the bytes that have not been read yet.

    When this iterator advances, the pointer in `_slice` is advanced by the
    byte length of each read character, and the slice length is decremented by
    the same amount.
    """

    # Note:
    #   Marked private since `StringSlice.codepoints()` is the intended public
    #   way to construct this type.
    @doc_private
    fn __init__(out self, str_slice: StringSlice[origin]):
        self._slice = str_slice

    # ===-------------------------------------------------------------------===#
    # Trait implementations
    # ===-------------------------------------------------------------------===#

    @doc_private
    fn __iter__(self) -> Self:
        return self

    fn __next__(mut self) -> Codepoint:
        """Get the next codepoint in the underlying string slice.

        This returns the next `Codepoint` encoded in the underlying string, and
        advances the iterator state.

        This function will abort if this iterator has been exhausted.

        Returns:
            The next character in the string.
        """

        return self.next().value()

    @always_inline
    fn __has_next__(self) -> Bool:
        """Returns True if there are still elements in this iterator.

        Returns:
            A boolean indicating if there are still elements in this iterator.
        """
        return Bool(self.peek_next())

    @always_inline
    fn __len__(self) -> Int:
        """Returns the remaining length of this iterator in `Codepoint`s.

        The value returned from this method indicates the number of subsequent
        calls to `next()` that will return a value.

        Returns:
            Number of codepoints remaining in this iterator.
        """
        return self._slice.char_length()

    # ===-------------------------------------------------------------------===#
    # Methods
    # ===-------------------------------------------------------------------===#

    fn peek_next(self) -> Optional[Codepoint]:
        """Check what the next codepoint in this iterator is, without advancing
        the iterator state.

        Repeated calls to this method will return the same value.

        Returns:
            The next character in the underlying string, or None if the string
            is empty.

        # Examples

        `peek_next()` does not advance the iterator, so repeated calls will
        return the same value:

        ```mojo
        from collections.string import StringSlice, Codepoint
        from testing import assert_equal

        var input = StringSlice("123")
        var iter = input.codepoints()

        assert_equal(iter.peek_next().value(), Codepoint.ord("1"))
        assert_equal(iter.peek_next().value(), Codepoint.ord("1"))
        assert_equal(iter.peek_next().value(), Codepoint.ord("1"))

        # A call to `next()` return the same value as `peek_next()` had,
        # but also advance the iterator.
        assert_equal(iter.next().value(), Codepoint.ord("1"))

        # Later `peek_next()` calls will return the _new_ next character:
        assert_equal(iter.peek_next().value(), Codepoint.ord("2"))
        ```
        .
        """
        if len(self._slice) > 0:
            # SAFETY: Will not read out of bounds because `_slice` is guaranteed
            #   to contain valid UTF-8.
            codepoint, _ = Codepoint.unsafe_decode_utf8_codepoint(
                self._slice.unsafe_ptr()
            )
            return codepoint
        else:
            return None

    fn next(mut self) -> Optional[Codepoint]:
        """Get the next codepoint in the underlying string slice, or None if
        the iterator is empty.

        This returns the next `Codepoint` encoded in the underlying string, and
        advances the iterator state.

        Returns:
            A character if the string is not empty, otherwise None.
        """
        var result: Optional[Codepoint] = self.peek_next()

        if result:
            # SAFETY: We just checked that `result` holds a value
            var char_len = result.unsafe_value().utf8_byte_length()
            # Advance the pointer in _slice.
            self._slice._slice._data += char_len
            # Decrement the byte-length of _slice.
            self._slice._slice._len -= char_len

        return result


@value
@register_passable("trivial")
struct StringSlice[mut: Bool, //, origin: Origin[mut]](
    Stringable,
    Representable,
    Sized,
    Writable,
    CollectionElement,
    CollectionElementNew,
    EqualityComparable,
    Hashable,
    PathLike,
):
    """A non-owning view to encoded string data.

    This type is guaranteed to have the same ABI (size, alignment, and field
    layout) as the `llvm::StringRef` type.

    Parameters:
        mut: Whether the slice is mutable.
        origin: The origin of the underlying string data.

    Notes:
        TODO: The underlying string data is guaranteed to be encoded using
        UTF-8.
    """

    var _slice: Span[Byte, origin]

    # ===------------------------------------------------------------------===#
    # Initializers
    # ===------------------------------------------------------------------===#

    @always_inline
    @implicit
    fn __init__(out self: StaticString, lit: StringLiteral):
        """Construct a new `StringSlice` from a `StringLiteral`.

        Args:
            lit: The literal to construct this `StringSlice` from.
        """
        # Since a StringLiteral has static origin, it will outlive
        # whatever arbitrary `origin` the user has specified they need this
        # slice to live for.
        # SAFETY:
        #   StringLiteral is guaranteed to use UTF-8 encoding.
        # FIXME(MSTDL-160):
        #   Ensure StringLiteral _actually_ always uses UTF-8 encoding.
        self = StaticString(unsafe_from_utf8=lit.as_bytes())

    @always_inline
    fn __init__(out self, *, owned unsafe_from_utf8: Span[Byte, origin]):
        """Construct a new `StringSlice` from a sequence of UTF-8 encoded bytes.

        Args:
            unsafe_from_utf8: A `Span[Byte]` encoded in UTF-8.

        Safety:
            `unsafe_from_utf8` MUST be valid UTF-8 encoded data.
        """
        # FIXME(#3706): can't run at compile time
        # TODO(MOCO-1525):
        #   Support skipping UTF-8 during comptime evaluations, or support
        #   the necessary SIMD intrinsics to allow this to evaluate at compile
        #   time.
        # debug_assert(
        #     _is_valid_utf8(value.as_bytes()), "value is not valid utf8"
        # )
        self._slice = unsafe_from_utf8

    fn __init__(out self, *, unsafe_from_utf8_ptr: UnsafePointer[Byte]):
        """Construct a new StringSlice from a `UnsafePointer[Byte]` pointing to null-terminated UTF-8
        encoded bytes.

        Args:
            unsafe_from_utf8_ptr: An `UnsafePointer[Byte]` of null-terminated bytes encoded in UTF-8.

        Safety:
            - `unsafe_from_utf8_ptr` MUST point to data that is valid for
                `origin`.
            - `unsafe_from_utf8_ptr` MUST be valid UTF-8 encoded data.
            - `unsafe_from_utf8_ptr` MUST be null terminated.
        """

        var count = _unsafe_strlen(unsafe_from_utf8_ptr)

        var byte_slice = Span[Byte, origin](
            ptr=unsafe_from_utf8_ptr,
            length=count,
        )

        self = Self(unsafe_from_utf8=byte_slice)

    fn __init__(out self, *, unsafe_from_utf8_cstr_ptr: UnsafePointer[c_char]):
        """Construct a new StringSlice from a `UnsafePointer[c_char]` pointing to null-terminated UTF-8
        encoded bytes.

        Args:
            unsafe_from_utf8_cstr_ptr: An `UnsafePointer[c_char]` of null-terminated bytes encoded in UTF-8.

        Safety:
            - `unsafe_from_utf8_ptr` MUST point to data that is valid for
                `origin`.
            - `unsafe_from_utf8_ptr` MUST be valid UTF-8 encoded data.
            - `unsafe_from_utf8_ptr` MUST be null terminated.
        """
        var ptr = unsafe_from_utf8_cstr_ptr.bitcast[Byte]()
        self = Self(unsafe_from_utf8_ptr=ptr)

    @always_inline
    fn __init__(out self, *, ptr: UnsafePointer[Byte], length: UInt):
        """Construct a `StringSlice` from a pointer to a sequence of UTF-8
        encoded bytes and a length.

        Args:
            ptr: A pointer to a sequence of bytes encoded in UTF-8.
            length: The number of bytes of encoded data.

        Safety:
            - `ptr` MUST point to at least `length` bytes of valid UTF-8 encoded
                data.
            - `ptr` must point to data that is live for the duration of
                `origin`.
        """
        self = Self(unsafe_from_utf8=Span[Byte, origin](ptr=ptr, length=length))

    @always_inline
    fn copy(self) -> Self:
        """Explicitly construct a deep copy of the provided `StringSlice`.

        Returns:
            A copy of the value.
        """
        return Self(unsafe_from_utf8=self._slice)

    @implicit
    fn __init__[
        O: ImmutableOrigin, //
    ](mut self: StringSlice[O], ref [O]value: String):
        """Construct an immutable StringSlice.

        Parameters:
            O: The immutable origin.

        Args:
            value: The string value.
        """
        self = StringSlice[O](unsafe_from_utf8=value.as_bytes())

    # ===-------------------------------------------------------------------===#
    # Factory methods
    # ===-------------------------------------------------------------------===#

    # TODO: Change to `__init__(out self, *, from_utf8: Span[..])` once ambiguity
    #   with existing `unsafe_from_utf8` overload is fixed. Would require
    #   signature comparision to take into account required named arguments.
    @staticmethod
    fn from_utf8(from_utf8: Span[Byte, origin]) raises -> StringSlice[origin]:
        """Construct a new `StringSlice` from a buffer containing UTF-8 encoded
        data.

        Args:
            from_utf8: A span of bytes containing UTF-8 encoded data.

        Returns:
            A new validated `StringSlice` pointing to the provided buffer.

        Raises:
            An exception is raised if the provided buffer byte values do not
            form valid UTF-8 encoded codepoints.
        """
        if not _is_valid_utf8(from_utf8):
            raise Error("StringSlice: buffer is not valid UTF-8")

        return StringSlice[origin](unsafe_from_utf8=from_utf8)

    # ===------------------------------------------------------------------===#
    # Trait implementations
    # ===------------------------------------------------------------------===#

    @no_inline
    fn __str__(self) -> String:
        """Convert this StringSlice to a String.

        Returns:
            A new String.

        Notes:
            This will allocate a new string that copies the string contents from
            the provided string slice.
        """
        var length = self.byte_length()
        var ptr = UnsafePointer[Byte].alloc(length + 1)  # null terminator
        memcpy(ptr, self.unsafe_ptr(), length)
        ptr[length] = 0
        return String(ptr=ptr, length=length + 1)

    fn __repr__(self) -> String:
        """Return a Mojo-compatible representation of this string slice.

        Returns:
            Representation of this string slice as a Mojo string literal input
            form syntax.
        """
        var result = String()
        var use_dquote = False
<<<<<<< HEAD
        for s in self:
=======
        for s in self.codepoint_slices():
>>>>>>> 248b7fa3
            use_dquote = use_dquote or (s == "'")

            if s == "\\":
                result += r"\\"
            elif s == "\t":
                result += r"\t"
            elif s == "\n":
                result += r"\n"
            elif s == "\r":
                result += r"\r"
            else:
                var codepoint = Codepoint.ord(s)
                if codepoint.is_ascii_printable():
                    result += s
                elif codepoint.to_u32() < 0x10:
                    result += hex(codepoint, prefix=r"\x0")
                elif codepoint.to_u32() < 0x20 or codepoint.to_u32() == 0x7F:
                    result += hex(codepoint, prefix=r"\x")
                else:  # multi-byte character
                    result += s

        if use_dquote:
            return '"' + result + '"'
        else:
            return "'" + result + "'"

    @always_inline
    fn __len__(self) -> Int:
        """Get the string length in bytes.

        This function returns the number of bytes in the underlying UTF-8
        representation of the string.

        To get the number of Unicode codepoints in a string, use
        `len(str.codepoints())`.

        Returns:
            The string length in bytes.

        # Examples

        Query the length of a string, in bytes and Unicode codepoints:

        ```mojo
        from collections.string import StringSlice
        from testing import assert_equal

        var s = StringSlice("ನಮಸ್ಕಾರ")

        assert_equal(len(s), 21)
        assert_equal(len(s.codepoints()), 7)
        ```

        Strings containing only ASCII characters have the same byte and
        Unicode codepoint length:

        ```mojo
        from collections.string import StringSlice
        from testing import assert_equal

        var s = StringSlice("abc")

        assert_equal(len(s), 3)
        assert_equal(len(s.codepoints()), 3)
        ```
        .
        """
        return self.byte_length()

    fn write_to[W: Writer](self, mut writer: W):
        """Formats this string slice to the provided `Writer`.

        Parameters:
            W: A type conforming to the `Writable` trait.

        Args:
            writer: The object to write to.
        """
        writer.write_bytes(self.as_bytes())

    fn __bool__(self) -> Bool:
        """Check if a string slice is non-empty.

        Returns:
           True if a string slice is non-empty, False otherwise.
        """
        return len(self._slice) > 0

    fn __hash__(self) -> UInt:
        """Hash the underlying buffer using builtin hash.

        Returns:
            A 64-bit hash value. This value is _not_ suitable for cryptographic
            uses. Its intended usage is for data structures. See the `hash`
            builtin documentation for more details.
        """
        return hash(self._slice._data, self._slice._len)

    fn __hash__[H: _Hasher](self, mut hasher: H):
        """Updates hasher with the underlying bytes.

        Parameters:
            H: The hasher type.

        Args:
            hasher: The hasher instance.
        """
        hasher._update_with_bytes(self.unsafe_ptr(), len(self))

    fn __fspath__(self) -> String:
        """Return the file system path representation of this string.

        Returns:
          The file system path representation as a string.
        """
        return self.__str__()

    @always_inline
    fn __getitem__(self, span: Slice) raises -> Self:
        """Gets the sequence of characters at the specified positions.

        Args:
            span: A slice that specifies positions of the new substring.

        Returns:
            A new StringSlice containing the substring at the specified positions.

        Raises: This function will raise if the specified slice start or end
            position are outside the bounds of the string, or if they do not
            both fall on codepoint boundaries.
        """
        var step: Int
        var start: Int
        var end: Int
        start, end, step = span.indices(len(self))

        if step != 1:
            raise Error("Slice must be within bounds and step must be 1")

        if not self.is_codepoint_boundary(start):
            var msg = String.format(
                "String `Slice` start byte {} must fall on codepoint boundary.",
                start,
            )
            raise Error(msg^)

        if not self.is_codepoint_boundary(end):
            var msg = String.format(
                "String `Slice` end byte {} must fall on codepoint boundary.",
                end,
            )
            raise Error(msg^)

        return Self(unsafe_from_utf8=self._slice[span])

    # ===------------------------------------------------------------------===#
    # Operator dunders
    # ===------------------------------------------------------------------===#

    # This decorator informs the compiler that indirect address spaces are not
    # dereferenced by the method.
    # TODO: replace with a safe model that checks the body of the method for
    # accesses to the origin.
    @__unsafe_disable_nested_origin_exclusivity
    fn __eq__(self, rhs_same: Self) -> Bool:
        """Verify if a `StringSlice` is equal to another `StringSlice` with the
        same origin.

        Args:
            rhs_same: The `StringSlice` to compare against.

        Returns:
            If the `StringSlice` is equal to the input in length and contents.
        """
        return Self.__eq__(self, rhs=rhs_same)

    # This decorator informs the compiler that indirect address spaces are not
    # dereferenced by the method.
    # TODO: replace with a safe model that checks the body of the method for
    # accesses to the origin.
    @__unsafe_disable_nested_origin_exclusivity
    fn __eq__(self, rhs: StringSlice) -> Bool:
        """Verify if a `StringSlice` is equal to another `StringSlice`.

        Args:
            rhs: The `StringSlice` to compare against.

        Returns:
            If the `StringSlice` is equal to the input in length and contents.
        """

        var s_len = self.byte_length()
        var s_ptr = self.unsafe_ptr()
        var rhs_ptr = rhs.unsafe_ptr()
        if s_len != rhs.byte_length():
            return False
        # same pointer and length, so equal
        elif s_len == 0 or s_ptr == rhs_ptr:
            return True
        return memcmp(s_ptr, rhs_ptr, s_len) == 0

    fn __ne__(self, rhs_same: Self) -> Bool:
        """Verify if a `StringSlice` is not equal to another `StringSlice` with
        the same origin.

        Args:
            rhs_same: The `StringSlice` to compare against.

        Returns:
            If the `StringSlice` is not equal to the input in length and
            contents.
        """
        return Self.__ne__(self, rhs=rhs_same)

    @__unsafe_disable_nested_origin_exclusivity
    @always_inline
    fn __ne__(self, rhs: StringSlice) -> Bool:
        """Verify if span is not equal to another `StringSlice`.

        Args:
            rhs: The `StringSlice` to compare against.

        Returns:
            If the `StringSlice` is not equal to the input in length and
            contents.
        """
        return not self == rhs

    @always_inline
    fn __lt__(self, rhs: StringSlice) -> Bool:
        """Verify if the `StringSlice` bytes are strictly less than the input in
        overlapping content.

        Args:
            rhs: The other `StringSlice` to compare against.

        Returns:
            If the `StringSlice` bytes are strictly less than the input in
            overlapping content.
        """
        var len1 = len(self)
        var len2 = len(rhs)
        return Int(len1 < len2) > _memcmp_impl_unconstrained(
            self.unsafe_ptr(), rhs.unsafe_ptr(), min(len1, len2)
        )

<<<<<<< HEAD
    fn __iter__(self) -> _StringSliceIter[origin]:
        """Iterate over the string unicode characters.
=======
    @deprecated("Use `str.codepoints()` or `str.codepoint_slices()` instead.")
    fn __iter__(self) -> CodepointSliceIter[origin]:
        """Iterate over the string, returning immutable references.
>>>>>>> 248b7fa3

        Returns:
            An iterator of references to the string unicode characters.
        """
<<<<<<< HEAD
        return _StringSliceIter[origin](
            ptr=self.unsafe_ptr(), length=self.byte_length()
        )

    fn __reversed__(self) -> _StringSliceIter[origin, False]:
        """Iterate backwards over the string unicode characters.
=======
        return self.codepoint_slices()

    fn __reversed__(self) -> CodepointSliceIter[origin, False]:
        """Iterate backwards over the string, returning immutable references.
>>>>>>> 248b7fa3

        Returns:
            A reversed iterator of references to the string unicode characters.
        """
        return CodepointSliceIter[origin, forward=False](self)

    fn __getitem__[I: Indexer](self, idx: I) -> String:
        """Gets the character at the specified position.

        Parameters:
            I: A type that can be used as an index.

        Args:
            idx: The index value.

        Returns:
            A new string containing the character at the specified position.
        """
        # TODO(#933): implement this for unicode when we support llvm intrinsic evaluation at compile time
        var buf = String._buffer_type(capacity=1)
        buf.append(self._slice[idx])
        buf.append(0)
        return String(buf^)

    fn __contains__(ref self, substr: StringSlice) -> Bool:
        """Returns True if the substring is contained within the current string.

        Args:
          substr: The substring to check.

        Returns:
          True if the string contains the substring.
        """
        return self.find(substr) != -1

    @always_inline
    fn __int__(self) raises -> Int:
        """Parses the given string as a base-10 integer and returns that value.
        If the string cannot be parsed as an int, an error is raised.

        Returns:
            An integer value that represents the string, or otherwise raises.
        """
        return atol(self)

    @always_inline
    fn __float__(self) raises -> Float64:
        """Parses the string as a float point number and returns that value. If
        the string cannot be parsed as a float, an error is raised.

        Returns:
            A float value that represents the string, or otherwise raises.
        """
        return atof(self)

    fn __mul__(self, n: Int) -> String:
        """Concatenates the string `n` times.

        Args:
            n : The number of times to concatenate the string.

        Returns:
            The string concatenated `n` times.
        """

        var len_self = self.byte_length()
        var count = len_self * n + 1
        var buf = String._buffer_type(capacity=count)
        buf.size = count
        var b_ptr = buf.unsafe_ptr()
        for i in range(n):
            memcpy(b_ptr + len_self * i, self.unsafe_ptr(), len_self)
        b_ptr[count - 1] = 0
        return String(buf^)

    # ===------------------------------------------------------------------===#
    # Methods
    # ===------------------------------------------------------------------===#

    fn split[
        sep_mut: Bool,
        sep_origin: Origin[sep_mut], //,
    ](
        self,
        sep: StringSlice[sep_origin],
        maxsplit: Int = -1,
    ) raises -> List[
        String
    ]:
        """Split the string by a separator.

        Parameters:
            sep_mut: Mutability of the `sep` string slice.
            sep_origin: Origin of the `sep` string slice.

        Args:
            sep: The string to split on.
            maxsplit: The maximum amount of items to split from String.
                Defaults to unlimited.

        Returns:
            A List of Strings containing the input split by the separator.

        Raises:
            If the separator is empty.

        Examples:

        ```mojo
        # Splitting a space
        _ = StringSlice("hello world").split(" ") # ["hello", "world"]
        # Splitting adjacent separators
        _ = StringSlice("hello,,world").split(",") # ["hello", "", "world"]
        # Splitting with maxsplit
        _ = StringSlice("1,2,3").split(",", 1) # ['1', '2,3']
        ```
        .
        """
        var output = List[String]()

        var str_byte_len = self.byte_length() - 1
        var lhs = 0
        var rhs = 0
        var items = 0
        var sep_len = sep.byte_length()
        if sep_len == 0:
            raise Error("Separator cannot be empty.")
        if str_byte_len < 0:
            output.append(String(""))

        while lhs <= str_byte_len:
            rhs = self.find(sep, lhs)
            if rhs == -1:
                output.append(String(self[lhs:]))
                break

            if maxsplit > -1:
                if items == maxsplit:
                    output.append(String(self[lhs:]))
                    break
                items += 1

            output.append(String(self[lhs:rhs]))
            lhs = rhs + sep_len

        if self.endswith(sep) and (len(output) <= maxsplit or maxsplit == -1):
            output.append(String(""))

        return output^

    fn split(
        self, sep: NoneType = None, maxsplit: Int = -1
    ) -> List[StringSlice[origin]]:
        """Split the string by every Whitespace separator.

        Args:
            sep: None.
            maxsplit: The maximum amount of items to split from String. Defaults
                to unlimited.

        Returns:
            A List of Strings containing the input split by the separator.

        Examples:

        ```mojo
        # Splitting an empty string or filled with whitespaces
        _ = StringSlice("      ").split() # []
        _ = StringSlice("").split() # []

        # Splitting a string with leading, trailing, and middle whitespaces
        _ = StringSlice("      hello    world     ").split() # ["hello", "world"]
        # Splitting adjacent universal newlines:
        _ = StringSlice(
            "hello \\t\\n\\v\\f\\r\\x1c\\x1d\\x1e\\x85\\u2028\\u2029world"
        ).split()  # ["hello", "world"]
        ```
        .
        """

        return self._split_whitespace()

    fn _split_whitespace(self, maxsplit: Int = -1) -> List[StringSlice[origin]]:
        fn num_bytes(b: UInt8) -> Int:
            var flipped = ~b
            return Int(count_leading_zeros(flipped) + (flipped >> 7))

        var output = List[StringSlice[origin]]()
        var str_byte_len = self.byte_length() - 1
        var lhs = 0
        var rhs = 0
        var items = 0
        while lhs <= str_byte_len:
            try:
                # Python adds all "whitespace chars" as one separator
                # if no separator was specified
                for s in self[lhs:].codepoint_slices():
                    if not s.isspace():
                        break
                    lhs += s.byte_length()
                # if it went until the end of the String, then
                # it should be sliced up until the original
                # start of the whitespace which was already appended
                if lhs - 1 == str_byte_len:
                    break
                elif lhs == str_byte_len:
                    # if the last char is not whitespace
                    output.append(self[str_byte_len:])
                    break
                rhs = lhs + num_bytes(self.unsafe_ptr()[lhs])
                for s in self[
                    lhs + num_bytes(self.unsafe_ptr()[lhs]) :
                ].codepoint_slices():
                    if s.isspace():
                        break
                    rhs += s.byte_length()

                if maxsplit > -1:
                    if items == maxsplit:
                        output.append(self[lhs:])
                        break
                    items += 1

                output.append(self[lhs:rhs])
                lhs = rhs
            except e:
                return abort[List[StringSlice[origin]]](
                    "unexpected exception during split()"
                )

        return output

    @always_inline
    fn strip(self, chars: StringSlice) -> Self:
        """Return a copy of the string with leading and trailing characters
        removed.

        Args:
            chars: A set of characters to be removed. Defaults to whitespace.

        Returns:
            A copy of the string with no leading or trailing characters.

        Examples:

        ```mojo
        print("himojohi".strip("hi")) # "mojo"
        ```
        .
        """

        return self.lstrip(chars).rstrip(chars)

    @always_inline
    fn strip(self) -> Self:
        """Return a copy of the string with leading and trailing whitespaces
        removed. This only takes ASCII whitespace into account:
        `" \\t\\n\\v\\f\\r\\x1c\\x1d\\x1e"`.

        Returns:
            A copy of the string with no leading or trailing whitespaces.

        Examples:

        ```mojo
        print("  mojo  ".strip()) # "mojo"
        ```
        .
        """
        return self.lstrip().rstrip()

    @always_inline
    fn rstrip(self, chars: StringSlice) -> Self:
        """Return a copy of the string with trailing characters removed.

        Args:
            chars: A set of characters to be removed. Defaults to whitespace.

        Returns:
            A copy of the string with no trailing characters.

        Examples:

        ```mojo
        print("mojohi".strip("hi")) # "mojo"
        ```
        .
        """

        var r_idx = self.byte_length()
        while r_idx > 0 and self[r_idx - 1] in chars:
            r_idx -= 1

        return Self(unsafe_from_utf8=self.as_bytes()[:r_idx])

    @always_inline
    fn rstrip(self) -> Self:
        """Return a copy of the string with trailing whitespaces removed. This
        only takes ASCII whitespace into account:
        `" \\t\\n\\v\\f\\r\\x1c\\x1d\\x1e"`.

        Returns:
            A copy of the string with no trailing whitespaces.

        Examples:

        ```mojo
        print("mojo  ".strip()) # "mojo"
        ```
        .
        """
        var r_idx = self.byte_length()
        # TODO (#933): should use this once llvm intrinsics can be used at comp time
        # for s in self.__reversed__():
        #     if not s.isspace():
        #         break
        #     r_idx -= 1
        while (
            r_idx > 0 and Codepoint(self.as_bytes()[r_idx - 1]).is_posix_space()
        ):
            r_idx -= 1
        return Self(unsafe_from_utf8=self.as_bytes()[:r_idx])

    @always_inline
    fn lstrip(self, chars: StringSlice) -> Self:
        """Return a copy of the string with leading characters removed.

        Args:
            chars: A set of characters to be removed. Defaults to whitespace.

        Returns:
            A copy of the string with no leading characters.

        Examples:

        ```mojo
        print("himojo".strip("hi")) # "mojo"
        ```
        .
        """

        var l_idx = 0
        while l_idx < self.byte_length() and self[l_idx] in chars:
            l_idx += 1

        return Self(unsafe_from_utf8=self.as_bytes()[l_idx:])

    @always_inline
    fn lstrip(self) -> Self:
        """Return a copy of the string with leading whitespaces removed. This
        only takes ASCII whitespace into account:
        `" \\t\\n\\v\\f\\r\\x1c\\x1d\\x1e"`.

        Returns:
            A copy of the string with no leading whitespaces.

        Examples:

        ```mojo
        print("  mojo".strip()) # "mojo"
        ```
        .
        """
        var l_idx = 0
        # TODO (#933): should use this once llvm intrinsics can be used at comp time
        # for s in self:
        #     if not s.isspace():
        #         break
        #     l_idx += 1
        while (
            l_idx < self.byte_length()
            and Codepoint(self.as_bytes()[l_idx]).is_posix_space()
        ):
            l_idx += 1
        return Self(unsafe_from_utf8=self.as_bytes()[l_idx:])

    @always_inline
    fn codepoints(self) -> CodepointsIter[origin]:
        """Returns an iterator over the `Codepoint`s encoded in this string slice.

        Returns:
            An iterator type that returns successive `Codepoint` values stored in
            this string slice.

        # Examples

        Print the characters in a string:

        ```mojo
        from collections.string import StringSlice
        from testing import assert_equal

        var s = StringSlice("abc")
        var iter = s.codepoints()
        assert_equal(iter.__next__(), Codepoint.ord("a"))
        assert_equal(iter.__next__(), Codepoint.ord("b"))
        assert_equal(iter.__next__(), Codepoint.ord("c"))
        assert_equal(iter.__has_next__(), False)
        ```

        `codepoints()` iterates over Unicode codepoints, and supports multibyte
        codepoints:

        ```mojo
        from collections.string import StringSlice
        from testing import assert_equal

        # A visual character composed of a combining sequence of 2 codepoints.
        var s = StringSlice("á")
        assert_equal(s.byte_length(), 3)

        var iter = s.codepoints()
        assert_equal(iter.__next__(), Codepoint.ord("a"))
         # U+0301 Combining Acute Accent
        assert_equal(iter.__next__().to_u32(), 0x0301)
        assert_equal(iter.__has_next__(), False)
        ```
        .
        """
        return CodepointsIter(self)

<<<<<<< HEAD
=======
    fn codepoint_slices(self) -> CodepointSliceIter[origin]:
        """Iterate over the string, returning immutable references.

        Returns:
            An iterator of references to the string elements.
        """
        return CodepointSliceIter[origin](self)

>>>>>>> 248b7fa3
    @always_inline
    fn as_bytes(self) -> Span[Byte, origin]:
        """Get the sequence of encoded bytes of the underlying string.

        Returns:
            A slice containing the underlying sequence of encoded bytes.
        """
        return self._slice

    @always_inline
    fn unsafe_ptr(
        self,
    ) -> UnsafePointer[Byte, mut=mut, origin=origin]:
        """Gets a pointer to the first element of this string slice.

        Returns:
            A pointer pointing at the first element of this string slice.
        """
        return self._slice.unsafe_ptr()

    @always_inline
    fn byte_length(self) -> Int:
        """Get the length of this string slice in bytes.

        Returns:
            The length of this string slice in bytes.
        """

        return len(self.as_bytes())

    fn char_length(self) -> UInt:
        """Returns the length in Unicode codepoints.

        This returns the number of `Codepoint` codepoint values encoded in the UTF-8
        representation of this string.

        Note: To get the length in bytes, use `StringSlice.byte_length()`.

        Returns:
            The length in Unicode codepoints.

        # Examples

        Query the length of a string, in bytes and Unicode codepoints:

        ```mojo
        from collections.string import StringSlice
        from testing import assert_equal

        var s = StringSlice("ನಮಸ್ಕಾರ")

        assert_equal(s.char_length(), 7)
        assert_equal(len(s), 21)
        ```

        Strings containing only ASCII characters have the same byte and
        Unicode codepoint length:

        ```mojo
        from collections.string import StringSlice
        from testing import assert_equal

        var s = StringSlice("abc")

        assert_equal(s.char_length(), 3)
        assert_equal(len(s), 3)
        ```

        The character length of a string with visual combining characters is
        the length in Unicode codepoints, not grapheme clusters:

        ```mojo
        from collections.string import StringSlice
        from testing import assert_equal

        var s = StringSlice("á")
        assert_equal(s.char_length(), 2)
        assert_equal(s.byte_length(), 3)
        ```
        .
        """
        # Every codepoint is encoded as one leading byte + 0 to 3 continuation
        # bytes.
        # The total number of codepoints is equal the number of leading bytes.
        # So we can compute the number of leading bytes (and thereby codepoints)
        # by subtracting the number of continuation bytes length from the
        # overall length in bytes.
        # For a visual explanation of how this UTF-8 codepoint counting works:
        #   https://connorgray.com/ephemera/project-log#2025-01-13
        var continuation_count = _count_utf8_continuation_bytes(self)
        return self.byte_length() - continuation_count

    fn is_codepoint_boundary(self, index: UInt) -> Bool:
        """Returns True if `index` is the position of the first byte in a UTF-8
        codepoint sequence, or is at the end of the string.

        A byte position is considered a codepoint boundary if a valid subslice
        of the string would end (noninclusive) at `index`.

        Positions `0` and `len(self)` are considered to be codepoint boundaries.

        Positions beyond the length of the string slice will return False.

        Args:
            index: An index into the underlying byte representation of the
                string.

        Returns:
            A boolean indicating if `index` gives the position of the first
            byte in a UTF-8 codepoint sequence, or is at the end of the string.

        # Examples

        Check if particular byte positions are codepoint boundaries:

        ```mojo
        from collections.string import StringSlice
        from testing import assert_equal, assert_true
        var abc = StringSlice("abc")
        assert_equal(len(abc), 3)
        assert_true(abc.is_codepoint_boundary(0))
        assert_true(abc.is_codepoint_boundary(1))
        assert_true(abc.is_codepoint_boundary(2))
        assert_true(abc.is_codepoint_boundary(3))
        ```

        Only the index of the first byte in a multi-byte codepoint sequence is
        considered a codepoint boundary:

        ```mojo
        var thumb = StringSlice("👍")
        assert_equal(len(thumb), 4)
        assert_true(thumb.is_codepoint_boundary(0))
        assert_false(thumb.is_codepoint_boundary(1))
        assert_false(thumb.is_codepoint_boundary(2))
        assert_false(thumb.is_codepoint_boundary(3))
        ```

        Visualization showing which bytes are considered codepoint boundaries,
        within a piece of text that includes codepoints whose UTF-8
        representation requires, respectively, 1, 2, 3, and 4-bytes. The
        codepoint boundary byte indices are indicated by a vertical arrow (↑).

        For example, this diagram shows that a slice of bytes formed by the
        half-open range starting at byte 3 and extending up to but not including
        byte 6 (`[3, 6)`) is a valid UTF-8 sequence.

        ```text
        ┏━━━━━━━━━━━━━━━━━━━━━━━━━━━━━━━━━━━━━━┓
        ┃                a©➇𝄞                  ┃ String
        ┣━━┳━━━━━━━┳━━━━━━━━━━━┳━━━━━━━━━━━━━━━┫
        ┃97┃  169  ┃   10119   ┃    119070     ┃ Unicode Codepoints
        ┣━━╋━━━┳━━━╋━━━┳━━━┳━━━╋━━━┳━━━┳━━━┳━━━┫
        ┃97┃194┃169┃226┃158┃135┃240┃157┃132┃158┃ UTF-8 Bytes
        ┗━━┻━━━┻━━━┻━━━┻━━━┻━━━┻━━━┻━━━┻━━━┻━━━┛
        0  1   2   3   4   5   6   7   8   9  10
        ↑  ↑       ↑           ↑               ↑
        ```

        The following program verifies the above diagram:

        ```mojo
        from collections.string import StringSlice
        from testing import assert_true, assert_false

        var text = StringSlice("a©➇𝄞")
        assert_true(text.is_codepoint_boundary(0))
        assert_true(text.is_codepoint_boundary(1))
        assert_false(text.is_codepoint_boundary(2))
        assert_true(text.is_codepoint_boundary(3))
        assert_false(text.is_codepoint_boundary(4))
        assert_false(text.is_codepoint_boundary(5))
        assert_true(text.is_codepoint_boundary(6))
        assert_false(text.is_codepoint_boundary(7))
        assert_false(text.is_codepoint_boundary(8))
        assert_false(text.is_codepoint_boundary(9))
        assert_true(text.is_codepoint_boundary(10))
        ```
        .
        """
        # TODO: Example: Print the byte indices that are codepoints boundaries:

        if index >= len(self):
            return index == len(self)

        var byte = self.as_bytes()[index]
        # If this is not a continuation byte, then it must be a start byte.
        return _utf8_byte_type(byte) != 1

    fn get_immutable(
        self,
    ) -> StringSlice[ImmutableOrigin.cast_from[origin].result]:
        """
        Return an immutable version of this string slice.

        Returns:
            A string slice covering the same elements, but without mutability.
        """
        return StringSlice[ImmutableOrigin.cast_from[origin].result](
            ptr=self._slice.unsafe_ptr(),
            length=len(self),
        )

    fn startswith(
        self, prefix: StringSlice, start: Int = 0, end: Int = -1
    ) -> Bool:
        """Verify if the `StringSlice` starts with the specified prefix between
        start and end positions.

        The `start` and `end` positions must be offsets given in bytes, and
        must be codepoint boundaries.

        Args:
            prefix: The prefix to check.
            start: The start offset in bytes from which to check.
            end: The end offset in bytes from which to check.

        Returns:
            True if the `self[start:end]` is prefixed by the input prefix.
        """
        if end == -1:
            return self.find(prefix, start) == start
        # FIXME: use normalize_index
        return StringSlice[origin](
            ptr=self.unsafe_ptr() + start, length=end - start
        ).startswith(prefix)

    fn endswith(
        self, suffix: StringSlice, start: Int = 0, end: Int = -1
    ) -> Bool:
        """Verify if the `StringSlice` end with the specified suffix between
        start and end positions.

        The `start` and `end` positions must be offsets given in bytes, and
        must be codepoint boundaries.

        Args:
            suffix: The suffix to check.
            start: The start offset in bytes from which to check.
            end: The end offset in bytes from which to check.

        Returns:
            True if the `self[start:end]` is suffixed by the input suffix.
        """
        if len(suffix) > len(self):
            return False
        if end == -1:
            return self.rfind(suffix, start) + len(suffix) == len(self)
        # FIXME: use normalize_index
        return StringSlice[origin](
            ptr=self.unsafe_ptr() + start, length=end - start
        ).endswith(suffix)

    fn _from_start(self, start: Int) -> Self:
        """Gets the `StringSlice` pointing to the substring after the specified
        slice start position in bytes. If start is negative, it is interpreted
        as the number of characters from the end of the string to start at.

        Args:
            start: Starting index of the slice in bytes. Must be a codepoint
                boundary.

        Returns:
            A `StringSlice` borrowed from the current string containing the
            characters of the slice starting at start.
        """
        # FIXME: use normalize_index

        var self_len = self.byte_length()

        var abs_start: Int
        if start < 0:
            # Avoid out of bounds earlier than the start
            # len = 5, start = -3,  then abs_start == 2, i.e. a partial string
            # len = 5, start = -10, then abs_start == 0, i.e. the full string
            abs_start = max(self_len + start, 0)
        else:
            # Avoid out of bounds past the end
            # len = 5, start = 2,   then abs_start == 2, i.e. a partial string
            # len = 5, start = 8,   then abs_start == 5, i.e. an empty string
            abs_start = min(start, self_len)

        debug_assert(
            abs_start >= 0, "strref absolute start must be non-negative"
        )
        debug_assert(
            abs_start <= self_len,
            "strref absolute start must be less than source String len",
        )

        # TODO(MSTDL-1161): Assert that `self.is_codepoint_boundary(abs_start)`.

        # TODO: We assumes the StringSlice only has ASCII.
        # When we support utf-8 slicing, we should drop self._slice[abs_start:]
        # and use something smarter.
        return StringSlice(unsafe_from_utf8=self._slice[abs_start:])

    @always_inline
    fn format[*Ts: _CurlyEntryFormattable](self, *args: *Ts) raises -> String:
        """Format a template with `*args`.

        Args:
            args: The substitution values.

        Parameters:
            Ts: The types of substitution values that implement `Representable`
                and `Stringable` (to be changed and made more flexible).

        Returns:
            The template with the given values substituted.

        Examples:

        ```mojo
        # Manual indexing:
        print("{0} {1} {0}".format("Mojo", 1.125)) # Mojo 1.125 Mojo
        # Automatic indexing:
        print("{} {}".format(True, "hello world")) # True hello world
        ```
        .
        """
        return _FormatCurlyEntry.format(self, args)

    fn find(ref self, substr: StringSlice, start: Int = 0) -> Int:
        """Finds the offset in bytes of the first occurrence of `substr`
        starting at `start`. If not found, returns `-1`.

        Args:
            substr: The substring to find.
            start: The offset in bytes from which to find. Must be a codepoint
                boundary.

        Returns:
            The offset in bytes of `substr` relative to the beginning of the
            string.
        """
        if not substr:
            return 0

        if self.byte_length() < substr.byte_length() + start:
            return -1

        # The substring to search within, offset from the beginning if `start`
        # is positive, and offset from the end if `start` is negative.
        var haystack_str = self._from_start(start)

        var loc = _memmem(
            haystack_str.unsafe_ptr(),
            haystack_str.byte_length(),
            substr.unsafe_ptr(),
            substr.byte_length(),
        )

        if not loc:
            return -1

        return Int(loc) - Int(self.unsafe_ptr())

    fn rfind(self, substr: StringSlice, start: Int = 0) -> Int:
        """Finds the offset in bytes of the last occurrence of `substr` starting at
        `start`. If not found, returns `-1`.

        Args:
            substr: The substring to find.
            start: The offset in bytes from which to find. Must be a valid
                codepoint boundary.

        Returns:
            The offset in bytes of `substr` relative to the beginning of the
            string.
        """
        if not substr:
            return len(self)

        if len(self) < len(substr) + start:
            return -1

        # The substring to search within, offset from the beginning if `start`
        # is positive, and offset from the end if `start` is negative.
        var haystack_str = self._from_start(start)

        var loc = _memrmem(
            haystack_str.unsafe_ptr(),
            len(haystack_str),
            substr.unsafe_ptr(),
            len(substr),
        )

        if not loc:
            return -1

        return Int(loc) - Int(self.unsafe_ptr())

    fn isspace(self) -> Bool:
        """Determines whether every character in the given StringSlice is a
        python whitespace String. This corresponds to Python's
        [universal separators](
        https://docs.python.org/3/library/stdtypes.html#str.splitlines):
         `" \\t\\n\\v\\f\\r\\x1c\\x1d\\x1e\\x85\\u2028\\u2029"`.

        Returns:
            True if the whole StringSlice is made up of whitespace characters
            listed above, otherwise False.

        Examples:

        Check if a string contains only whitespace:

        ```mojo
        from collections.string import StringSlice
        from testing import assert_true, assert_false

        # An empty string is not considered to contain only whitespace chars:
        assert_false(StringSlice("").isspace())

        # ASCII space characters
        assert_true(StringSlice(" ").isspace())
        assert_true(StringSlice("\t").isspace())

        # Contains non-space characters
        assert_false(StringSlice(" abc  ").isspace())
        ```
        .
        """

        if self.byte_length() == 0:
            return False

        for s in self.codepoints():
            if not s.is_python_space():
                return False

        return True

    fn isnewline[single_character: Bool = False](self) -> Bool:
        """Determines whether every character in the given StringSlice is a
        python newline character. This corresponds to Python's
        [universal newlines:](
        https://docs.python.org/3/library/stdtypes.html#str.splitlines)
        `"\\r\\n"` and `"\\t\\n\\v\\f\\r\\x1c\\x1d\\x1e\\x85\\u2028\\u2029"`.

        Parameters:
            single_character: Whether to evaluate the stringslice as a single
                unicode character (avoids overhead when already iterating).

        Returns:
            True if the whole StringSlice is made up of whitespace characters
                listed above, otherwise False.
        """

        var ptr = self.unsafe_ptr()
        var length = self.byte_length()

        @parameter
        if single_character:
            return length != 0 and _is_newline_char[include_r_n=True](
                ptr, 0, ptr[0], length
            )
        else:
            var offset = 0
<<<<<<< HEAD
            for s in self:
=======
            for s in self.codepoint_slices():
>>>>>>> 248b7fa3
                var b_len = s.byte_length()
                if not _is_newline_char(ptr, offset, ptr[offset], b_len):
                    return False
                offset += b_len
            return length != 0

    fn splitlines[
        O: ImmutableOrigin, //
    ](self: StringSlice[O], keepends: Bool = False) -> List[StringSlice[O]]:
        """Split the string at line boundaries. This corresponds to Python's
        [universal newlines:](
        https://docs.python.org/3/library/stdtypes.html#str.splitlines)
        `"\\r\\n"` and `"\\t\\n\\v\\f\\r\\x1c\\x1d\\x1e\\x85\\u2028\\u2029"`.

        Parameters:
            O: The immutable origin.

        Args:
            keepends: If True, line breaks are kept in the resulting strings.

        Returns:
            A List of Strings containing the input split by line boundaries.
        """

        # highly performance sensitive code, benchmark before touching
        alias `\r` = UInt8(ord("\r"))
        alias `\n` = UInt8(ord("\n"))

        output = List[StringSlice[O]](capacity=128)  # guessing
        var ptr = self.unsafe_ptr()
        var length = self.byte_length()
        var offset = 0

        while offset < length:
            var eol_start = offset
            var eol_length = 0

            while eol_start < length:
                var b0 = ptr[eol_start]
                var char_len = _utf8_first_byte_sequence_length(b0)
                debug_assert(
                    eol_start + char_len <= length,
                    "corrupted sequence causing unsafe memory access",
                )
                var isnewline = unlikely(
                    _is_newline_char(ptr, eol_start, b0, char_len)
                )
                var char_end = Int(isnewline) * (eol_start + char_len)
                var next_idx = char_end * Int(char_end < length)
                var is_r_n = b0 == `\r` and next_idx != 0 and ptr[
                    next_idx
                ] == `\n`
                eol_length = Int(isnewline) * char_len + Int(is_r_n)
                if isnewline:
                    break
                eol_start += char_len

            var str_len = eol_start - offset + Int(keepends) * eol_length
            var s = StringSlice[O](ptr=ptr + offset, length=str_len)
            output.append(s)
            offset = eol_start + eol_length

        return output^

    fn count(self, substr: StringSlice) -> Int:
        """Return the number of non-overlapping occurrences of substring
        `substr` in the string.

        If sub is empty, returns the number of empty strings between characters
        which is the length of the string plus one.

        Args:
            substr: The substring to count.

        Returns:
            The number of occurrences of `substr`.
        """
        if not substr:
            return len(self) + 1

        var res = 0
        var offset = 0

        while True:
            var pos = self.find(substr, offset)
            if pos == -1:
                break
            res += 1

            offset = pos + substr.byte_length()

        return res

    fn is_ascii_digit(self) -> Bool:
        """A string is a digit string if all characters in the string are digits
        and there is at least one character in the string.

        Note that this currently only works with ASCII strings.

        Returns:
            True if all characters are digits and it's not empty else False.
        """
        if not self:
            return False
        for char in self.codepoints():
            if not char.is_ascii_digit():
                return False
        return True

    fn isupper(self) -> Bool:
        """Returns True if all cased characters in the string are uppercase and
        there is at least one cased character.

        Returns:
            True if all cased characters in the string are uppercase and there
            is at least one cased character, False otherwise.
        """
        return len(self) > 0 and is_uppercase(self)

    fn islower(self) -> Bool:
        """Returns True if all cased characters in the string are lowercase and
        there is at least one cased character.

        Returns:
            True if all cased characters in the string are lowercase and there
            is at least one cased character, False otherwise.
        """
        return len(self) > 0 and is_lowercase(self)

    fn lower(self) -> String:
        """Returns a copy of the string with all cased characters
        converted to lowercase.

        Returns:
            A new string where cased letters have been converted to lowercase.
        """

        # TODO: the _unicode module does not support locale sensitive conversions yet.
        return to_lowercase(self)

    fn upper(self) -> String:
        """Returns a copy of the string with all cased characters
        converted to uppercase.

        Returns:
            A new string where cased letters have been converted to uppercase.
        """

        # TODO: the _unicode module does not support locale sensitive conversions yet.
        return to_uppercase(self)

    fn is_ascii_printable(self) -> Bool:
        """Returns True if all characters in the string are ASCII printable.

        Note that this currently only works with ASCII strings.

        Returns:
            True if all characters are printable else False.
        """
        for char in self.codepoints():
            if not char.is_ascii_printable():
                return False
        return True

    fn rjust(self, width: Int, fillchar: StringLiteral = " ") -> String:
        """Returns the string right justified in a string of specified width.

        Args:
            width: The width of the field containing the string.
            fillchar: Specifies the padding character.

        Returns:
            Returns right justified string, or self if width is not bigger than self length.
        """
        return self._justify(width - len(self), width, fillchar)

    fn ljust(self, width: Int, fillchar: StringLiteral = " ") -> String:
        """Returns the string left justified in a string of specified width.

        Args:
            width: The width of the field containing the string.
            fillchar: Specifies the padding character.

        Returns:
            Returns left justified string, or self if width is not bigger than self length.
        """
        return self._justify(0, width, fillchar)

    fn center(self, width: Int, fillchar: StringLiteral = " ") -> String:
        """Returns the string center justified in a string of specified width.

        Args:
            width: The width of the field containing the string.
            fillchar: Specifies the padding character.

        Returns:
            Returns center justified string, or self if width is not bigger than self length.
        """
        return self._justify(width - len(self) >> 1, width, fillchar)

    fn _justify(
        self, start: Int, width: Int, fillchar: StringLiteral
    ) -> String:
        if len(self) >= width:
            return String(self)
        debug_assert(
            len(fillchar) == 1, "fill char needs to be a one byte literal"
        )
        var fillbyte = fillchar.as_bytes()[0]
        var buffer = List[Byte](capacity=width + 1)
        buffer.resize(width, fillbyte)
        buffer.append(0)
        memcpy(buffer.unsafe_ptr().offset(start), self.unsafe_ptr(), len(self))
        var result = String(buffer=buffer)
        return result^


# ===-----------------------------------------------------------------------===#
# Utils
# ===-----------------------------------------------------------------------===#


fn _to_string_list[
    T: CollectionElement,  # TODO(MOCO-1446): Make `T` parameter inferred
    len_fn: fn (T) -> Int,
    unsafe_ptr_fn: fn (T) -> UnsafePointer[Byte],
](items: List[T]) -> List[String]:
    i_len = len(items)
    i_ptr = items.unsafe_ptr()
    out_ptr = UnsafePointer[String].alloc(i_len)

    for i in range(i_len):
        og_len = len_fn(i_ptr[i])
        f_len = og_len + 1  # null terminator
        p = UnsafePointer[Byte].alloc(f_len)
        og_ptr = unsafe_ptr_fn(i_ptr[i])
        memcpy(p, og_ptr, og_len)
        p[og_len] = 0  # null terminator
        buf = String._buffer_type(ptr=p, length=f_len, capacity=f_len)
        (out_ptr + i).init_pointee_move(String(buf^))
    return List[String](ptr=out_ptr, length=i_len, capacity=i_len)


@always_inline
fn _to_string_list[
    O: ImmutableOrigin, //
](items: List[StringSlice[O]]) -> List[String]:
    """Create a list of Strings **copying** the existing data.

    Parameters:
        O: The origin of the data.

    Args:
        items: The List of string slices.

    Returns:
        The list of created strings.
    """

    fn unsafe_ptr_fn(v: StringSlice[O]) -> UnsafePointer[Byte]:
        return v.unsafe_ptr()

    fn len_fn(v: StringSlice[O]) -> Int:
        return v.byte_length()

    return _to_string_list[items.T, len_fn, unsafe_ptr_fn](items)


@always_inline
fn _to_string_list[
    O: ImmutableOrigin, //
](items: List[Span[Byte, O]]) -> List[String]:
    """Create a list of Strings **copying** the existing data.

    Parameters:
        O: The origin of the data.

    Args:
        items: The List of Bytes.

    Returns:
        The list of created strings.
    """

    fn unsafe_ptr_fn(v: Span[Byte, O]) -> UnsafePointer[Byte]:
        return v.unsafe_ptr()

    fn len_fn(v: Span[Byte, O]) -> Int:
        return len(v)

    return _to_string_list[items.T, len_fn, unsafe_ptr_fn](items)


@always_inline
fn _is_newline_char[
    include_r_n: Bool = False
](p: UnsafePointer[Byte], eol_start: Int, b0: Byte, char_len: Int) -> Bool:
    """Returns whether the char is a newline char.

    Safety:
        This assumes valid utf-8 is passed.
    """
    # highly performance sensitive code, benchmark before touching
    alias `\r` = UInt8(ord("\r"))
    alias `\n` = UInt8(ord("\n"))
    alias `\t` = UInt8(ord("\t"))
    alias `\x1c` = UInt8(ord("\x1c"))
    alias `\x1e` = UInt8(ord("\x1e"))

    # here it's actually faster to have branching due to the branch predictor
    # "realizing" that the char_len == 1 path is often taken. Using the likely
    # intrinsic is to make the machine code be ordered to optimize machine
    # instruction fetching, which is an optimization for the CPU front-end.
    if likely(char_len == 1):
        return `\t` <= b0 <= `\x1e` and not (`\r` < b0 < `\x1c`)
    elif char_len == 2:
        var b1 = p[eol_start + 1]
        var is_next_line = b0 == 0xC2 and b1 == 0x85  # unicode next line \x85

        @parameter
        if include_r_n:
            return is_next_line or (b0 == `\r` and b1 == `\n`)
        else:
            return is_next_line
    elif char_len == 3:  # unicode line sep or paragraph sep: \u2028 , \u2029
        var b1 = p[eol_start + 1]
        var b2 = p[eol_start + 2]
        return b0 == 0xE2 and b1 == 0x80 and (b2 == 0xA8 or b2 == 0xA9)
    return False


@always_inline
fn _unsafe_strlen(owned ptr: UnsafePointer[Byte]) -> Int:
    """
    Get the length of a null-terminated string from a pointer.
    Note: the length does NOT include the null terminator.

    Args:
        ptr: The null-terminated pointer to the string.

    Returns:
        The length of the null terminated string without the null terminator.
    """
    var len = 0
    while ptr.load(len):
        len += 1
    return len


@always_inline
fn _align_down(value: Int, alignment: Int) -> Int:
    return value._positive_div(alignment) * alignment


@always_inline
fn _memchr[
    type: DType
](
    source: UnsafePointer[Scalar[type]], char: Scalar[type], len: Int
) -> UnsafePointer[Scalar[type]]:
    if not len:
        return UnsafePointer[Scalar[type]]()
    alias bool_mask_width = simdwidthof[DType.bool]()
    var first_needle = SIMD[type, bool_mask_width](char)
    var vectorized_end = _align_down(len, bool_mask_width)

    for i in range(0, vectorized_end, bool_mask_width):
        var bool_mask = source.load[width=bool_mask_width](i) == first_needle
        var mask = pack_bits(bool_mask)
        if mask:
            return source + Int(i + count_trailing_zeros(mask))

    for i in range(vectorized_end, len):
        if source[i] == char:
            return source + i
    return UnsafePointer[Scalar[type]]()


@always_inline
fn _memmem[
    type: DType
](
    haystack: UnsafePointer[Scalar[type]],
    haystack_len: Int,
    needle: UnsafePointer[Scalar[type]],
    needle_len: Int,
) -> UnsafePointer[Scalar[type]]:
    if not needle_len:
        return haystack
    if needle_len > haystack_len:
        return UnsafePointer[Scalar[type]]()
    if needle_len == 1:
        return _memchr[type](haystack, needle[0], haystack_len)

    alias bool_mask_width = simdwidthof[DType.bool]()
    var vectorized_end = _align_down(
        haystack_len - needle_len + 1, bool_mask_width
    )

    var first_needle = SIMD[type, bool_mask_width](needle[0])
    var last_needle = SIMD[type, bool_mask_width](needle[needle_len - 1])

    for i in range(0, vectorized_end, bool_mask_width):
        var first_block = haystack.load[width=bool_mask_width](i)
        var last_block = haystack.load[width=bool_mask_width](
            i + needle_len - 1
        )

        var eq_first = first_needle == first_block
        var eq_last = last_needle == last_block

        var bool_mask = eq_first & eq_last
        var mask = pack_bits(bool_mask)

        while mask:
            var offset = Int(i + count_trailing_zeros(mask))
            if memcmp(haystack + offset + 1, needle + 1, needle_len - 1) == 0:
                return haystack + offset
            mask = mask & (mask - 1)

    # remaining partial block compare using byte-by-byte
    #
    for i in range(vectorized_end, haystack_len - needle_len + 1):
        if haystack[i] != needle[0]:
            continue

        if memcmp(haystack + i + 1, needle + 1, needle_len - 1) == 0:
            return haystack + i

    return UnsafePointer[Scalar[type]]()


@always_inline
fn _is_utf8_continuation_byte[
    w: Int
](vec: SIMD[DType.uint8, w]) -> SIMD[DType.bool, w]:
    return vec.cast[DType.int8]() < -(0b1000_0000 >> 1)


fn _count_utf8_continuation_bytes(str_slice: StringSlice) -> Int:
    alias sizes = (256, 128, 64, 32, 16, 8)
    var ptr = str_slice.unsafe_ptr()
    var num_bytes = str_slice.byte_length()
    var amnt: Int = 0
    var processed = 0

    @parameter
    for i in range(len(sizes)):
        alias s = sizes[i]

        @parameter
        if simdwidthof[DType.uint8]() >= s:
            var rest = num_bytes - processed
            for _ in range(rest // s):
                var vec = (ptr + processed).load[width=s]()
                var comp = _is_utf8_continuation_byte(vec)
                amnt += Int(comp.cast[DType.uint8]().reduce_add())
                processed += s

    for i in range(num_bytes - processed):
        amnt += Int(_is_utf8_continuation_byte(ptr[processed + i]))

    return amnt


@always_inline
fn _utf8_first_byte_sequence_length(b: Byte) -> Int:
    """Get the length of the sequence starting with given byte. Do note that
    this does not work correctly if given a continuation byte."""

    debug_assert(
        not _is_utf8_continuation_byte(b),
        "Function does not work correctly if given a continuation byte.",
    )
    return Int(count_leading_zeros(~b) | (b < 0b1000_0000).cast[DType.uint8]())


fn _utf8_byte_type(b: SIMD[DType.uint8, _], /) -> __type_of(b):
    """UTF-8 byte type.

    Returns:
        The byte type.

    Notes:

        - 0 -> ASCII byte.
        - 1 -> continuation byte.
        - 2 -> start of 2 byte long sequence.
        - 3 -> start of 3 byte long sequence.
        - 4 -> start of 4 byte long sequence.
    """
    return count_leading_zeros(~b)


@always_inline
fn _memrchr[
    type: DType
](
    source: UnsafePointer[Scalar[type]], char: Scalar[type], len: Int
) -> UnsafePointer[Scalar[type]]:
    if not len:
        return UnsafePointer[Scalar[type]]()
    for i in reversed(range(len)):
        if source[i] == char:
            return source + i
    return UnsafePointer[Scalar[type]]()


@always_inline
fn _memrmem[
    type: DType
](
    haystack: UnsafePointer[Scalar[type]],
    haystack_len: Int,
    needle: UnsafePointer[Scalar[type]],
    needle_len: Int,
) -> UnsafePointer[Scalar[type]]:
    if not needle_len:
        return haystack
    if needle_len > haystack_len:
        return UnsafePointer[Scalar[type]]()
    if needle_len == 1:
        return _memrchr[type](haystack, needle[0], haystack_len)
    for i in reversed(range(haystack_len - needle_len + 1)):
        if haystack[i] != needle[0]:
            continue
        if memcmp(haystack + i + 1, needle + 1, needle_len - 1) == 0:
            return haystack + i
    return UnsafePointer[Scalar[type]]()<|MERGE_RESOLUTION|>--- conflicted
+++ resolved
@@ -616,11 +616,7 @@
         """
         var result = String()
         var use_dquote = False
-<<<<<<< HEAD
         for s in self:
-=======
-        for s in self.codepoint_slices():
->>>>>>> 248b7fa3
             use_dquote = use_dquote or (s == "'")
 
             if s == "\\":
@@ -867,31 +863,16 @@
             self.unsafe_ptr(), rhs.unsafe_ptr(), min(len1, len2)
         )
 
-<<<<<<< HEAD
-    fn __iter__(self) -> _StringSliceIter[origin]:
+    fn __iter__(self) -> CodepointSliceIter[origin]:
         """Iterate over the string unicode characters.
-=======
-    @deprecated("Use `str.codepoints()` or `str.codepoint_slices()` instead.")
-    fn __iter__(self) -> CodepointSliceIter[origin]:
-        """Iterate over the string, returning immutable references.
->>>>>>> 248b7fa3
 
         Returns:
             An iterator of references to the string unicode characters.
         """
-<<<<<<< HEAD
-        return _StringSliceIter[origin](
-            ptr=self.unsafe_ptr(), length=self.byte_length()
-        )
-
-    fn __reversed__(self) -> _StringSliceIter[origin, False]:
+        return CodepointSliceIter[origin](self)
+
+    fn __reversed__(self) -> CodepointSliceIter[origin, False]:
         """Iterate backwards over the string unicode characters.
-=======
-        return self.codepoint_slices()
-
-    fn __reversed__(self) -> CodepointSliceIter[origin, False]:
-        """Iterate backwards over the string, returning immutable references.
->>>>>>> 248b7fa3
 
         Returns:
             A reversed iterator of references to the string unicode characters.
@@ -1313,17 +1294,6 @@
         """
         return CodepointsIter(self)
 
-<<<<<<< HEAD
-=======
-    fn codepoint_slices(self) -> CodepointSliceIter[origin]:
-        """Iterate over the string, returning immutable references.
-
-        Returns:
-            An iterator of references to the string elements.
-        """
-        return CodepointSliceIter[origin](self)
-
->>>>>>> 248b7fa3
     @always_inline
     fn as_bytes(self) -> Span[Byte, origin]:
         """Get the sequence of encoded bytes of the underlying string.
@@ -1784,11 +1754,7 @@
             )
         else:
             var offset = 0
-<<<<<<< HEAD
             for s in self:
-=======
-            for s in self.codepoint_slices():
->>>>>>> 248b7fa3
                 var b_len = s.byte_length()
                 if not _is_newline_char(ptr, offset, ptr[offset], b_len):
                     return False
