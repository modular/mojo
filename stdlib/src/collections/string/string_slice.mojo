# ===----------------------------------------------------------------------=== #
# Copyright (c) 2025, Modular Inc. All rights reserved.
#
# Licensed under the Apache License v2.0 with LLVM Exceptions:
# https://llvm.org/LICENSE.txt
#
# Unless required by applicable law or agreed to in writing, software
# distributed under the License is distributed on an "AS IS" BASIS,
# WITHOUT WARRANTIES OR CONDITIONS OF ANY KIND, either express or implied.
# See the License for the specific language governing permissions and
# limitations under the License.
# ===----------------------------------------------------------------------=== #
"""Implements the StringSlice type.

You can import these APIs from the `collections.string.string_slice` module.

Examples:

```mojo
from collections.string import StringSlice
```
"""

from bit import count_leading_zeros
from collections import List, Optional
from collections.string.format import _CurlyEntryFormattable, _FormatCurlyEntry
from collections.string._utf8_validation import _is_valid_utf8
from memory import UnsafePointer, memcmp, memcpy, Span
from memory.memory import _memcmp_impl_unconstrained
from sys import bitwidthof, simdwidthof
from sys.intrinsics import unlikely, likely
from sys.ffi import c_char
from utils.stringref import StringRef, _memmem
from hashlib._hasher import _HashableWithHasher, _Hasher
from os import PathLike

alias StaticString = StringSlice[StaticConstantOrigin]
"""An immutable static string slice."""


fn _count_utf8_continuation_bytes(str_slice: StringSlice) -> Int:
    alias sizes = (256, 128, 64, 32, 16, 8)
    var ptr = str_slice.unsafe_ptr()
    var num_bytes = str_slice.byte_length()
    var amnt: Int = 0
    var processed = 0

    @parameter
    for i in range(len(sizes)):
        alias s = sizes[i]

        @parameter
        if simdwidthof[DType.uint8]() >= s:
            var rest = num_bytes - processed
            for _ in range(rest // s):
                var vec = (ptr + processed).load[width=s]()
                var comp = (vec & 0b1100_0000) == 0b1000_0000
                amnt += Int(comp.cast[DType.uint8]().reduce_add())
                processed += s

    for i in range(num_bytes - processed):
        amnt += Int((ptr[processed + i] & 0b1100_0000) == 0b1000_0000)

    return amnt


@always_inline
fn _utf8_first_byte_sequence_length(b: Byte) -> Int:
    """Get the length of the sequence starting with given byte. Do note that
    this does not work correctly if given a continuation byte."""

    debug_assert(
        (b & 0b1100_0000) != 0b1000_0000,
        "Function does not work correctly if given a continuation byte.",
    )
    return Int(count_leading_zeros(~b)) + Int(b < 0b1000_0000)


fn _utf8_byte_type(b: SIMD[DType.uint8, _], /) -> __type_of(b):
    """UTF-8 byte type.

    Returns:
        The byte type.

    Notes:

        - 0 -> ASCII byte.
        - 1 -> continuation byte.
        - 2 -> start of 2 byte long sequence.
        - 3 -> start of 3 byte long sequence.
        - 4 -> start of 4 byte long sequence.
    """
    return count_leading_zeros(~(b & UInt8(0b1111_0000)))


@always_inline
fn _memrchr[
    type: DType
](
    source: UnsafePointer[Scalar[type]], char: Scalar[type], len: Int
) -> UnsafePointer[Scalar[type]]:
    if not len:
        return UnsafePointer[Scalar[type]]()
    for i in reversed(range(len)):
        if source[i] == char:
            return source + i
    return UnsafePointer[Scalar[type]]()


@always_inline
fn _memrmem[
    type: DType
](
    haystack: UnsafePointer[Scalar[type]],
    haystack_len: Int,
    needle: UnsafePointer[Scalar[type]],
    needle_len: Int,
) -> UnsafePointer[Scalar[type]]:
    if not needle_len:
        return haystack
    if needle_len > haystack_len:
        return UnsafePointer[Scalar[type]]()
    if needle_len == 1:
        return _memrchr[type](haystack, needle[0], haystack_len)
    for i in reversed(range(haystack_len - needle_len + 1)):
        if haystack[i] != needle[0]:
            continue
        if memcmp(haystack + i + 1, needle + 1, needle_len - 1) == 0:
            return haystack + i
    return UnsafePointer[Scalar[type]]()


@value
struct _StringSliceIter[
    mut: Bool, //,
    origin: Origin[mut],
    forward: Bool = True,
]:
    """Iterator for `StringSlice` over unicode characters.

    Parameters:
        mut: Whether the slice is mutable.
        origin: The origin of the underlying string data.
        forward: The iteration direction. `False` is backwards.
    """

    var index: Int
    var ptr: UnsafePointer[Byte]
    var length: Int

    fn __init__(out self, *, ptr: UnsafePointer[Byte], length: UInt):
        self.index = 0 if forward else length
        self.ptr = ptr
        self.length = length

    fn __iter__(self) -> Self:
        return self

    fn __next__(mut self) -> StringSlice[origin]:
        @parameter
        if forward:
            byte_len = _utf8_first_byte_sequence_length(self.ptr[self.index])
            i = self.index
            self.index += byte_len
            return StringSlice[origin](ptr=self.ptr + i, length=byte_len)
        else:
            byte_len = 1
            while _utf8_byte_type(self.ptr[self.index - byte_len]) == 1:
                byte_len += 1
            self.index -= byte_len
            return StringSlice[origin](
                ptr=self.ptr + self.index, length=byte_len
            )

    @always_inline
    fn __has_next__(self) -> Bool:
        @parameter
        if forward:
            return self.index < self.length
        else:
            return self.index > 0

    fn __len__(self) -> Int:
        @parameter
        if forward:
            var remaining = self.length - self.index
            var span = Span[Byte, ImmutableAnyOrigin](
                ptr=self.ptr + self.index, length=remaining
            )
            return StringSlice(unsafe_from_utf8=span).char_length()
        else:
            var span = Span[Byte, ImmutableAnyOrigin](
                ptr=self.ptr, length=self.index
            )
            return StringSlice(unsafe_from_utf8=span).char_length()


@value
struct CharsIter[mut: Bool, //, origin: Origin[mut]]:
    """Iterator over the `Char`s in a string slice, constructed by
    `StringSlice.chars()`.

    Parameters:
        mut: Mutability of the underlying string data.
        origin: Origin of the underlying string data.
    """

    var _slice: StringSlice[origin]
    """String slice containing the bytes that have not been read yet.

    When this iterator advances, the pointer in `_slice` is advanced by the
    byte length of each read character, and the slice length is decremented by
    the same amount.
    """

    # Note:
    #   Marked private since `StringSlice.chars()` is the intended public way to
    #   construct this type.
    @doc_private
    fn __init__(out self, str_slice: StringSlice[origin]):
        self._slice = str_slice

    # ===-------------------------------------------------------------------===#
    # Trait implementations
    # ===-------------------------------------------------------------------===#

    @doc_private
    fn __iter__(self) -> Self:
        return self

    fn __next__(mut self) -> Char:
        """Get the next character in the underlying string slice.

        This returns the next `Char` encoded in the underlying string, and
        advances the iterator state.

        This function will abort if this iterator has been exhausted.

        Returns:
            The next character in the string.
        """

        return self.next().value()

    @always_inline
    fn __has_next__(self) -> Bool:
        """Returns True if there are still elements in this iterator.

        Returns:
            A boolean indicating if there are still elements in this iterator.
        """
        return Bool(self.peek_next())

    @always_inline
    fn __len__(self) -> Int:
        """Returns the remaining length of this iterator in `Char`s.

        The value returned from this method indicates the number of subsequent
        calls to `next()` that will return a value.

        Returns:
            Number of codepoints remaining in this iterator.
        """
        return self._slice.char_length()

    # ===-------------------------------------------------------------------===#
    # Methods
    # ===-------------------------------------------------------------------===#

    fn peek_next(self) -> Optional[Char]:
        """Check what the next character in this iterator is, without advancing
        the iterator state.

        Repeated calls to this method will return the same value.

        Returns:
            The next character in the underlying string, or None if the string
            is empty.

        # Examples

        `peek_next()` does not advance the iterator, so repeated calls will
        return the same value:

        ```mojo
        from collections.string import StringSlice
        from testing import assert_equal

        var input = StringSlice("123")
        var iter = input.chars()

        assert_equal(iter.peek_next().value(), Char.ord("1"))
        assert_equal(iter.peek_next().value(), Char.ord("1"))
        assert_equal(iter.peek_next().value(), Char.ord("1"))

        # A call to `next()` return the same value as `peek_next()` had,
        # but also advance the iterator.
        assert_equal(iter.next().value(), Char.ord("1"))

        # Later `peek_next()` calls will return the _new_ next character:
        assert_equal(iter.peek_next().value(), Char.ord("2"))
        ```
        .
        """
        if len(self._slice) > 0:
            # SAFETY: Will not read out of bounds because `_slice` is guaranteed
            #   to contain valid UTF-8.
            char, _ = Char.unsafe_decode_utf8_char(self._slice.unsafe_ptr())
            return char
        else:
            return None

    fn next(mut self) -> Optional[Char]:
        """Get the next character in the underlying string slice, or None if
        the iterator is empty.

        This returns the next `Char` encoded in the underlying string, and
        advances the iterator state.

        Returns:
            A character if the string is not empty, otherwise None.
        """
        var result: Optional[Char] = self.peek_next()

        if result:
            # SAFETY: We just checked that `result` holds a value
            var char_len = result.unsafe_value().utf8_byte_length()
            # Advance the pointer in _slice.
            self._slice._slice._data += char_len
            # Decrement the byte-length of _slice.
            self._slice._slice._len -= char_len

        return result


@value
@register_passable("trivial")
struct StringSlice[mut: Bool, //, origin: Origin[mut]](
    Stringable,
    Representable,
    Sized,
    Writable,
    CollectionElement,
    CollectionElementNew,
    EqualityComparable,
    Hashable,
    PathLike,
):
    """A non-owning view to encoded string data.

    This type is guaranteed to have the same ABI (size, alignment, and field
    layout) as the `llvm::StringRef` type.

    Parameters:
        mut: Whether the slice is mutable.
        origin: The origin of the underlying string data.

    Notes:
        TODO: The underlying string data is guaranteed to be encoded using
        UTF-8.
    """

    var _slice: Span[Byte, origin]

    # ===------------------------------------------------------------------===#
    # Initializers
    # ===------------------------------------------------------------------===#

    @always_inline
    @implicit
    fn __init__(out self: StaticString, lit: StringLiteral):
        """Construct a new `StringSlice` from a `StringLiteral`.

        Args:
            lit: The literal to construct this `StringSlice` from.
        """
        # Since a StringLiteral has static origin, it will outlive
        # whatever arbitrary `origin` the user has specified they need this
        # slice to live for.
        # SAFETY:
        #   StringLiteral is guaranteed to use UTF-8 encoding.
        # FIXME(MSTDL-160):
        #   Ensure StringLiteral _actually_ always uses UTF-8 encoding.
        self = StaticString(unsafe_from_utf8=lit.as_bytes())

    @always_inline
    fn __init__(out self, *, owned unsafe_from_utf8: Span[Byte, origin]):
        """Construct a new `StringSlice` from a sequence of UTF-8 encoded bytes.

        Args:
            unsafe_from_utf8: A `Span[Byte]` encoded in UTF-8.

        Safety:
            `unsafe_from_utf8` MUST be valid UTF-8 encoded data.
        """
        # FIXME(#3706): can't run at compile time
        # TODO(MOCO-1525):
        #   Support skipping UTF-8 during comptime evaluations, or support
        #   the necessary SIMD intrinsics to allow this to evaluate at compile
        #   time.
        # debug_assert(
        #     _is_valid_utf8(value.as_bytes()), "value is not valid utf8"
        # )
        self._slice = unsafe_from_utf8

    fn __init__(out self, *, unsafe_from_utf8_strref: StringRef):
        """Construct a new StringSlice from a `StringRef` pointing to UTF-8
        encoded bytes.

        Args:
            unsafe_from_utf8_strref: A `StringRef` of bytes encoded in UTF-8.

        Safety:
            - `unsafe_from_utf8_strref` MUST point to data that is valid for
              `origin`.
            - `unsafe_from_utf8_strref` MUST be valid UTF-8 encoded data.
        """

        var strref = unsafe_from_utf8_strref

        var byte_slice = Span[Byte, origin](
            ptr=strref.unsafe_ptr(),
            length=len(strref),
        )

        self = Self(unsafe_from_utf8=byte_slice)

    fn __init__(out self, *, unsafe_from_utf8_ptr: UnsafePointer[Byte]):
        """Construct a new StringSlice from a `UnsafePointer[Byte]` pointing to null-terminated UTF-8
        encoded bytes.

        Args:
            unsafe_from_utf8_ptr: An `UnsafePointer[Byte]` of null-terminated bytes encoded in UTF-8.

        Safety:
            - `unsafe_from_utf8_ptr` MUST point to data that is valid for
                `origin`.
            - `unsafe_from_utf8_ptr` MUST be valid UTF-8 encoded data.
            - `unsafe_from_utf8_ptr` MUST be null terminated.
        """

        var count = _unsafe_strlen(unsafe_from_utf8_ptr)

        var byte_slice = Span[Byte, origin](
            ptr=unsafe_from_utf8_ptr,
            length=count,
        )

        self = Self(unsafe_from_utf8=byte_slice)

    fn __init__(out self, *, unsafe_from_utf8_cstr_ptr: UnsafePointer[c_char]):
        """Construct a new StringSlice from a `UnsafePointer[c_char]` pointing to null-terminated UTF-8
        encoded bytes.

        Args:
            unsafe_from_utf8_cstr_ptr: An `UnsafePointer[c_char]` of null-terminated bytes encoded in UTF-8.

        Safety:
            - `unsafe_from_utf8_ptr` MUST point to data that is valid for
                `origin`.
            - `unsafe_from_utf8_ptr` MUST be valid UTF-8 encoded data.
            - `unsafe_from_utf8_ptr` MUST be null terminated.
        """
        var ptr = unsafe_from_utf8_cstr_ptr.bitcast[Byte]()
        self = Self(unsafe_from_utf8_ptr=ptr)

    @always_inline
    fn __init__(out self, *, ptr: UnsafePointer[Byte], length: UInt):
        """Construct a `StringSlice` from a pointer to a sequence of UTF-8
        encoded bytes and a length.

        Args:
            ptr: A pointer to a sequence of bytes encoded in UTF-8.
            length: The number of bytes of encoded data.

        Safety:
            - `ptr` MUST point to at least `length` bytes of valid UTF-8 encoded
                data.
            - `ptr` must point to data that is live for the duration of
                `origin`.
        """
        self = Self(unsafe_from_utf8=Span[Byte, origin](ptr=ptr, length=length))

    @always_inline
    fn copy(self) -> Self:
        """Explicitly construct a deep copy of the provided `StringSlice`.

        Returns:
            A copy of the value.
        """
        return Self(unsafe_from_utf8=self._slice)

    @implicit
    fn __init__[
        O: ImmutableOrigin, //
    ](out self: StringSlice[O], ref [O]value: String):
        """Construct an immutable StringSlice.

        Parameters:
            O: The immutable origin.

        Args:
            value: The string value.
        """
        self = StringSlice[O](unsafe_from_utf8=value.as_bytes())

    # ===-------------------------------------------------------------------===#
    # Factory methods
    # ===-------------------------------------------------------------------===#

    # TODO: Change to `__init__(out self, *, from_utf8: Span[..])` once ambiguity
    #   with existing `unsafe_from_utf8` overload is fixed. Would require
    #   signature comparision to take into account required named arguments.
    @staticmethod
    fn from_utf8(from_utf8: Span[Byte, origin]) raises -> StringSlice[origin]:
        """Construct a new `StringSlice` from a buffer containing UTF-8 encoded
        data.

        Args:
            from_utf8: A span of bytes containing UTF-8 encoded data.

        Returns:
            A new validated `StringSlice` pointing to the provided buffer.

        Raises:
            An exception is raised if the provided buffer byte values do not
            form valid UTF-8 encoded codepoints.
        """
        if not _is_valid_utf8(from_utf8):
            raise Error("StringSlice: buffer is not valid UTF-8")

        return StringSlice[origin](unsafe_from_utf8=from_utf8)

    # ===------------------------------------------------------------------===#
    # Trait implementations
    # ===------------------------------------------------------------------===#

    @no_inline
    fn __str__(self) -> String:
        """Convert this StringSlice to a String.

        Returns:
            A new String.

        Notes:
            This will allocate a new string that copies the string contents from
            the provided string slice.
        """
        var length = self.byte_length()
        var ptr = UnsafePointer[Byte].alloc(length + 1)  # null terminator
        memcpy(ptr, self.unsafe_ptr(), length)
        ptr[length] = 0
        return String(ptr=ptr, length=length + 1)

    fn __repr__(self) -> String:
        """Return a Mojo-compatible representation of this string slice.

        Returns:
            Representation of this string slice as a Mojo string literal input
            form syntax.
        """
        var result = String()
        var use_dquote = False
        for s in self.char_slices():
            use_dquote = use_dquote or (s == "'")

            if s == "\\":
                result += r"\\"
            elif s == "\t":
                result += r"\t"
            elif s == "\n":
                result += r"\n"
            elif s == "\r":
                result += r"\r"
            else:
                var codepoint = Char.ord(s)
                if codepoint.is_ascii_printable():
                    result += s
                elif codepoint.to_u32() < 0x10:
                    result += hex(codepoint, prefix=r"\x0")
                elif codepoint.to_u32() < 0x20 or codepoint.to_u32() == 0x7F:
                    result += hex(codepoint, prefix=r"\x")
                else:  # multi-byte character
                    result += s

        if use_dquote:
            return '"' + result + '"'
        else:
            return "'" + result + "'"

    @always_inline
    fn __len__(self) -> Int:
        """Get the string length in bytes.

        This function returns the number of bytes in the underlying UTF-8
        representation of the string.

        To get the number of Unicode codepoints in a string, use
        `len(str.chars())`.

        Returns:
            The string length in bytes.

        # Examples

        Query the length of a string, in bytes and Unicode codepoints:

        ```mojo
        from collections.string import StringSlice
        from testing import assert_equal

        var s = StringSlice("ನಮಸ್ಕಾರ")

        assert_equal(len(s), 21)
        assert_equal(len(s.chars()), 7)
        ```

        Strings containing only ASCII characters have the same byte and
        Unicode codepoint length:

        ```mojo
        from collections.string import StringSlice
        from testing import assert_equal

        var s = StringSlice("abc")

        assert_equal(len(s), 3)
        assert_equal(len(s.chars()), 3)
        ```
        .
        """
        return self.byte_length()

    fn write_to[W: Writer](self, mut writer: W):
        """Formats this string slice to the provided `Writer`.

        Parameters:
            W: A type conforming to the `Writable` trait.

        Args:
            writer: The object to write to.
        """
        writer.write_bytes(self.as_bytes())

    fn __bool__(self) -> Bool:
        """Check if a string slice is non-empty.

        Returns:
           True if a string slice is non-empty, False otherwise.
        """
        return len(self._slice) > 0

    fn __hash__(self) -> UInt:
        """Hash the underlying buffer using builtin hash.

        Returns:
            A 64-bit hash value. This value is _not_ suitable for cryptographic
            uses. Its intended usage is for data structures. See the `hash`
            builtin documentation for more details.
        """
        return hash(self._slice._data, self._slice._len)

    fn __hash__[H: _Hasher](self, mut hasher: H):
        """Updates hasher with the underlying bytes.

        Parameters:
            H: The hasher type.

        Args:
            hasher: The hasher instance.
        """
        hasher._update_with_bytes(self.unsafe_ptr(), len(self))

    fn __fspath__(self) -> String:
        """Return the file system path representation of this string.

        Returns:
          The file system path representation as a string.
        """
        return self.__str__()

    @always_inline
    fn __getitem__(self, span: Slice) raises -> Self:
        """Gets the sequence of characters at the specified positions.

        Args:
            span: A slice that specifies positions of the new substring.

        Returns:
            A new StringSlice containing the substring at the specified positions.
        """
        var step: Int
        var start: Int
        var end: Int
        start, end, step = span.indices(len(self))

        if step != 1:
            raise Error("Slice must be within bounds and step must be 1")

        return Self(unsafe_from_utf8=self._slice[span])

    # ===------------------------------------------------------------------===#
    # Operator dunders
    # ===------------------------------------------------------------------===#

    # This decorator informs the compiler that indirect address spaces are not
    # dereferenced by the method.
    # TODO: replace with a safe model that checks the body of the method for
    # accesses to the origin.
    @__unsafe_disable_nested_origin_exclusivity
    fn __eq__(self, rhs_same: Self) -> Bool:
        """Verify if a `StringSlice` is equal to another `StringSlice` with the
        same origin.

        Args:
            rhs_same: The `StringSlice` to compare against.

        Returns:
            If the `StringSlice` is equal to the input in length and contents.
        """
        return Self.__eq__(self, rhs=rhs_same)

    # This decorator informs the compiler that indirect address spaces are not
    # dereferenced by the method.
    # TODO: replace with a safe model that checks the body of the method for
    # accesses to the origin.
    @__unsafe_disable_nested_origin_exclusivity
    fn __eq__(self, rhs: StringSlice) -> Bool:
        """Verify if a `StringSlice` is equal to another `StringSlice`.

        Args:
            rhs: The `StringSlice` to compare against.

        Returns:
            If the `StringSlice` is equal to the input in length and contents.
        """

        var s_len = self.byte_length()
        var s_ptr = self.unsafe_ptr()
        var rhs_ptr = rhs.unsafe_ptr()
        if s_len != rhs.byte_length():
            return False
        # same pointer and length, so equal
        elif s_len == 0 or s_ptr == rhs_ptr:
            return True
        return memcmp(s_ptr, rhs_ptr, s_len) == 0

    fn __ne__(self, rhs_same: Self) -> Bool:
        """Verify if a `StringSlice` is not equal to another `StringSlice` with
        the same origin.

        Args:
            rhs_same: The `StringSlice` to compare against.

        Returns:
            If the `StringSlice` is not equal to the input in length and
            contents.
        """
        return Self.__ne__(self, rhs=rhs_same)

    @__unsafe_disable_nested_origin_exclusivity
    @always_inline
    fn __ne__(self, rhs: StringSlice) -> Bool:
        """Verify if span is not equal to another `StringSlice`.

        Args:
            rhs: The `StringSlice` to compare against.

        Returns:
            If the `StringSlice` is not equal to the input in length and
            contents.
        """
        return not self == rhs

    @always_inline
    fn __lt__(self, rhs: StringSlice) -> Bool:
        """Verify if the `StringSlice` bytes are strictly less than the input in
        overlapping content.

        Args:
            rhs: The other `StringSlice` to compare against.

        Returns:
            If the `StringSlice` bytes are strictly less than the input in
            overlapping content.
        """
        var len1 = len(self)
        var len2 = len(rhs)
        return Int(len1 < len2) > _memcmp_impl_unconstrained(
            self.unsafe_ptr(), rhs.unsafe_ptr(), min(len1, len2)
        )

    @deprecated("Use `str.chars()` or `str.char_slices()` instead.")
    fn __iter__(self) -> _StringSliceIter[origin]:
        """Iterate over the string, returning unicode characters.

        Returns:
            An iterator of references to the string unicode characters.
        """
        return self.char_slices()

    fn __reversed__(self) -> _StringSliceIter[origin, False]:
        """Iterate backwards over the string, returning unicode characters.

        Returns:
            A reversed iterator of references to the string unicode characters.
        """
        return _StringSliceIter[origin, forward=False](
            ptr=self.unsafe_ptr(), length=self.byte_length()
        )

    fn __getitem__[I: Indexer](self, idx: I) -> String:
        """Gets the character at the specified position.

        Parameters:
            I: A type that can be used as an index.

        Args:
            idx: The index value.

        Returns:
            A new string containing the character at the specified position.
        """
        # TODO(#933): implement this for unicode when we support llvm intrinsic evaluation at compile time
        var buf = String._buffer_type(capacity=1)
        buf.append(self._slice[idx])
        buf.append(0)
        return String(buf^)

    fn __contains__(ref self, substr: StringSlice) -> Bool:
        """Returns True if the substring is contained within the current string.

        Args:
          substr: The substring to check.

        Returns:
          True if the string contains the substring.
        """
        return self.find(substr) != -1

    @always_inline
    fn __int__(self) raises -> Int:
        """Parses the given string as a base-10 integer and returns that value.
        If the string cannot be parsed as an int, an error is raised.

        Returns:
            An integer value that represents the string, or otherwise raises.
        """
        return atol(self)

    @always_inline
    fn __float__(self) raises -> Float64:
        """Parses the string as a float point number and returns that value. If
        the string cannot be parsed as a float, an error is raised.

        Returns:
            A float value that represents the string, or otherwise raises.
        """
        return atof(self)

    fn __mul__(self, n: Int) -> String:
        """Concatenates the string `n` times.

        Args:
            n : The number of times to concatenate the string.

        Returns:
            The string concatenated `n` times.
        """

        var len_self = self.byte_length()
        var count = len_self * n + 1
        var buf = String._buffer_type(capacity=count)
        buf.size = count
        var b_ptr = buf.unsafe_ptr()
        for i in range(n):
            memcpy(b_ptr + len_self * i, self.unsafe_ptr(), len_self)
        b_ptr[count - 1] = 0
        return String(buf^)

    # ===------------------------------------------------------------------===#
    # Methods
    # ===------------------------------------------------------------------===#

    @always_inline
    fn strip(self, chars: StringSlice) -> Self:
        """Return a copy of the string with leading and trailing characters
        removed.

        Args:
            chars: A set of characters to be removed. Defaults to whitespace.

        Returns:
            A copy of the string with no leading or trailing characters.

        Examples:

        ```mojo
        print("himojohi".strip("hi")) # "mojo"
        ```
        .
        """

        return self.lstrip(chars).rstrip(chars)

    @always_inline
    fn strip(self) -> Self:
        """Return a copy of the string with leading and trailing whitespaces
        removed. This only takes ASCII whitespace into account:
        `" \\t\\n\\v\\f\\r\\x1c\\x1d\\x1e"`.

        Returns:
            A copy of the string with no leading or trailing whitespaces.

        Examples:

        ```mojo
        print("  mojo  ".strip()) # "mojo"
        ```
        .
        """
        return self.lstrip().rstrip()

    @always_inline
    fn rstrip(self, chars: StringSlice) -> Self:
        """Return a copy of the string with trailing characters removed.

        Args:
            chars: A set of characters to be removed. Defaults to whitespace.

        Returns:
            A copy of the string with no trailing characters.

        Examples:

        ```mojo
        print("mojohi".strip("hi")) # "mojo"
        ```
        .
        """

        var r_idx = self.byte_length()
        while r_idx > 0 and self[r_idx - 1] in chars:
            r_idx -= 1

        return Self(unsafe_from_utf8=self.as_bytes()[:r_idx])

    @always_inline
    fn rstrip(self) -> Self:
        """Return a copy of the string with trailing whitespaces removed. This
        only takes ASCII whitespace into account:
        `" \\t\\n\\v\\f\\r\\x1c\\x1d\\x1e"`.

        Returns:
            A copy of the string with no trailing whitespaces.

        Examples:

        ```mojo
        print("mojo  ".strip()) # "mojo"
        ```
        .
        """
        var r_idx = self.byte_length()
        # TODO (#933): should use this once llvm intrinsics can be used at comp time
        # for s in self.__reversed__():
        #     if not s.isspace():
        #         break
        #     r_idx -= 1
        while r_idx > 0 and Char(self.as_bytes()[r_idx - 1]).is_posix_space():
            r_idx -= 1
        return Self(unsafe_from_utf8=self.as_bytes()[:r_idx])

    @always_inline
    fn lstrip(self, chars: StringSlice) -> Self:
        """Return a copy of the string with leading characters removed.

        Args:
            chars: A set of characters to be removed. Defaults to whitespace.

        Returns:
            A copy of the string with no leading characters.

        Examples:

        ```mojo
        print("himojo".strip("hi")) # "mojo"
        ```
        .
        """

        var l_idx = 0
        while l_idx < self.byte_length() and self[l_idx] in chars:
            l_idx += 1

        return Self(unsafe_from_utf8=self.as_bytes()[l_idx:])

    @always_inline
    fn lstrip(self) -> Self:
        """Return a copy of the string with leading whitespaces removed. This
        only takes ASCII whitespace into account:
        `" \\t\\n\\v\\f\\r\\x1c\\x1d\\x1e"`.

        Returns:
            A copy of the string with no leading whitespaces.

        Examples:

        ```mojo
        print("  mojo".strip()) # "mojo"
        ```
        .
        """
        var l_idx = 0
        # TODO (#933): should use this once llvm intrinsics can be used at comp time
        # for s in self:
        #     if not s.isspace():
        #         break
        #     l_idx += 1
        while (
            l_idx < self.byte_length()
            and Char(self.as_bytes()[l_idx]).is_posix_space()
        ):
            l_idx += 1
        return Self(unsafe_from_utf8=self.as_bytes()[l_idx:])

    @always_inline
    fn chars(self) -> CharsIter[origin]:
        """Returns an iterator over the `Char`s encoded in this string slice.

        Returns:
            An iterator type that returns successive `Char` values stored in
            this string slice.

        # Examples

        Print the characters in a string:

        ```mojo
        from collections.string import StringSlice
        from testing import assert_equal

        var s = StringSlice("abc")
        var iter = s.chars()
        assert_equal(iter.__next__(), Char.ord("a"))
        assert_equal(iter.__next__(), Char.ord("b"))
        assert_equal(iter.__next__(), Char.ord("c"))
        assert_equal(iter.__has_next__(), False)
        ```

        `chars()` iterates over Unicode codepoints, and supports multibyte
        codepoints:

        ```mojo
        from collections.string import StringSlice
        from testing import assert_equal

        # A visual character composed of a combining sequence of 2 codepoints.
        var s = StringSlice("á")
        assert_equal(s.byte_length(), 3)

        var iter = s.chars()
        assert_equal(iter.__next__(), Char.ord("a"))
         # U+0301 Combining Acute Accent
        assert_equal(iter.__next__().to_u32(), 0x0301)
        assert_equal(iter.__has_next__(), False)
        ```
        .
        """
        return CharsIter(self)

    fn char_slices(self) -> _StringSliceIter[origin]:
        """Iterate over the string, returning immutable references.

        Returns:
            An iterator of references to the string elements.
        """
        return _StringSliceIter[origin](
            ptr=self.unsafe_ptr(), length=self.byte_length()
        )

    @always_inline
    fn as_bytes(self) -> Span[Byte, origin]:
        """Get the sequence of encoded bytes of the underlying string.

        Returns:
            A slice containing the underlying sequence of encoded bytes.

        Notes:
            This does not include the trailing null terminator.
        """
        return self._slice

    @always_inline
    fn unsafe_ptr(
        self,
    ) -> UnsafePointer[Byte, mut=mut, origin=origin]:
        """Gets a pointer to the first element of this string slice.

        Returns:
            A pointer pointing at the first element of this string slice.
        """
        return self._slice.unsafe_ptr()

    @always_inline
    fn byte_length(self) -> Int:
        """Get the length of this string slice in bytes.

        Returns:
            The length of this string slice in bytes.
        """

        return len(self.as_bytes())

    fn char_length(self) -> UInt:
        """Returns the length in Unicode codepoints.

        This returns the number of `Char` codepoint values encoded in the UTF-8
        representation of this string.

        Note: To get the length in bytes, use `StringSlice.byte_length()`.

        Returns:
            The length in Unicode codepoints.

        # Examples

        Query the length of a string, in bytes and Unicode codepoints:

        ```mojo
        from collections.string import StringSlice
        from testing import assert_equal

        var s = StringSlice("ನಮಸ್ಕಾರ")

        assert_equal(s.char_length(), 7)
        assert_equal(len(s), 21)
        ```

        Strings containing only ASCII characters have the same byte and
        Unicode codepoint length:

        ```mojo
        from collections.string import StringSlice
        from testing import assert_equal

        var s = StringSlice("abc")

        assert_equal(s.char_length(), 3)
        assert_equal(len(s), 3)
        ```

        The character length of a string with visual combining characters is
        the length in Unicode codepoints, not grapheme clusters:

        ```mojo
        from collections.string import StringSlice
        from testing import assert_equal

        var s = StringSlice("á")
        assert_equal(s.char_length(), 2)
        assert_equal(s.byte_length(), 3)
        ```
        .
        """
        # Every codepoint is encoded as one leading byte + 0 to 3 continuation
        # bytes.
        # The total number of codepoints is equal the number of leading bytes.
        # So we can compute the number of leading bytes (and thereby codepoints)
        # by subtracting the number of continuation bytes length from the
        # overall length in bytes.
        # For a visual explanation of how this UTF-8 codepoint counting works:
        #   https://connorgray.com/ephemera/project-log#2025-01-13
        var continuation_count = _count_utf8_continuation_bytes(self)
        return self.byte_length() - continuation_count

    fn get_immutable(
        self,
    ) -> StringSlice[ImmutableOrigin.cast_from[origin].result]:
        """
        Return an immutable version of this string slice.

        Returns:
            A string slice covering the same elements, but without mutability.
        """
        return StringSlice[ImmutableOrigin.cast_from[origin].result](
            ptr=self._slice.unsafe_ptr(),
            length=len(self),
        )

    fn startswith(
        self, prefix: StringSlice, start: Int = 0, end: Int = -1
    ) -> Bool:
        """Verify if the `StringSlice` starts with the specified prefix between
        start and end positions.

        Args:
            prefix: The prefix to check.
            start: The start offset from which to check.
            end: The end offset from which to check.

        Returns:
            True if the `self[start:end]` is prefixed by the input prefix.
        """
        if end == -1:
            return self.find(prefix, start) == start
        # FIXME: use normalize_index
        return StringSlice[origin](
            ptr=self.unsafe_ptr() + start, length=end - start
        ).startswith(prefix)

    fn endswith(
        self, suffix: StringSlice, start: Int = 0, end: Int = -1
    ) -> Bool:
        """Verify if the `StringSlice` end with the specified suffix between
        start and end positions.

        Args:
            suffix: The suffix to check.
            start: The start offset from which to check.
            end: The end offset from which to check.

        Returns:
            True if the `self[start:end]` is suffixed by the input suffix.
        """
        if len(suffix) > len(self):
            return False
        if end == -1:
            return self.rfind(suffix, start) + len(suffix) == len(self)
        # FIXME: use normalize_index
        return StringSlice[origin](
            ptr=self.unsafe_ptr() + start, length=end - start
        ).endswith(suffix)

    fn _from_start(self, start: Int) -> Self:
        """Gets the `StringSlice` pointing to the substring after the specified
        slice start position. If start is negative, it is interpreted as the
        number of characters from the end of the string to start at.

        Args:
            start: Starting index of the slice.

        Returns:
            A `StringSlice` borrowed from the current string containing the
            characters of the slice starting at start.
        """
        # FIXME: use normalize_index

        var self_len = self.byte_length()

        var abs_start: Int
        if start < 0:
            # Avoid out of bounds earlier than the start
            # len = 5, start = -3,  then abs_start == 2, i.e. a partial string
            # len = 5, start = -10, then abs_start == 0, i.e. the full string
            abs_start = max(self_len + start, 0)
        else:
            # Avoid out of bounds past the end
            # len = 5, start = 2,   then abs_start == 2, i.e. a partial string
            # len = 5, start = 8,   then abs_start == 5, i.e. an empty string
            abs_start = min(start, self_len)

        debug_assert(
            abs_start >= 0, "strref absolute start must be non-negative"
        )
        debug_assert(
            abs_start <= self_len,
            "strref absolute start must be less than source String len",
        )

        # TODO: We assumes the StringSlice only has ASCII.
        # When we support utf-8 slicing, we should drop self._slice[abs_start:]
        # and use something smarter.
        return StringSlice(unsafe_from_utf8=self._slice[abs_start:])

    @always_inline
    fn format[*Ts: _CurlyEntryFormattable](self, *args: *Ts) raises -> String:
        """Format a template with `*args`.

        Args:
            args: The substitution values.

        Parameters:
            Ts: The types of substitution values that implement `Representable`
                and `Stringable` (to be changed and made more flexible).

        Returns:
            The template with the given values substituted.

        Examples:

        ```mojo
        # Manual indexing:
        print("{0} {1} {0}".format("Mojo", 1.125)) # Mojo 1.125 Mojo
        # Automatic indexing:
        print("{} {}".format(True, "hello world")) # True hello world
        ```
        .
        """
        return _FormatCurlyEntry.format(self, args)

    fn find(ref self, substr: StringSlice, start: Int = 0) -> Int:
        """Finds the offset of the first occurrence of `substr` starting at
        `start`. If not found, returns `-1`.

        Args:
            substr: The substring to find.
            start: The offset from which to find.

        Returns:
            The offset of `substr` relative to the beginning of the string.
        """
        if not substr:
            return 0

        if self.byte_length() < substr.byte_length() + start:
            return -1

        # The substring to search within, offset from the beginning if `start`
        # is positive, and offset from the end if `start` is negative.
        var haystack_str = self._from_start(start)

        var loc = _memmem(
            haystack_str.unsafe_ptr(),
            haystack_str.byte_length(),
            substr.unsafe_ptr(),
            substr.byte_length(),
        )

        if not loc:
            return -1

        return Int(loc) - Int(self.unsafe_ptr())

    fn rfind(self, substr: StringSlice, start: Int = 0) -> Int:
        """Finds the offset of the last occurrence of `substr` starting at
        `start`. If not found, returns `-1`.

        Args:
            substr: The substring to find.
            start: The offset from which to find.

        Returns:
            The offset of `substr` relative to the beginning of the string.
        """
        if not substr:
            return len(self)

        if len(self) < len(substr) + start:
            return -1

        # The substring to search within, offset from the beginning if `start`
        # is positive, and offset from the end if `start` is negative.
        var haystack_str = self._from_start(start)

        var loc = _memrmem(
            haystack_str.unsafe_ptr(),
            len(haystack_str),
            substr.unsafe_ptr(),
            len(substr),
        )

        if not loc:
            return -1

        return Int(loc) - Int(self.unsafe_ptr())

    fn isspace[single_character: Bool = False](self) -> Bool:
        """Determines whether every character in the given StringSlice is a
        python whitespace String. This corresponds to Python's
        [universal separators](
        https://docs.python.org/3/library/stdtypes.html#str.splitlines):
         `" \\t\\n\\v\\f\\r\\x1c\\x1d\\x1e\\x85\\u2028\\u2029"`.

        Parameters:
            single_character: Whether to evaluate the stringslice as a single
                unicode character (avoids overhead when already iterating).

        Returns:
            True if the whole StringSlice is made up of whitespace characters
            listed above, otherwise False.

        Examples:

        Check if a string contains only whitespace:

        ```mojo
        from collections.string import StringSlice
        from testing import assert_true, assert_false

        # An empty string is not considered to contain only whitespace chars:
        assert_false(StringSlice("").isspace())

        # ASCII space characters
        assert_true(StringSlice(" ").isspace())
        assert_true(StringSlice("\t").isspace())

        # Contains non-space characters
        assert_false(StringSlice(" abc  ").isspace())
        ```
        .
        """

        fn _is_space_char(s: StringSlice) -> Bool:
            # sorry for readability, but this has less overhead than memcmp
            # highly performance sensitive code, benchmark before touching
            var no_null_len = s.byte_length()
            var ptr = s.unsafe_ptr()
            if likely(no_null_len == 1):
                return _isspace(ptr[0])
            elif no_null_len == 2:
                return ptr[0] == 0xC2 and ptr[1] == 0x85  # next_line: \x85
            elif no_null_len == 3:
                # unicode line sep or paragraph sep: \u2028 , \u2029
                lastbyte = ptr[2] == 0xA8 or ptr[2] == 0xA9
                return ptr[0] == 0xE2 and ptr[1] == 0x80 and lastbyte
            return False

<<<<<<< HEAD
        @parameter
        if single_character:
            return _is_space_char(self)
        else:
            for s in self:
                if not _is_space_char(s):
                    return False
            return self.byte_length() != 0

    @always_inline
    fn split(self, sep: StringSlice, maxsplit: Int) -> List[Self]:
        """Split the string by a separator.

        Args:
            sep: The string to split on.
            maxsplit: The maximum amount of items to split from String.

        Returns:
            A List of Strings containing the input split by the separator.

        Examples:
        ```mojo
        # Splitting with maxsplit
        _ = "1,2,3".split(",", maxsplit=1) # ['1', '2,3']
        # Splitting with starting or ending separators
        _ = ",1,2,3,".split(",", maxsplit=1) # ['', '1,2,3,']
        _ = "123".split("", maxsplit=1) # ['', '123']
        ```
        .
        """
        return _split[has_maxsplit=True](self, sep, maxsplit)

    @always_inline
    fn split(self, sep: StringSlice) -> List[Self]:
        """Split the string by a separator.

        Args:
            sep: The string to split on.

        Returns:
            A List of Strings containing the input split by the separator.

        Examples:
        ```mojo
        # Splitting a space
        _ = "hello world".split(" ") # ["hello", "world"]
        # Splitting adjacent separators
        _ = "hello,,world".split(",") # ["hello", "", "world"]
        # Splitting with starting or ending separators
        _ = ",1,2,3,".split(",") # ['', '1', '2', '3', '']
        _ = "123".split("") # ['', '1', '2', '3', '']
        ```
        .
        """
        return _split[has_maxsplit=False](self, sep, -1)

    @always_inline
    fn split(self, *, maxsplit: Int) -> List[Self]:
        """Split the string by every Whitespace separator.

        Args:
            maxsplit: The maximum amount of items to split from String.

        Returns:
            A List of Strings containing the input split by the separator.

        Examples:
        ```mojo
        # Splitting with maxsplit
        _ = "1     2  3".split(maxsplit=1) # ['1', '2  3']
        ```
        .
        """
        return _split[has_maxsplit=True](self, None, maxsplit)

    @always_inline
    fn split(self, sep: NoneType = None) -> List[Self]:
        """Split the string by every Whitespace separator.

        Args:
            sep: None.

        Returns:
            A List of Strings containing the input split by the separator.

        Examples:
        ```mojo
        # Splitting an empty string or filled with whitespaces
        _ = "      ".split() # []
        _ = "".split() # []
        # Splitting a string with leading, trailing, and middle whitespaces
        _ = "      hello    world     ".split() # ["hello", "world"]
        # Splitting adjacent universal newlines:
        _ = (
            "hello \\t\\n\\r\\f\\v\\x1c\\x1d\\x1e\\x85\\u2028\\u2029world"
        ).split()  # ["hello", "world"]
        ```
        .
        """
        return _split[has_maxsplit=False](self, sep, -1)
=======
        for s in self.chars():
            if not s.is_python_space():
                return False

        return True
>>>>>>> b367ba89

    fn isnewline[single_character: Bool = False](self) -> Bool:
        """Determines whether every character in the given StringSlice is a
        python newline character. This corresponds to Python's
        [universal newlines:](
        https://docs.python.org/3/library/stdtypes.html#str.splitlines)
        `"\\r\\n"` and `"\\t\\n\\v\\f\\r\\x1c\\x1d\\x1e\\x85\\u2028\\u2029"`.

        Parameters:
            single_character: Whether to evaluate the stringslice as a single
                unicode character (avoids overhead when already iterating).

        Returns:
            True if the whole StringSlice is made up of whitespace characters
            listed above, otherwise False.
        """

        var ptr = self.unsafe_ptr()
        var length = self.byte_length()

        @parameter
        if single_character:
            return length != 0 and _is_newline_char[include_r_n=True](
                ptr, 0, ptr[0], length
            )
        else:
            var offset = 0
            for s in self.char_slices():
                var b_len = s.byte_length()
                if not _is_newline_char(ptr, offset, ptr[offset], b_len):
                    return False
                offset += b_len
            return length != 0

    fn splitlines[
        O: ImmutableOrigin, //
    ](self: StringSlice[O], keepends: Bool = False) -> List[StringSlice[O]]:
        """Split the string at line boundaries. This corresponds to Python's
        [universal newlines:](
        https://docs.python.org/3/library/stdtypes.html#str.splitlines)
        `"\\r\\n"` and `"\\t\\n\\v\\f\\r\\x1c\\x1d\\x1e\\x85\\u2028\\u2029"`.

        Parameters:
            O: The immutable origin.

        Args:
            keepends: If True, line breaks are kept in the resulting strings.

        Returns:
            A List of Strings containing the input split by line boundaries.
        """

        # highly performance sensitive code, benchmark before touching
        alias `\r` = UInt8(ord("\r"))
        alias `\n` = UInt8(ord("\n"))

        output = List[StringSlice[O]](capacity=128)  # guessing
        var ptr = self.unsafe_ptr()
        var length = self.byte_length()
        var offset = 0

        while offset < length:
            var eol_start = offset
            var eol_length = 0

            while eol_start < length:
                var b0 = ptr[eol_start]
                var char_len = _utf8_first_byte_sequence_length(b0)
                debug_assert(
                    eol_start + char_len <= length,
                    "corrupted sequence causing unsafe memory access",
                )
                var isnewline = unlikely(
                    _is_newline_char(ptr, eol_start, b0, char_len)
                )
                var char_end = Int(isnewline) * (eol_start + char_len)
                var next_idx = char_end * Int(char_end < length)
                var is_r_n = b0 == `\r` and next_idx != 0 and ptr[
                    next_idx
                ] == `\n`
                eol_length = Int(isnewline) * char_len + Int(is_r_n)
                if isnewline:
                    break
                eol_start += char_len

            var str_len = eol_start - offset + Int(keepends) * eol_length
            var s = StringSlice[O](ptr=ptr + offset, length=str_len)
            output.append(s)
            offset = eol_start + eol_length

        return output^

    fn count(self, substr: StringSlice) -> Int:
        """Return the number of non-overlapping occurrences of substring
        `substr` in the string.

        If sub is empty, returns the number of empty strings between characters
        which is the length of the string plus one.

        Args:
            substr: The substring to count.

        Returns:
            The number of occurrences of `substr`.
        """
        if not substr:
            return len(self) + 1

        var res = 0
        var offset = 0

        while True:
            var pos = self.find(substr, offset)
            if pos == -1:
                break
            res += 1

            offset = pos + substr.byte_length()

        return res


# ===-----------------------------------------------------------------------===#
# Utils
# ===-----------------------------------------------------------------------===#


fn _to_string_list[
    T: CollectionElement,  # TODO(MOCO-1446): Make `T` parameter inferred
    len_fn: fn (T) -> Int,
    unsafe_ptr_fn: fn (T) -> UnsafePointer[Byte],
](items: List[T]) -> List[String]:
    i_len = len(items)
    i_ptr = items.unsafe_ptr()
    out_ptr = UnsafePointer[String].alloc(i_len)

    for i in range(i_len):
        og_len = len_fn(i_ptr[i])
        f_len = og_len + 1  # null terminator
        p = UnsafePointer[Byte].alloc(f_len)
        og_ptr = unsafe_ptr_fn(i_ptr[i])
        memcpy(p, og_ptr, og_len)
        p[og_len] = 0  # null terminator
        buf = String._buffer_type(ptr=p, length=f_len, capacity=f_len)
        (out_ptr + i).init_pointee_move(String(buf^))
    return List[String](ptr=out_ptr, length=i_len, capacity=i_len)


@always_inline
fn to_string_list[
    mut: Bool, O: Origin[mut], //
](items: List[StringSlice[O]]) -> List[String]:
    """Create a list of Strings **copying** the existing data.

    Parameters:
        mut: The mutability of the data.
        O: The origin of the data.

    Args:
        items: The List of string slices.

    Returns:
        The list of created strings.
    """

    fn unsafe_ptr_fn(v: StringSlice[O]) -> UnsafePointer[Byte]:
        return v.unsafe_ptr()

    fn len_fn(v: StringSlice[O]) -> Int:
        return v.byte_length()

    return _to_string_list[items.T, len_fn, unsafe_ptr_fn](items)


@always_inline
fn to_string_list[
    mut: Bool, O: Origin[mut], //
](items: List[Span[Byte, O]]) -> List[String]:
    """Create a list of Strings **copying** the existing data.

    Parameters:
        mut: The mutability of the data.
        O: The origin of the data.

    Args:
        items: The List of Bytes.

    Returns:
        The list of created strings.
    """

    fn unsafe_ptr_fn(v: Span[Byte, O]) -> UnsafePointer[Byte]:
        return v.unsafe_ptr()

    fn len_fn(v: Span[Byte, O]) -> Int:
        return len(v)

    return _to_string_list[items.T, len_fn, unsafe_ptr_fn](items)


@always_inline
fn _is_newline_char[
    include_r_n: Bool = False
](p: UnsafePointer[Byte], eol_start: Int, b0: Byte, char_len: Int) -> Bool:
    """Returns whether the char is a newline char.

    Safety:
        This assumes valid utf-8 is passed.
    """
    # highly performance sensitive code, benchmark before touching
    alias `\r` = UInt8(ord("\r"))
    alias `\n` = UInt8(ord("\n"))
    alias `\t` = UInt8(ord("\t"))
    alias `\x1c` = UInt8(ord("\x1c"))
    alias `\x1e` = UInt8(ord("\x1e"))

    # here it's actually faster to have branching due to the branch predictor
    # "realizing" that the char_len == 1 path is often taken. Using the likely
    # intrinsic is to make the machine code be ordered to optimize machine
    # instruction fetching, which is an optimization for the CPU front-end.
    if likely(char_len == 1):
        return `\t` <= b0 <= `\x1e` and not (`\r` < b0 < `\x1c`)
    elif char_len == 2:
        var b1 = p[eol_start + 1]
        var is_next_line = b0 == 0xC2 and b1 == 0x85  # unicode next line \x85

        @parameter
        if include_r_n:
            return is_next_line or (b0 == `\r` and b1 == `\n`)
        else:
            return is_next_line
    elif char_len == 3:  # unicode line sep or paragraph sep: \u2028 , \u2029
        var b1 = p[eol_start + 1]
        var b2 = p[eol_start + 2]
        return b0 == 0xE2 and b1 == 0x80 and (b2 == 0xA8 or b2 == 0xA9)
    return False


<<<<<<< HEAD
fn _split[
    has_maxsplit: Bool
](
    src_str: StringSlice,
    sep: StringSlice,
    maxsplit: Int,
    out output: List[__type_of(src_str)],
):
    alias S = __type_of(src_str)
    alias O = __type_of(src_str).origin
    var ptr = src_str.unsafe_ptr().origin_cast[origin=MutableAnyOrigin]()
    var sep_len = sep.byte_length()
    if sep_len == 0:
        var iterator = src_str.__iter__()
        var i_len = len(iterator) + 2
        var out_ptr = UnsafePointer[S].alloc(i_len)
        out_ptr[0] = S(ptr=ptr, length=0)
        var i = 1
        for s in iterator:
            out_ptr[i] = s
            i += 1
        out_ptr[i] = S(ptr=ptr + i, length=0)
        output = __type_of(output)(ptr=out_ptr, length=i_len, capacity=i_len)
        return

    alias prealloc = 32  # guessing, Python's implementation uses 12
    var amnt = prealloc

    @parameter
    if has_maxsplit:
        amnt = maxsplit + 1 if maxsplit < prealloc else prealloc
    output = __type_of(output)(capacity=amnt)
    var str_byte_len = src_str.byte_length()
    var lhs = 0
    var rhs = 0
    var items = 0
    # var str_span = src_str.as_bytes() # FIXME: solve #3526 with #3548
    # var sep_span = sep.as_bytes() # FIXME: solve #3526 with #3548

    while lhs <= str_byte_len:
        # FIXME(#3526): use str_span and sep_span
        rhs = src_str.find(sep, lhs)
        # if not found go to the end
        rhs += -int(rhs == -1) & (str_byte_len + 1)

        @parameter
        if has_maxsplit:
            rhs += -int(items == maxsplit) & (str_byte_len - rhs)
            items += 1

        output.append(S(ptr=ptr + lhs, length=rhs - lhs))
        lhs = rhs + sep_len


fn _split[
    has_maxsplit: Bool
](
    src_str: StringSlice,
    sep: NoneType,
    maxsplit: Int,
    out output: List[__type_of(src_str)],
):
    alias S = __type_of(src_str)
    alias O = __type_of(src_str).origin
    alias prealloc = 32  # guessing, Python's implementation uses 12
    var amnt = prealloc

    @parameter
    if has_maxsplit:
        amnt = maxsplit + 1 if maxsplit < prealloc else prealloc
    output = __type_of(output)(capacity=amnt)
    var str_byte_len = src_str.byte_length()
    var lhs = 0
    var rhs = 0
    var items = 0
    var ptr = src_str.unsafe_ptr().origin_cast[origin=MutableAnyOrigin]()

    @always_inline("nodebug")
    fn _build_slice(p: UnsafePointer[Byte], start: Int, end: Int) -> S:
        return S(ptr=p + start, length=end - start)

    while lhs <= str_byte_len:
        # Python adds all "whitespace chars" as one separator
        # if no separator was specified
        for s in _build_slice(ptr, lhs, str_byte_len):
            if not s.isspace[single_character=True]():
                break
            lhs += s.byte_length()
        # if it went until the end of the String, then it should be sliced
        # until the start of the whitespace which was already appended
        if lhs == str_byte_len:
            break
        rhs = lhs + _utf8_first_byte_sequence_length(ptr[lhs])
        for s in _build_slice(ptr, rhs, str_byte_len):
            if s.isspace[single_character=True]():
                break
            rhs += s.byte_length()

        @parameter
        if has_maxsplit:
            rhs += -int(items == maxsplit) & (str_byte_len - rhs)
            items += 1

        output.append(S(ptr=ptr + lhs, length=rhs - lhs))
        lhs = rhs
=======
@always_inline
fn _unsafe_strlen(owned ptr: UnsafePointer[Byte]) -> Int:
    """
    Get the length of a null-terminated string from a pointer.
    Note: the length does NOT include the null terminator.

    Args:
        ptr: The null-terminated pointer to the string.

    Returns:
        The length of the null terminated string without the null terminator.
    """
    var len = 0
    while ptr.load(len):
        len += 1
    return len
>>>>>>> b367ba89
<|MERGE_RESOLUTION|>--- conflicted
+++ resolved
@@ -1416,7 +1416,6 @@
                 return ptr[0] == 0xE2 and ptr[1] == 0x80 and lastbyte
             return False
 
-<<<<<<< HEAD
         @parameter
         if single_character:
             return _is_space_char(self)
@@ -1517,13 +1516,6 @@
         .
         """
         return _split[has_maxsplit=False](self, sep, -1)
-=======
-        for s in self.chars():
-            if not s.is_python_space():
-                return False
-
-        return True
->>>>>>> b367ba89
 
     fn isnewline[single_character: Bool = False](self) -> Bool:
         """Determines whether every character in the given StringSlice is a
@@ -1762,7 +1754,24 @@
     return False
 
 
-<<<<<<< HEAD
+@always_inline
+fn _unsafe_strlen(owned ptr: UnsafePointer[Byte]) -> Int:
+    """
+    Get the length of a null-terminated string from a pointer.
+    Note: the length does NOT include the null terminator.
+
+    Args:
+        ptr: The null-terminated pointer to the string.
+
+    Returns:
+        The length of the null terminated string without the null terminator.
+    """
+    var len = 0
+    while ptr.load(len):
+        len += 1
+    return len
+
+
 fn _split[
     has_maxsplit: Bool
 ](
@@ -1867,22 +1876,4 @@
             items += 1
 
         output.append(S(ptr=ptr + lhs, length=rhs - lhs))
-        lhs = rhs
-=======
-@always_inline
-fn _unsafe_strlen(owned ptr: UnsafePointer[Byte]) -> Int:
-    """
-    Get the length of a null-terminated string from a pointer.
-    Note: the length does NOT include the null terminator.
-
-    Args:
-        ptr: The null-terminated pointer to the string.
-
-    Returns:
-        The length of the null terminated string without the null terminator.
-    """
-    var len = 0
-    while ptr.load(len):
-        len += 1
-    return len
->>>>>>> b367ba89
+        lhs = rhs