--- conflicted
+++ resolved
@@ -863,12 +863,7 @@
             self.unsafe_ptr(), rhs.unsafe_ptr(), min(len1, len2)
         )
 
-<<<<<<< HEAD
-    fn __iter__(self) -> _StringSliceIter[origin]:
-=======
-    @deprecated("Use `str.codepoints()` or `str.codepoint_slices()` instead.")
     fn __iter__(self) -> CodepointSliceIter[origin]:
->>>>>>> 248b7fa3
         """Iterate over the string, returning immutable references.
 
         Returns:
