# ===----------------------------------------------------------------------=== #
# Copyright (c) 2025, Modular Inc. All rights reserved.
#
# Licensed under the Apache License v2.0 with LLVM Exceptions:
# https://llvm.org/LICENSE.txt
#
# Unless required by applicable law or agreed to in writing, software
# distributed under the License is distributed on an "AS IS" BASIS,
# WITHOUT WARRANTIES OR CONDITIONS OF ANY KIND, either express or implied.
# See the License for the specific language governing permissions and
# limitations under the License.
# ===----------------------------------------------------------------------=== #

from collections.string._unicode_lookups import *

from memory import Span, UnsafePointer, memcpy


fn _uppercase_mapping_index(rune: Codepoint) -> Int:
    """Return index for upper case mapping or -1 if no mapping is given."""
    return _to_index[has_uppercase_mapping](rune)


fn _uppercase_mapping2_index(rune: Codepoint) -> Int:
    """Return index for upper case mapping converting the rune to 2 runes, or -1 if no mapping is given.
    """
    return _to_index[has_uppercase_mapping2](rune)


fn _uppercase_mapping3_index(rune: Codepoint) -> Int:
    """Return index for upper case mapping converting the rune to 3 runes, or -1 if no mapping is given.
    """
    return _to_index[has_uppercase_mapping3](rune)


fn _lowercase_mapping_index(rune: Codepoint) -> Int:
    """Return index for lower case mapping or -1 if no mapping is given."""
    return _to_index[has_lowercase_mapping](rune)


@always_inline
fn _to_index[lookup: List[UInt32, **_]](rune: Codepoint) -> Int:
    """Find index of rune in lookup with binary search.
    Returns -1 if not found."""

    var result = lookup._binary_search_index(rune.to_u32())

    if result:
        return result.unsafe_value()
    else:
        return -1


# TODO:
#   Refactor this to return a Span[Codepoint, StaticConstantOrigin], so that the
#   return `UInt` count and fixed-size `InlineArray` are not necessary.
fn _get_uppercase_mapping(
    char: Codepoint,
) -> Optional[Tuple[UInt, InlineArray[Codepoint, 3]]]:
    """Returns the 1, 2, or 3 character sequence that is the uppercase form of
    `char`.

    Returns None if `char` does not have an uppercase equivalent.
    """
    var array = InlineArray[Codepoint, 3](fill=Codepoint(0))

    var index1 = _uppercase_mapping_index(char)
    if index1 != -1:
        var rune = uppercase_mapping[index1]
        array[0] = Codepoint(unsafe_unchecked_codepoint=rune)
        return Tuple(UInt(1), array)

    var index2 = _uppercase_mapping2_index(char)
    if index2 != -1:
        var runes = uppercase_mapping2[index2]
        array[0] = Codepoint(unsafe_unchecked_codepoint=runes[0])
        array[1] = Codepoint(unsafe_unchecked_codepoint=runes[1])
        return Tuple(UInt(2), array)

    var index3 = _uppercase_mapping3_index(char)
    if index3 != -1:
        var runes = uppercase_mapping3[index3]
        array[0] = Codepoint(unsafe_unchecked_codepoint=runes[0])
        array[1] = Codepoint(unsafe_unchecked_codepoint=runes[1])
        array[2] = Codepoint(unsafe_unchecked_codepoint=runes[2])
        return Tuple(UInt(3), array)

    return None


fn _get_lowercase_mapping(char: Codepoint) -> Optional[Codepoint]:
    var index: Optional[UInt] = has_lowercase_mapping._binary_search_index(
        char.to_u32()
    )

    if index:
        # SAFETY: We just checked that `result` is present.
        var codepoint = lowercase_mapping[index.unsafe_value()]

        # SAFETY:
        #   We know this is a valid `Codepoint` because the mapping data tables
        #   contain only valid codepoints.
        return Codepoint(unsafe_unchecked_codepoint=codepoint)
    else:
        return None


fn is_uppercase(s: StringSlice) -> Bool:
    """Returns True if all characters in the string are uppercase, and
        there is at least one cased character.

    Args:
        s: The string to examine.

    Returns:
        True if all characters in the string are uppercaseand
        there is at least one cased character, False otherwise.
    """
    var found = False
    for char in s.codepoints():
        var index = _lowercase_mapping_index(char)
        if index != -1:
            found = True
            continue
        index = _uppercase_mapping_index(char)
        if index != -1:
            return False
        index = _uppercase_mapping2_index(char)
        if index != -1:
            return False
        index = _uppercase_mapping3_index(char)
        if index != -1:
            return False
    return found


fn is_lowercase(s: StringSlice) -> Bool:
    """Returns True if all characters in the string are lowercase, and
        there is at least one cased character.

    Args:
        s: The string to examine.

    Returns:
        True if all characters in the string are lowercase and
        there is at least one cased character, False otherwise.
    """
    var found = False
    for char in s.codepoints():
        var index = _uppercase_mapping_index(char)
        if index != -1:
            found = True
            continue
        index = _uppercase_mapping2_index(char)
        if index != -1:
            found = True
            continue
        index = _uppercase_mapping3_index(char)
        if index != -1:
            found = True
            continue
        index = _lowercase_mapping_index(char)
        if index != -1:
            return False
    return found


fn to_lowercase(s: StringSlice) -> String:
    """Returns a new string with all characters converted to uppercase.

    Args:
        s: Input string.

    Returns:
        A new string where cased letters have been converted to lowercase.
    """
    var input = s.unsafe_ptr()
    var output = List[Byte](capacity=_estimate_needed_size(s.byte_length()))
    var input_offset = 0
    while input_offset < s.byte_length():
        var rune_and_size = Codepoint.unsafe_decode_utf8_codepoint(
            input + input_offset
        )
        var lowercase_char_opt = _get_lowercase_mapping(rune_and_size[0])
        if lowercase_char_opt is None:
            output.extend(
                Span[Byte, s.origin](
                    ptr=input + input_offset, length=rune_and_size[1]
                )
            )
        else:
<<<<<<< HEAD
            var lower_char: Char = lowercase_char_opt.unsafe_value()
            output._len += lower_char.unsafe_write_utf8(
=======
            var lower_char: Codepoint = lowercase_char_opt.unsafe_value()
            output.size += lower_char.unsafe_write_utf8(
>>>>>>> 3fee528a
                output._unsafe_next_uninit_ptr()
            )

        input_offset += rune_and_size[1]

        # Check if we need to reserve additional capacity.
        if len(output) >= output.capacity - 5:
            output.reserve(
                output.capacity
                + _estimate_needed_size(s.byte_length() - input_offset)
            )

    # Add NUL terminator
    output.append(0)
    return String(buffer=output^)


fn to_uppercase(s: StringSlice) -> String:
    """Returns a new string with all characters converted to uppercase.

    Args:
        s: Input string.

    Returns:
        A new string where cased letters have been converted to uppercase.
    """
    var input = s.unsafe_ptr()
    var output = List[Byte](capacity=_estimate_needed_size(s.byte_length()))
    var input_offset = 0
    while input_offset < s.byte_length():
        var rune_and_size = Codepoint.unsafe_decode_utf8_codepoint(
            input + input_offset
        )

        var uppercase_replacement_opt = _get_uppercase_mapping(rune_and_size[0])

        if uppercase_replacement_opt:
            # A given character can be replaced with a sequence of characters
            # up to 3 characters in length. A fixed size `Codepoint` array is
            # returned, along with a `count` (1, 2, or 3) of how many
            # replacement characters are in the uppercase replacement sequence.
            count, uppercase_replacement_chars = (
                uppercase_replacement_opt.unsafe_value()
            )
            for char_idx in range(count):
<<<<<<< HEAD
                var char: Char = uppercase_replacement_chars[char_idx]
                output._len += char.unsafe_write_utf8(
=======
                var char: Codepoint = uppercase_replacement_chars[char_idx]
                output.size += char.unsafe_write_utf8(
>>>>>>> 3fee528a
                    output._unsafe_next_uninit_ptr()
                )
        else:
            output.extend(
                Span[Byte, s.origin](
                    ptr=input + input_offset, length=rune_and_size[1]
                )
            )

        input_offset += rune_and_size[1]

        # Check if we need to reserve additional capacity.
        if len(output) >= output.capacity - 5:
            output.reserve(
                output.capacity
                + _estimate_needed_size(s.byte_length() - input_offset)
            )

    # Add NUL terminator
    output.append(0)
    return String(buffer=output^)


@always_inline
fn _estimate_needed_size(byte_len: Int) -> Int:
    return 3 * (byte_len >> 1) + 1<|MERGE_RESOLUTION|>--- conflicted
+++ resolved
@@ -189,13 +189,8 @@
                 )
             )
         else:
-<<<<<<< HEAD
-            var lower_char: Char = lowercase_char_opt.unsafe_value()
+            var lower_char: Codepoint = lowercase_char_opt.unsafe_value()
             output._len += lower_char.unsafe_write_utf8(
-=======
-            var lower_char: Codepoint = lowercase_char_opt.unsafe_value()
-            output.size += lower_char.unsafe_write_utf8(
->>>>>>> 3fee528a
                 output._unsafe_next_uninit_ptr()
             )
 
@@ -241,13 +236,8 @@
                 uppercase_replacement_opt.unsafe_value()
             )
             for char_idx in range(count):
-<<<<<<< HEAD
-                var char: Char = uppercase_replacement_chars[char_idx]
+                var char: Codepoint = uppercase_replacement_chars[char_idx]
                 output._len += char.unsafe_write_utf8(
-=======
-                var char: Codepoint = uppercase_replacement_chars[char_idx]
-                output.size += char.unsafe_write_utf8(
->>>>>>> 3fee528a
                     output._unsafe_next_uninit_ptr()
                 )
         else:
