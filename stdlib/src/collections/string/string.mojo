# ===----------------------------------------------------------------------=== #
# Copyright (c) 2024, Modular Inc. All rights reserved.
#
# Licensed under the Apache License v2.0 with LLVM Exceptions:
# https://llvm.org/LICENSE.txt
#
# Unless required by applicable law or agreed to in writing, software
# distributed under the License is distributed on an "AS IS" BASIS,
# WITHOUT WARRANTIES OR CONDITIONS OF ANY KIND, either express or implied.
# See the License for the specific language governing permissions and
# limitations under the License.
# ===----------------------------------------------------------------------=== #
"""Implements basic object methods for working with strings."""

from collections import KeyElement, List, Optional
from collections._index_normalization import normalize_index
from hashlib._hasher import _HashableWithHasher, _Hasher
from sys import bitwidthof, llvm_intrinsic
from sys.ffi import c_char
from sys.intrinsics import _type_is_eq

from bit import count_leading_zeros
from memory import UnsafePointer, memcmp, memcpy, Span
from python import PythonObject

from utils import (
    IndexList,
    StaticString,
    StringRef,
    Variant,
    Writable,
    Writer,
    write_args,
)
from collections.string._unicode import (
    is_lowercase,
    is_uppercase,
    to_lowercase,
    to_uppercase,
)
from collections.string.format import _CurlyEntryFormattable, _FormatCurlyEntry
from collections.string.string_slice import (
    StringSlice,
    _shift_unicode_to_utf8,
    _StringSliceIter,
    _to_string_list,
    _unicode_codepoint_utf8_byte_length,
    _utf8_byte_type,
)

# ===----------------------------------------------------------------------=== #
# ord
# ===----------------------------------------------------------------------=== #


fn ord(s: StringSlice) -> Int:
    """Returns an integer that represents the given one-character string.

    Given a string representing one character, return an integer
    representing the code point of that character. For example, `ord("a")`
    returns the integer `97`. This is the inverse of the `chr()` function.

    Args:
        s: The input string, which must contain only a single character.

    Returns:
        An integer representing the code point of the given character.
    """
    # UTF-8 to Unicode conversion:              (represented as UInt32 BE)
    # 1: 0aaaaaaa                            -> 00000000 00000000 00000000 0aaaaaaa     a
    # 2: 110aaaaa 10bbbbbb                   -> 00000000 00000000 00000aaa aabbbbbb     a << 6  | b
    # 3: 1110aaaa 10bbbbbb 10cccccc          -> 00000000 00000000 aaaabbbb bbcccccc     a << 12 | b << 6  | c
    # 4: 11110aaa 10bbbbbb 10cccccc 10dddddd -> 00000000 000aaabb bbbbcccc ccdddddd     a << 18 | b << 12 | c << 6 | d
    var p = s.unsafe_ptr()
    var b1 = p[]
    if (b1 >> 7) == 0:  # This is 1 byte ASCII char
        debug_assert(s.byte_length() == 1, "input string length must be 1")
        return int(b1)
    var num_bytes = count_leading_zeros(~b1)
    debug_assert(
        s.byte_length() == int(num_bytes), "input string must be one character"
    )
    debug_assert(
        1 < int(num_bytes) < 5, "invalid UTF-8 byte ", b1, " at index 0"
    )
    var shift = int((6 * (num_bytes - 1)))
    var b1_mask = 0b11111111 >> (num_bytes + 1)
    var result = int(b1 & b1_mask) << shift
    for i in range(1, num_bytes):
        p += 1
        debug_assert(
            p[] >> 6 == 0b00000010, "invalid UTF-8 byte ", b1, " at index ", i
        )
        shift -= 6
        result |= int(p[] & 0b00111111) << shift
    return result


# ===----------------------------------------------------------------------=== #
# chr
# ===----------------------------------------------------------------------=== #


fn chr(c: Int) -> String:
    """Returns a String based on the given Unicode code point. This is the
    inverse of the `ord()` function.

    Args:
        c: An integer that represents a code point.

    Returns:
        A string containing a single character based on the given code point.

    Examples:
    ```mojo
    print(chr(97)) # "a"
    print(chr(8364)) # "€"
    ```
    .
    """

    if c < 0b1000_0000:  # 1 byte ASCII char
        return String(String._buffer_type(c, 0))

    var num_bytes = _unicode_codepoint_utf8_byte_length(c)
    var p = UnsafePointer[UInt8].alloc(num_bytes + 1)
    _shift_unicode_to_utf8(p, c, num_bytes)
    # TODO: decide whether to use replacement char (�) or raise ValueError
    # if not _is_valid_utf8(p, num_bytes):
    #     debug_assert(False, "Invalid Unicode code point")
    #     p.free()
    #     return chr(0xFFFD)
    p[num_bytes] = 0
    return String(ptr=p, length=num_bytes + 1)


# ===----------------------------------------------------------------------=== #
# ascii
# ===----------------------------------------------------------------------=== #


fn _chr_ascii(c: UInt8) -> String:
    """Returns a string based on the given ASCII code point.

    Args:
        c: An integer that represents a code point.

    Returns:
        A string containing a single character based on the given code point.
    """
    return String(String._buffer_type(c, 0))


fn _repr_ascii(c: UInt8) -> String:
    """Returns a printable representation of the given ASCII code point.

    Args:
        c: An integer that represents a code point.

    Returns:
        A string containing a representation of the given code point.
    """
    alias ord_tab = ord("\t")
    alias ord_new_line = ord("\n")
    alias ord_carriage_return = ord("\r")
    alias ord_back_slash = ord("\\")

    if c == ord_back_slash:
        return r"\\"
    elif isprintable(c):
        return _chr_ascii(c)
    elif c == ord_tab:
        return r"\t"
    elif c == ord_new_line:
        return r"\n"
    elif c == ord_carriage_return:
        return r"\r"
    else:
        var uc = c.cast[DType.uint8]()
        if uc < 16:
            return hex(uc, prefix=r"\x0")
        else:
            return hex(uc, prefix=r"\x")


@always_inline
fn ascii(value: StringSlice) -> String:
    """Get the ASCII representation of the object.

    Args:
        value: The object to get the ASCII representation of.

    Returns:
        A string containing the ASCII representation of the object.
    """
    alias ord_squote = ord("'")
    var result = String()
    var use_dquote = False

    for idx in range(len(value._slice)):
        var char = value._slice[idx]
        result += _repr_ascii(char)
        use_dquote = use_dquote or (char == ord_squote)

    if use_dquote:
        return '"' + result + '"'
    else:
        return "'" + result + "'"


# ===----------------------------------------------------------------------=== #
# strtol
# ===----------------------------------------------------------------------=== #


fn atol(str_slice: StringSlice, base: Int = 10) raises -> Int:
    """Parses and returns the given string as an integer in the given base.

    If base is set to 0, the string is parsed as an Integer literal, with the
    following considerations:
    - '0b' or '0B' prefix indicates binary (base 2)
    - '0o' or '0O' prefix indicates octal (base 8)
    - '0x' or '0X' prefix indicates hexadecimal (base 16)
    - Without a prefix, it's treated as decimal (base 10)

    Args:
        str_slice: A string to be parsed as an integer in the given base.
        base: Base used for conversion, value must be between 2 and 36, or 0.

    Returns:
        An integer value that represents the string.

    Raises:
        If the given string cannot be parsed as an integer value or if an
        incorrect base is provided.

    Examples:
        >>> atol("32")
        32
        >>> atol("FF", 16)
        255
        >>> atol("0xFF", 0)
        255
        >>> atol("0b1010", 0)
        10

    Notes:
        This follows [Python's integer literals](
        https://docs.python.org/3/reference/lexical_analysis.html#integers).
    """

    if (base != 0) and (base < 2 or base > 36):
        raise Error("Base must be >= 2 and <= 36, or 0.")
    if not str_slice:
        raise Error(_str_to_base_error(base, str_slice))

    var real_base: Int
    var ord_num_max: Int

    var ord_letter_max = (-1, -1)
    var result = 0
    var is_negative: Bool = False
    var has_prefix: Bool = False
    var start: Int = 0
    var str_len = str_slice.byte_length()

    start, is_negative = _trim_and_handle_sign(str_slice, str_len)

    alias ord_0 = ord("0")
    alias ord_letter_min = (ord("a"), ord("A"))
    alias ord_underscore = ord("_")

    if base == 0:
        var real_base_new_start = _identify_base(str_slice, start)
        real_base = real_base_new_start[0]
        start = real_base_new_start[1]
        has_prefix = real_base != 10
        if real_base == -1:
            raise Error(_str_to_base_error(base, str_slice))
    else:
        start, has_prefix = _handle_base_prefix(start, str_slice, str_len, base)
        real_base = base

    if real_base <= 10:
        ord_num_max = ord(str(real_base - 1))
    else:
        ord_num_max = ord("9")
        ord_letter_max = (
            ord("a") + (real_base - 11),
            ord("A") + (real_base - 11),
        )

    var buff = str_slice.unsafe_ptr()
    var found_valid_chars_after_start = False
    var has_space_after_number = False

    # Prefixed integer literals with real_base 2, 8, 16 may begin with leading
    # underscores under the conditions they have a prefix
    var was_last_digit_underscore = not (real_base in (2, 8, 16) and has_prefix)
    for pos in range(start, str_len):
        var ord_current = int(buff[pos])
        if ord_current == ord_underscore:
            if was_last_digit_underscore:
                raise Error(_str_to_base_error(base, str_slice))
            else:
                was_last_digit_underscore = True
                continue
        else:
            was_last_digit_underscore = False
        if ord_0 <= ord_current <= ord_num_max:
            result += ord_current - ord_0
            found_valid_chars_after_start = True
        elif ord_letter_min[0] <= ord_current <= ord_letter_max[0]:
            result += ord_current - ord_letter_min[0] + 10
            found_valid_chars_after_start = True
        elif ord_letter_min[1] <= ord_current <= ord_letter_max[1]:
            result += ord_current - ord_letter_min[1] + 10
            found_valid_chars_after_start = True
        elif _isspace(ord_current):
            has_space_after_number = True
            start = pos + 1
            break
        else:
            raise Error(_str_to_base_error(base, str_slice))
        if pos + 1 < str_len and not _isspace(buff[pos + 1]):
            var nextresult = result * real_base
            if nextresult < result:
                raise Error(
                    _str_to_base_error(base, str_slice)
                    + " String expresses an integer too large to store in Int."
                )
            result = nextresult

    if was_last_digit_underscore or (not found_valid_chars_after_start):
        raise Error(_str_to_base_error(base, str_slice))

    if has_space_after_number:
        for pos in range(start, str_len):
            if not _isspace(buff[pos]):
                raise Error(_str_to_base_error(base, str_slice))
    if is_negative:
        result = -result
    return result


@always_inline
fn _trim_and_handle_sign(str_slice: StringSlice, str_len: Int) -> (Int, Bool):
    """Trims leading whitespace, handles the sign of the number in the string.

    Args:
        str_slice: A StringSlice containing the number to parse.
        str_len: The length of the string.

    Returns:
        A tuple containing:
        - The starting index of the number after whitespace and sign.
        - A boolean indicating whether the number is negative.
    """
    var buff = str_slice.unsafe_ptr()
    var start: Int = 0
    while start < str_len and _isspace(buff[start]):
        start += 1
    var p: Bool = buff[start] == ord("+")
    var n: Bool = buff[start] == ord("-")
    return start + (p or n), n


@always_inline
fn _handle_base_prefix(
    pos: Int, str_slice: StringSlice, str_len: Int, base: Int
) -> (Int, Bool):
    """Adjusts the starting position if a valid base prefix is present.

    Handles "0b"/"0B" for base 2, "0o"/"0O" for base 8, and "0x"/"0X" for base
    16. Only adjusts if the base matches the prefix.

    Args:
        pos: Current position in the string.
        str_slice: The input StringSlice.
        str_len: Length of the input string.
        base: The specified base.

    Returns:
        A tuple containing:
            - Updated position after the prefix, if applicable.
            - A boolean indicating if the prefix was valid for the given base.
    """
    var start = pos
    var buff = str_slice.unsafe_ptr()
    if start + 1 < str_len:
        var prefix_char = chr(int(buff[start + 1]))
        if buff[start] == ord("0") and (
            (base == 2 and (prefix_char == "b" or prefix_char == "B"))
            or (base == 8 and (prefix_char == "o" or prefix_char == "O"))
            or (base == 16 and (prefix_char == "x" or prefix_char == "X"))
        ):
            start += 2
    return start, start != pos


fn _str_to_base_error(base: Int, str_slice: StringSlice) -> String:
    return (
        "String is not convertible to integer with base "
        + str(base)
        + ": '"
        + str(str_slice)
        + "'"
    )


fn _identify_base(str_slice: StringSlice, start: Int) -> Tuple[Int, Int]:
    var length = str_slice.byte_length()
    # just 1 digit, assume base 10
    if start == (length - 1):
        return 10, start
    if str_slice[start] == "0":
        var second_digit = str_slice[start + 1]
        if second_digit == "b" or second_digit == "B":
            return 2, start + 2
        if second_digit == "o" or second_digit == "O":
            return 8, start + 2
        if second_digit == "x" or second_digit == "X":
            return 16, start + 2
        # checking for special case of all "0", "_" are also allowed
        var was_last_character_underscore = False
        for i in range(start + 1, length):
            if str_slice[i] == "_":
                if was_last_character_underscore:
                    return -1, -1
                else:
                    was_last_character_underscore = True
                    continue
            else:
                was_last_character_underscore = False
            if str_slice[i] != "0":
                return -1, -1
    elif ord("1") <= ord(str_slice[start]) <= ord("9"):
        return 10, start
    else:
        return -1, -1

    return 10, start


fn _atof_error(str_ref: StringSlice) -> Error:
    return Error("String is not convertible to float: '" + str(str_ref) + "'")


fn atof(str_slice: StringSlice) raises -> Float64:
    """Parses the given string as a floating point and returns that value.

    For example, `atof("2.25")` returns `2.25`.

    Raises:
        If the given string cannot be parsed as an floating point value, for
        example in `atof("hi")`.

    Args:
        str_slice: A string to be parsed as a floating point.

    Returns:
        An floating point value that represents the string, or otherwise raises.
    """

    if not str_slice:
        raise _atof_error(str_slice)

    var result: Float64 = 0.0
    var exponent: Int = 0
    var sign: Int = 1

    alias ord_0 = UInt8(ord("0"))
    alias ord_9 = UInt8(ord("9"))
    alias ord_dot = UInt8(ord("."))
    alias ord_plus = UInt8(ord("+"))
    alias ord_minus = UInt8(ord("-"))
    alias ord_f = UInt8(ord("f"))
    alias ord_F = UInt8(ord("F"))
    alias ord_e = UInt8(ord("e"))
    alias ord_E = UInt8(ord("E"))

    var start: Int = 0
    var str_slice_strip = str_slice.strip()
    var str_len = len(str_slice_strip)
    var buff = str_slice_strip.unsafe_ptr()

    # check sign, inf, nan
    if buff[start] == ord_plus:
        start += 1
    elif buff[start] == ord_minus:
        start += 1
        sign = -1
    if (str_len - start) >= 3:
        if StringRef(buff + start, 3) == "nan":
            return FloatLiteral.nan
        if StringRef(buff + start, 3) == "inf":
            return FloatLiteral.infinity * sign
    # read before dot
    for pos in range(start, str_len):
        if ord_0 <= buff[pos] <= ord_9:
            result = result * 10.0 + int(buff[pos] - ord_0)
            start += 1
        else:
            break
    # if dot -> read after dot
    if buff[start] == ord_dot:
        start += 1
        for pos in range(start, str_len):
            if ord_0 <= buff[pos] <= ord_9:
                result = result * 10.0 + int(buff[pos] - ord_0)
                exponent -= 1
            else:
                break
            start += 1
    # if e/E -> read scientific notation
    if buff[start] == ord_e or buff[start] == ord_E:
        start += 1
        var sign: Int = 1
        var shift: Int = 0
        var has_number: Bool = False
        for pos in range(start, str_len):
            if buff[start] == ord_plus:
                pass
            elif buff[pos] == ord_minus:
                sign = -1
            elif ord_0 <= buff[start] <= ord_9:
                has_number = True
                shift = shift * 10 + int(buff[pos] - ord_0)
            else:
                break
            start += 1
        exponent += sign * shift
        if not has_number:
            raise _atof_error(str_slice)
    # check for f/F at the end
    if buff[start] == ord_f or buff[start] == ord_F:
        start += 1
    # check if string got fully parsed
    if start != str_len:
        raise _atof_error(str_slice)
    # apply shift
    # NOTE: Instead of `var result *= 10.0 ** exponent`, we calculate a positive
    # integer factor as shift and multiply or divide by it based on the shift
    # direction. This allows for better precision.
    # TODO: investigate if there is a floating point arithmetic problem.
    var shift: Int = 10 ** abs(exponent)
    if exponent > 0:
        result *= shift
    if exponent < 0:
        result /= shift
    # apply sign
    return result * sign


# ===----------------------------------------------------------------------=== #
# isdigit
# ===----------------------------------------------------------------------=== #


fn isdigit(c: UInt8) -> Bool:
    """Determines whether the given character is a digit [0-9].

    Args:
        c: The character to check.

    Returns:
        True if the character is a digit.
    """
    alias ord_0 = ord("0")
    alias ord_9 = ord("9")
    return ord_0 <= int(c) <= ord_9


# ===----------------------------------------------------------------------=== #
# isupper
# ===----------------------------------------------------------------------=== #


fn isupper(c: UInt8) -> Bool:
    """Determines whether the given character is an uppercase character.

    This currently only respects the default "C" locale, i.e. returns True iff
    the character specified is one of "ABCDEFGHIJKLMNOPQRSTUVWXYZ".

    Args:
        c: The character to check.

    Returns:
        True if the character is uppercase.
    """
    return _is_ascii_uppercase(c)


fn _is_ascii_uppercase(c: UInt8) -> Bool:
    alias ord_a = ord("A")
    alias ord_z = ord("Z")
    return ord_a <= int(c) <= ord_z


# ===----------------------------------------------------------------------=== #
# islower
# ===----------------------------------------------------------------------=== #


fn islower(c: UInt8) -> Bool:
    """Determines whether the given character is an lowercase character.

    This currently only respects the default "C" locale, i.e. returns True iff
    the character specified is one of "abcdefghijklmnopqrstuvwxyz".

    Args:
        c: The character to check.

    Returns:
        True if the character is lowercase.
    """
    return _is_ascii_lowercase(c)


fn _is_ascii_lowercase(c: UInt8) -> Bool:
    alias ord_a = ord("a")
    alias ord_z = ord("z")
    return ord_a <= int(c) <= ord_z


# ===----------------------------------------------------------------------=== #
# _isspace
# ===----------------------------------------------------------------------=== #


fn _isspace(c: String) -> Bool:
    """Determines whether the given character is a whitespace character.

    This only respects the default "C" locale, i.e. returns True only if the
    character specified is one of " \\t\\n\\v\\f\\r". For semantics similar
    to Python, use `String.isspace()`.

    Args:
        c: The character to check.

    Returns:
        True iff the character is one of the whitespace characters listed above.
    """
    return _isspace(ord(c))


fn _isspace(c: UInt8) -> Bool:
    """Determines whether the given character is a whitespace character.

    This only respects the default "C" locale, i.e. returns True only if the
    character specified is one of " \\t\\n\\v\\f\\r". For semantics similar
    to Python, use `String.isspace()`.

    Args:
        c: The character to check.

    Returns:
        True iff the character is one of the whitespace characters listed above.
    """

    # NOTE: a global LUT doesn't work at compile time so we can't use it here.
    alias ` ` = UInt8(ord(" "))
    alias `\t` = UInt8(ord("\t"))
    alias `\n` = UInt8(ord("\n"))
    alias `\r` = UInt8(ord("\r"))
    alias `\f` = UInt8(ord("\f"))
    alias `\v` = UInt8(ord("\v"))
    alias `\x1c` = UInt8(ord("\x1c"))
    alias `\x1d` = UInt8(ord("\x1d"))
    alias `\x1e` = UInt8(ord("\x1e"))

    # This compiles to something very clever that's even faster than a LUT.
    return (
        c == ` `
        or c == `\t`
        or c == `\n`
        or c == `\r`
        or c == `\f`
        or c == `\v`
        or c == `\x1c`
        or c == `\x1d`
        or c == `\x1e`
    )


# ===----------------------------------------------------------------------=== #
# isprintable
# ===----------------------------------------------------------------------=== #


fn isprintable(c: UInt8) -> Bool:
    """Determines whether the given character is a printable character.

    Args:
        c: The character to check.

    Returns:
        True if the character is a printable character, otherwise False.
    """
    alias ord_space = ord(" ")
    alias ord_tilde = ord("~")
    return ord_space <= int(c) <= ord_tilde


# ===----------------------------------------------------------------------=== #
# String
# ===----------------------------------------------------------------------=== #


@value
struct String(
    Sized,
    Stringable,
    AsBytes,
    Representable,
    IntableRaising,
    KeyElement,
    Comparable,
    Boolable,
    Writable,
    Writer,
    CollectionElementNew,
    FloatableRaising,
    _HashableWithHasher,
):
    """Represents a mutable string."""

    # Fields
    alias _buffer_type = List[UInt8, hint_trivial_type=True]
    var _buffer: Self._buffer_type
    """The underlying storage for the string."""

    """ Useful string aliases. """
    alias ASCII_LOWERCASE = String("abcdefghijklmnopqrstuvwxyz")
    alias ASCII_UPPERCASE = String("ABCDEFGHIJKLMNOPQRSTUVWXYZ")
    alias ASCII_LETTERS = String.ASCII_LOWERCASE + String.ASCII_UPPERCASE
    alias DIGITS = String("0123456789")
    alias HEX_DIGITS = String.DIGITS + String("abcdef") + String("ABCDEF")
    alias OCT_DIGITS = String("01234567")
    alias PUNCTUATION = String("""!"#$%&'()*+,-./:;<=>?@[\\]^_`{|}~""")
    alias PRINTABLE = (
        String.DIGITS
        + String.ASCII_LETTERS
        + String.PUNCTUATION
        + " \t\n\r\v\f"  # single byte utf8 whitespaces
    )

    # ===------------------------------------------------------------------=== #
    # Life cycle methods
    # ===------------------------------------------------------------------=== #

    @always_inline
<<<<<<< HEAD
    @implicit
    fn __init__(out self, owned impl: List[Byte, *_]):
        """Construct a string from a buffer of null-terminated bytes, copying
        the allocated data. Use the transfer operator `^` to avoid the copy.

        Args:
            impl: The null-terminated buffer.

        Examples:

        ```mojo
        print(String(List[Byte](ord('h'), ord('i'), 0))) # hi
        ```
        .
        """
        debug_assert(
            len(impl) > 0 and impl[-1] == 0,
            "expected last element of String buffer to be null terminator",
        )
        self._buffer = rebind[Self._buffer_type](impl)
=======
    fn __init__(out self, owned buffer: List[UInt8, *_]):
        """Construct a string from a buffer of bytes without copying the
        allocated data.

        The buffer must be terminated with a null byte:

        ```mojo
        var buf = List[UInt8]()
        buf.append(ord('H'))
        buf.append(ord('i'))
        buf.append(0)
        var hi = String(buffer=buf)
        ```

        Args:
            buffer: The buffer.
        """
        debug_assert(
            len(buffer) > 0 and buffer[-1] == 0,
            "expected last element of String buffer to be null terminator",
        )
        self._buffer = buffer^._cast_hint_trivial_type[True]()
>>>>>>> 79c4236f

    @always_inline
    fn __init__(out self):
        """Construct an uninitialized string."""
        self._buffer = Self._buffer_type()

    @always_inline
    fn __init__(out self, *, capacity: Int):
        """Construct an uninitialized string with the given capacity.

        Args:
            capacity: The capacity of the string.
        """
        self._buffer = Self._buffer_type(capacity=capacity)

    fn copy(self) -> Self:
        """Explicitly copy the provided value.

        Returns:
            A copy of the value.
        """
        return self  # Just use the implicit copyinit.

    fn __init__(out self, strref: StringRef):
        """Construct a string from a StringRef object.

        Args:
            strref: The StringRef from which to construct this string object.
        """
        var length = len(strref)
        var buffer = Self._buffer_type()
        # +1 for null terminator, initialized to 0
        buffer.resize(length + 1, 0)
        memcpy(dest=buffer.data, src=strref.data, count=length)
        self = Self(buffer^)

    fn __init__(out self, str_slice: StringSlice):
        """Construct a string from a string slice.

        Args:
            str_slice: The string slice from which to construct this string.

        Notes:
            This will allocate a new string that copies the string contents from
            the provided string slice.
        """

        var length = str_slice.byte_length()
        var ptr = UnsafePointer[Byte].alloc(length + 1)  # null terminator
        memcpy(ptr, str_slice.unsafe_ptr(), length)
        ptr[length] = 0
        self = String(ptr=ptr, length=length + 1)

    @always_inline
    @implicit
    fn __init__(out self, literal: StringLiteral):
        """Constructs a String value given a constant string.

        Args:
            literal: The input constant string.
        """
        self = literal.__str__()

    @always_inline
    fn __init__(out self, *, ptr: UnsafePointer[Byte], length: UInt):
        """Creates a string from the buffer. Note that the string now owns
        the buffer.

        The buffer must be terminated with a null byte.

        Args:
            ptr: The pointer to the buffer.
            length: The length of the buffer, including the null terminator.
        """
        # we don't know the capacity of ptr, but we'll assume it's the same or
        # larger than len
        self = Self(Self._buffer_type(ptr=ptr, length=length, capacity=length))

    # ===------------------------------------------------------------------=== #
    # Factory dunders
    # ===------------------------------------------------------------------=== #

    fn write_bytes(mut self, bytes: Span[Byte, _]):
        """Write a byte span to this String.

        Args:
            bytes: The byte span to write to this String. Must NOT be
                null terminated.
        """
        self._iadd[False](bytes)

    fn write[*Ts: Writable](mut self, *args: *Ts):
        """Write a sequence of Writable arguments to the provided Writer.

        Parameters:
            Ts: Types of the provided argument sequence.

        Args:
            args: Sequence of arguments to write to this Writer.
        """

        @parameter
        fn write_arg[T: Writable](arg: T):
            arg.write_to(self)

        args.each[write_arg]()

    @staticmethod
    @no_inline
    fn write[
        *Ts: Writable
    ](*args: *Ts, sep: StaticString = "", end: StaticString = "") -> Self:
        """
        Construct a string by concatenating a sequence of Writable arguments.

        Args:
            args: A sequence of Writable arguments.
            sep: The separator used between elements.
            end: The String to write after printing the elements.

        Parameters:
            Ts: The types of the arguments to format. Each type must be satisfy
                `Writable`.

        Returns:
            A string formed by formatting the argument sequence.

        Examples:

        Construct a String from several `Writable` arguments:

        ```mojo
        var string = String.write(1, ", ", 2.0, ", ", "three")
        print(string) # "1, 2.0, three"
        %# from testing import assert_equal
        %# assert_equal(string, "1, 2.0, three")
        ```
        .
        """
        var output = String()
        write_args(output, args, sep=sep, end=end)
        return output^

    @staticmethod
    @no_inline
    fn write[
        *Ts: Writable
    ](
        args: VariadicPack[_, Writable, *Ts],
        sep: StaticString = "",
        end: StaticString = "",
    ) -> Self:
        """
        Construct a string by passing a variadic pack.

        Args:
            args: A VariadicPack of Writable arguments.
            sep: The separator used between elements.
            end: The String to write after printing the elements.

        Parameters:
            Ts: The types of the arguments to format. Each type must be satisfy
                `Writable`.

        Returns:
            A string formed by formatting the VariadicPack.

        Examples:

        ```mojo
        fn variadic_pack_to_string[
            *Ts: Writable,
        ](*args: *Ts) -> String:
            return String.write(args)

        string = variadic_pack_to_string(1, ", ", 2.0, ", ", "three")
        %# from testing import assert_equal
        %# assert_equal(string, "1, 2.0, three")
        ```
        .
        """
        var output = String()
        write_args(output, args, sep=sep, end=end)
        return output^

    @staticmethod
    @always_inline
    fn _from_bytes(owned buff: UnsafePointer[UInt8]) -> String:
        """Construct a string from a sequence of bytes.

        This does no validation that the given bytes are valid in any specific
        String encoding.

        Args:
            buff: The buffer. This should have an existing terminator.
        """

        return String(ptr=buff, length=len(StringRef(ptr=buff)) + 1)

    @staticmethod
    fn _from_bytes(owned buff: Self._buffer_type) -> String:
        """Construct a string from a sequence of bytes.

        This does no validation that the given bytes are valid in any specific
        String encoding.

        Args:
            buff: The buffer.
        """

        # If a terminator does not already exist, then add it.
        if buff[-1]:
            buff.append(0)

        return String(buff^)

    # ===------------------------------------------------------------------=== #
    # Operator dunders
    # ===------------------------------------------------------------------=== #

    fn __getitem__[IndexerType: Indexer](self, idx: IndexerType) -> String:
        """Gets the character at the specified position.

        Parameters:
            IndexerType: The inferred type of an indexer argument.

        Args:
            idx: The index value.

        Returns:
            A new string containing the character at the specified position.
        """
        # TODO(#933): implement this for unicode when we support llvm intrinsic evaluation at compile time
        var normalized_idx = normalize_index["String"](idx, self)
        var buf = Self._buffer_type(capacity=1)
        buf.append(self._buffer[normalized_idx])
        buf.append(0)
        return String(buf^)

    fn __getitem__(self, span: Slice) -> String:
        """Gets the sequence of characters at the specified positions.

        Args:
            span: A slice that specifies positions of the new substring.

        Returns:
            A new string containing the string at the specified positions.
        """
        var start: Int
        var end: Int
        var step: Int
        # TODO(#933): implement this for unicode when we support llvm intrinsic evaluation at compile time

        start, end, step = span.indices(self.byte_length())
        var r = range(start, end, step)
        if step == 1:
            return String(StringRef(self._buffer.data + start, len(r)))

        var buffer = Self._buffer_type()
        var result_len = len(r)
        buffer.resize(result_len + 1, 0)
        var ptr = self.unsafe_ptr()
        for i in range(result_len):
            buffer[i] = ptr[r[i]]
        buffer[result_len] = 0
        return Self(buffer^)

    @always_inline
    fn __eq__(self, other: String) -> Bool:
        """Compares two Strings if they have the same values.

        Args:
            other: The rhs of the operation.

        Returns:
            True if the Strings are equal and False otherwise.
        """
        if not self and not other:
            return True
        if len(self) != len(other):
            return False
        # same pointer and length, so equal
        if self.unsafe_ptr() == other.unsafe_ptr():
            return True
        for i in range(len(self)):
            if self.unsafe_ptr()[i] != other.unsafe_ptr()[i]:
                return False
        return True

    @always_inline
    fn __ne__(self, other: String) -> Bool:
        """Compares two Strings if they do not have the same values.

        Args:
            other: The rhs of the operation.

        Returns:
            True if the Strings are not equal and False otherwise.
        """
        return not (self == other)

    @always_inline
    fn __lt__(self, rhs: String) -> Bool:
        """Compare this String to the RHS using LT comparison.

        Args:
            rhs: The other String to compare against.

        Returns:
            True if this String is strictly less than the RHS String and False
            otherwise.
        """
        return self.as_string_slice() < rhs.as_string_slice()

    @always_inline
    fn __le__(self, rhs: String) -> Bool:
        """Compare this String to the RHS using LE comparison.

        Args:
            rhs: The other String to compare against.

        Returns:
            True iff this String is less than or equal to the RHS String.
        """
        return not (rhs < self)

    @always_inline
    fn __gt__(self, rhs: String) -> Bool:
        """Compare this String to the RHS using GT comparison.

        Args:
            rhs: The other String to compare against.

        Returns:
            True iff this String is strictly greater than the RHS String.
        """
        return rhs < self

    @always_inline
    fn __ge__(self, rhs: String) -> Bool:
        """Compare this String to the RHS using GE comparison.

        Args:
            rhs: The other String to compare against.

        Returns:
            True iff this String is greater than or equal to the RHS String.
        """
        return not (self < rhs)

    @staticmethod
    fn _add[rhs_has_null: Bool](lhs: Span[Byte], rhs: Span[Byte]) -> String:
        var lhs_len = len(lhs)
        var rhs_len = len(rhs)
        var lhs_ptr = lhs.unsafe_ptr()
        var rhs_ptr = rhs.unsafe_ptr()
        alias S = StringSlice[ImmutableAnyOrigin]
        if lhs_len == 0:
            return String(S(ptr=rhs_ptr, length=rhs_len))
        elif rhs_len == 0:
            return String(S(ptr=lhs_ptr, length=lhs_len))
        var sum_len = lhs_len + rhs_len
        var buffer = Self._buffer_type(capacity=sum_len + 1)
        var ptr = buffer.unsafe_ptr()
        memcpy(ptr, lhs_ptr, lhs_len)
        memcpy(ptr + lhs_len, rhs_ptr, rhs_len + int(rhs_has_null))
        buffer.size = sum_len + 1

        @parameter
        if not rhs_has_null:
            ptr[sum_len] = 0
        return Self(buffer^)

    @always_inline
    fn __add__(self, other: StringSlice) -> String:
        """Creates a string by appending a string slice at the end.

        Args:
            other: The string slice to append.

        Returns:
            The new constructed string.
        """
        return Self._add[False](self.as_bytes(), other.as_bytes())

    @always_inline
    fn __radd__(self, other: StringSlice) -> String:
        """Creates a string by prepending another string slice to the start.

        Args:
            other: The string to prepend.

        Returns:
            The new constructed string.
        """
        return Self._add[True](other.as_bytes(), self.as_bytes())

    fn _iadd[has_null: Bool](mut self, other: Span[Byte]):
        var s_len = self.byte_length()
        var o_len = len(other)
        var o_ptr = other.unsafe_ptr()
        if s_len == 0:
            alias S = StringSlice[ImmutableAnyOrigin]
            self = String(S(ptr=o_ptr, length=o_len))
            return
        elif o_len == 0:
            return
        var sum_len = s_len + o_len
        self._buffer.reserve(sum_len + 1)
        var s_ptr = self.unsafe_ptr()
        memcpy(s_ptr + s_len, o_ptr, o_len + int(has_null))
        self._buffer.size = sum_len + 1

        @parameter
        if not has_null:
            s_ptr[sum_len] = 0

    @always_inline
    fn __iadd__(mut self, other: StringSlice):
        """Appends another string slice to this string.

        Args:
            other: The string to append.
        """
        self._iadd[False](other.as_bytes())

    fn __iter__(self) -> _StringSliceIter[__origin_of(self)]:
        """Iterate over the string, returning immutable references.

        Returns:
            An iterator of references to the string elements.
        """
        return _StringSliceIter[__origin_of(self)](
            ptr=self.unsafe_ptr(), length=self.byte_length()
        )

    fn __reversed__(self) -> _StringSliceIter[__origin_of(self), False]:
        """Iterate backwards over the string, returning immutable references.

        Returns:
            A reversed iterator of references to the string elements.
        """
        return _StringSliceIter[__origin_of(self), forward=False](
            ptr=self.unsafe_ptr(), length=self.byte_length()
        )

    # ===------------------------------------------------------------------=== #
    # Trait implementations
    # ===------------------------------------------------------------------=== #

    @always_inline
    fn __bool__(self) -> Bool:
        """Checks if the string is not empty.

        Returns:
            True if the string length is greater than zero, and False otherwise.
        """
        return self.byte_length() > 0

    fn __len__(self) -> Int:
        """Gets the string length, in bytes (for now) PREFER:
        String.byte_length(), a future version will make this method return
        Unicode codepoints.

        Returns:
            The string length, in bytes (for now).
        """
        var unicode_length = self.byte_length()

        # TODO: everything uses this method assuming it's byte length
        # for i in range(unicode_length):
        #     if _utf8_byte_type(self._buffer[i]) == 1:
        #         unicode_length -= 1

        return unicode_length

    @always_inline
    fn __str__(self) -> String:
        """Gets the string itself.

        This method ensures that you can pass a `String` to a method that
        takes a `Stringable` value.

        Returns:
            The string itself.
        """
        return self

    fn __repr__(self) -> String:
        """Return a Mojo-compatible representation of the `String` instance.

        Returns:
            A new representation of the string.
        """
        return repr(StringSlice(self))

    fn __fspath__(self) -> String:
        """Return the file system path representation (just the string itself).

        Returns:
          The file system path representation as a string.
        """
        return self

    # ===------------------------------------------------------------------=== #
    # Methods
    # ===------------------------------------------------------------------=== #

    fn write_to[W: Writer](self, mut writer: W):
        """
        Formats this string to the provided Writer.

        Parameters:
            W: A type conforming to the Writable trait.

        Args:
            writer: The object to write to.
        """

        writer.write_bytes(self.as_bytes())

    fn join(self, *elems: Int) -> String:
        """Joins the elements from the tuple using the current string as a
        delimiter.

        Args:
            elems: The input tuple.

        Returns:
            The joined string.
        """
        if len(elems) == 0:
            return ""
        var curr = str(elems[0])
        for i in range(1, len(elems)):
            curr += self + str(elems[i])
        return curr

    fn join[*Types: Writable](self, *elems: *Types) -> String:
        """Joins string elements using the current string as a delimiter.

        Parameters:
            Types: The types of the elements.

        Args:
            elems: The input values.

        Returns:
            The joined string.
        """

        var result = String()
        var is_first = True

        @parameter
        fn add_elt[T: Writable](a: T):
            if is_first:
                is_first = False
            else:
                result.write(self)
            result.write(a)

        elems.each[add_elt]()
        return result

    fn join[T: StringableCollectionElement](self, elems: List[T, *_]) -> String:
        """Joins string elements using the current string as a delimiter.

        Parameters:
            T: The types of the elements.

        Args:
            elems: The input values.

        Returns:
            The joined string.
        """

        # TODO(#3403): Simplify this when the linked conditional conformance
        # feature is added.  Runs a faster algorithm if the concrete types are
        # able to be converted to a span of bytes.
        @parameter
        if _type_is_eq[T, String]():
            return self.fast_join(rebind[List[String]](elems))
        elif _type_is_eq[T, StringLiteral]():
            return self.fast_join(rebind[List[StringLiteral]](elems))
        # FIXME(#3597): once StringSlice conforms to CollectionElement trait:
        # if _type_is_eq[T, StringSlice]():
        # return self.fast_join(rebind[List[StringSlice]](elems))
        else:
            var result: String = ""
            var is_first = True

            for e in elems:
                if is_first:
                    is_first = False
                else:
                    result += self
                result += str(e[])

            return result

    fn fast_join[
        T: BytesCollectionElement, //,
    ](self, elems: List[T, *_]) -> String:
        """Joins string elements using the current string as a delimiter.

        Parameters:
            T: The types of the elements.

        Args:
            elems: The input values.

        Returns:
            The joined string.
        """
        var n_elems = len(elems)
        if n_elems == 0:
            return String("")
        var len_self = self.byte_length()
        var len_elems = 0
        # Calculate the total size of the elements to join beforehand
        # to prevent alloc syscalls as we know the buffer size.
        # This can hugely improve the performance on large lists
        for e_ref in elems:
            len_elems += len(e_ref[].as_bytes())
        var capacity = len_self * (n_elems - 1) + len_elems
        var buf = Self._buffer_type(capacity=capacity)
        var self_ptr = self.unsafe_ptr()
        var ptr = buf.unsafe_ptr()
        var offset = 0
        var i = 0
        var is_first = True
        while i < n_elems:
            if is_first:
                is_first = False
            else:
                memcpy(dest=ptr + offset, src=self_ptr, count=len_self)
                offset += len_self
            var e = elems[i].as_bytes()
            var e_len = len(e)
            memcpy(dest=ptr + offset, src=e.unsafe_ptr(), count=e_len)
            offset += e_len
            i += 1
        buf.size = capacity
        buf.append(0)
        return String(buf^)

    fn unsafe_ptr(
        ref self,
    ) -> UnsafePointer[
        Byte,
        mut = Origin(__origin_of(self)).is_mutable,
        origin = __origin_of(self),
    ]:
        """Retrieves a pointer to the underlying memory.

        Returns:
            The pointer to the underlying memory.
        """
        return self._buffer.unsafe_ptr()

    fn unsafe_cstr_ptr(self) -> UnsafePointer[c_char]:
        """Retrieves a C-string-compatible pointer to the underlying memory.

        The returned pointer is guaranteed to be null, or NUL terminated.

        Returns:
            The pointer to the underlying memory.
        """
        return self.unsafe_ptr().bitcast[c_char]()

    @always_inline
    fn as_bytes(ref self) -> Span[Byte, __origin_of(self)]:
        """Returns a contiguous slice of the bytes owned by this string.

        Returns:
            A contiguous slice pointing to the bytes owned by this string.

        Notes:
            This does not include the trailing null terminator.
        """

        # Does NOT include the NUL terminator.
        return Span[Byte, __origin_of(self)](
            ptr=self._buffer.unsafe_ptr(), length=self.byte_length()
        )

    @always_inline
    fn as_string_slice(ref self) -> StringSlice[__origin_of(self)]:
        """Returns a string slice of the data owned by this string.

        Returns:
            A string slice pointing to the data owned by this string.
        """
        # FIXME(MSTDL-160):
        #   Enforce UTF-8 encoding in String so this is actually
        #   guaranteed to be valid.
        return StringSlice(unsafe_from_utf8=self.as_bytes())

    @always_inline
    fn byte_length(self) -> Int:
        """Get the string length in bytes.

        Returns:
            The length of this string in bytes, excluding null terminator.

        Notes:
            This does not include the trailing null terminator in the count.
        """
        var length = len(self._buffer)
        return length - int(length > 0)

    fn _steal_ptr(mut self) -> UnsafePointer[UInt8]:
        """Transfer ownership of pointer to the underlying memory.
        The caller is responsible for freeing up the memory.

        Returns:
            The pointer to the underlying memory.
        """
        var ptr = self.unsafe_ptr()
        self._buffer.data = UnsafePointer[UInt8]()
        self._buffer.size = 0
        self._buffer.capacity = 0
        return ptr

    fn count(self, substr: StringSlice) -> Int:
        """Return the number of non-overlapping occurrences of substring
        `substr` in the string.

        If sub is empty, returns the number of empty strings between characters
        which is the length of the string plus one.

        Args:
          substr: The substring to count.

        Returns:
          The number of occurrences of `substr`.
        """
        return self.as_string_slice().count(substr)

    fn __contains__(self, substr: String) -> Bool:
        """Returns True if the substring is contained within the current string.

        Args:
          substr: The substring to check.

        Returns:
          True if the string contains the substring.
        """
        return substr.as_string_slice() in self.as_string_slice()

    fn find(self, substr: String, start: Int = 0) -> Int:
        """Finds the offset of the first occurrence of `substr` starting at
        `start`. If not found, returns -1.

        Args:
          substr: The substring to find.
          start: The offset from which to find.

        Returns:
          The offset of `substr` relative to the beginning of the string.
        """

        return self.as_string_slice().find(substr.as_string_slice(), start)

    fn rfind(self, substr: String, start: Int = 0) -> Int:
        """Finds the offset of the last occurrence of `substr` starting at
        `start`. If not found, returns -1.

        Args:
          substr: The substring to find.
          start: The offset from which to find.

        Returns:
          The offset of `substr` relative to the beginning of the string.
        """

        return self.as_string_slice().rfind(
            substr.as_string_slice(), start=start
        )

    fn isspace(self) -> Bool:
        """Determines whether every character in the given String is a
        python whitespace String. This corresponds to Python's
        [universal separators](
            https://docs.python.org/3/library/stdtypes.html#str.splitlines)
        `" \\t\\n\\v\\f\\r\\x1c\\x1d\\x1e\\x85\\u2028\\u2029"`.

        Returns:
            True if the whole String is made up of whitespace characters
                listed above, otherwise False.
        """
        return self.as_string_slice().isspace()

    fn split(self, sep: String, maxsplit: Int = -1) raises -> List[String]:
        """Split the string by a separator.

        Args:
            sep: The string to split on.
            maxsplit: The maximum amount of items to split from String.
                Defaults to unlimited.

        Returns:
            A List of Strings containing the input split by the separator.

        Raises:
            If the separator is empty.

        Examples:

        ```mojo
        # Splitting a space
        _ = String("hello world").split(" ") # ["hello", "world"]
        # Splitting adjacent separators
        _ = String("hello,,world").split(",") # ["hello", "", "world"]
        # Splitting with maxsplit
        _ = String("1,2,3").split(",", 1) # ['1', '2,3']
        ```
        .
        """
        var output = List[String]()

        var str_byte_len = self.byte_length() - 1
        var lhs = 0
        var rhs = 0
        var items = 0
        var sep_len = sep.byte_length()
        if sep_len == 0:
            raise Error("Separator cannot be empty.")
        if str_byte_len < 0:
            output.append("")

        while lhs <= str_byte_len:
            rhs = self.find(sep, lhs)
            if rhs == -1:
                output.append(self[lhs:])
                break

            if maxsplit > -1:
                if items == maxsplit:
                    output.append(self[lhs:])
                    break
                items += 1

            output.append(self[lhs:rhs])
            lhs = rhs + sep_len

        if self.endswith(sep) and (len(output) <= maxsplit or maxsplit == -1):
            output.append("")
        return output

    fn split(self, sep: NoneType = None, maxsplit: Int = -1) -> List[String]:
        """Split the string by every Whitespace separator.

        Args:
            sep: None.
            maxsplit: The maximum amount of items to split from String. Defaults
                to unlimited.

        Returns:
            A List of Strings containing the input split by the separator.

        Examples:

        ```mojo
        # Splitting an empty string or filled with whitespaces
        _ = String("      ").split() # []
        _ = String("").split() # []

        # Splitting a string with leading, trailing, and middle whitespaces
        _ = String("      hello    world     ").split() # ["hello", "world"]
        # Splitting adjacent universal newlines:
        _ = String(
            "hello \\t\\n\\v\\f\\r\\x1c\\x1d\\x1e\\x85\\u2028\\u2029world"
        ).split()  # ["hello", "world"]
        ```
        .
        """

        fn num_bytes(b: UInt8) -> Int:
            var flipped = ~b
            return int(count_leading_zeros(flipped) + (flipped >> 7))

        var output = List[String]()
        var str_byte_len = self.byte_length() - 1
        var lhs = 0
        var rhs = 0
        var items = 0
        while lhs <= str_byte_len:
            # Python adds all "whitespace chars" as one separator
            # if no separator was specified
            for s in self[lhs:]:
                if not s.isspace():
                    break
                lhs += s.byte_length()
            # if it went until the end of the String, then
            # it should be sliced up until the original
            # start of the whitespace which was already appended
            if lhs - 1 == str_byte_len:
                break
            elif lhs == str_byte_len:
                # if the last char is not whitespace
                output.append(self[str_byte_len])
                break
            rhs = lhs + num_bytes(self.unsafe_ptr()[lhs])
            for s in self[lhs + num_bytes(self.unsafe_ptr()[lhs]) :]:
                if s.isspace():
                    break
                rhs += s.byte_length()

            if maxsplit > -1:
                if items == maxsplit:
                    output.append(self[lhs:])
                    break
                items += 1

            output.append(self[lhs:rhs])
            lhs = rhs

        return output

    fn splitlines(self, keepends: Bool = False) -> List[String]:
        """Split the string at line boundaries. This corresponds to Python's
        [universal newlines:](
            https://docs.python.org/3/library/stdtypes.html#str.splitlines)
        `"\\r\\n"` and `"\\t\\n\\v\\f\\r\\x1c\\x1d\\x1e\\x85\\u2028\\u2029"`.

        Args:
            keepends: If True, line breaks are kept in the resulting strings.

        Returns:
            A List of Strings containing the input split by line boundaries.
        """
        return _to_string_list(self.as_string_slice().splitlines(keepends))

    fn replace(self, old: String, new: String) -> String:
        """Return a copy of the string with all occurrences of substring `old`
        if replaced by `new`.

        Args:
            old: The substring to replace.
            new: The substring to replace with.

        Returns:
            The string where all occurrences of `old` are replaced with `new`.
        """
        if not old:
            return self._interleave(new)

        var occurrences = self.count(old)
        if occurrences == -1:
            return self

        var self_start = self.unsafe_ptr()
        var self_ptr = self.unsafe_ptr()
        var new_ptr = new.unsafe_ptr()

        var self_len = self.byte_length()
        var old_len = old.byte_length()
        var new_len = new.byte_length()

        var res = Self._buffer_type()
        res.reserve(self_len + (old_len - new_len) * occurrences + 1)

        for _ in range(occurrences):
            var curr_offset = int(self_ptr) - int(self_start)

            var idx = self.find(old, curr_offset)

            debug_assert(idx >= 0, "expected to find occurrence during find")

            # Copy preceding unchanged chars
            for _ in range(curr_offset, idx):
                res.append(self_ptr[])
                self_ptr += 1

            # Insert a copy of the new replacement string
            for i in range(new_len):
                res.append(new_ptr[i])

            self_ptr += old_len

        while True:
            var val = self_ptr[]
            if val == 0:
                break
            res.append(self_ptr[])
            self_ptr += 1

        res.append(0)
        return String(res^)

    fn strip(self, chars: StringSlice) -> StringSlice[__origin_of(self)]:
        """Return a copy of the string with leading and trailing characters
        removed.

        Args:
            chars: A set of characters to be removed. Defaults to whitespace.

        Returns:
            A copy of the string with no leading or trailing characters.
        """

        return self.lstrip(chars).rstrip(chars)

    fn strip(self) -> StringSlice[__origin_of(self)]:
        """Return a copy of the string with leading and trailing whitespaces
        removed. This only takes ASCII whitespace into account:
        `" \\t\\n\\v\\f\\r\\x1c\\x1d\\x1e"`.

        Returns:
            A copy of the string with no leading or trailing whitespaces.
        """
        return self.lstrip().rstrip()

    fn rstrip(self, chars: StringSlice) -> StringSlice[__origin_of(self)]:
        """Return a copy of the string with trailing characters removed.

        Args:
            chars: A set of characters to be removed. Defaults to whitespace.

        Returns:
            A copy of the string with no trailing characters.
        """

        return self.as_string_slice().rstrip(chars)

    fn rstrip(self) -> StringSlice[__origin_of(self)]:
        """Return a copy of the string with trailing whitespaces removed. This
        only takes ASCII whitespace into account:
        `" \\t\\n\\v\\f\\r\\x1c\\x1d\\x1e"`.

        Returns:
            A copy of the string with no trailing whitespaces.
        """
        return self.as_string_slice().rstrip()

    fn lstrip(self, chars: StringSlice) -> StringSlice[__origin_of(self)]:
        """Return a copy of the string with leading characters removed.

        Args:
            chars: A set of characters to be removed. Defaults to whitespace.

        Returns:
            A copy of the string with no leading characters.
        """

        return self.as_string_slice().lstrip(chars)

    fn lstrip(self) -> StringSlice[__origin_of(self)]:
        """Return a copy of the string with leading whitespaces removed. This
        only takes ASCII whitespace into account:
        `" \\t\\n\\v\\f\\r\\x1c\\x1d\\x1e"`.

        Returns:
            A copy of the string with no leading whitespaces.
        """
        return self.as_string_slice().lstrip()

    fn __hash__(self) -> UInt:
        """Hash the underlying buffer using builtin hash.

        Returns:
            A 64-bit hash value. This value is _not_ suitable for cryptographic
            uses. Its intended usage is for data structures. See the `hash`
            builtin documentation for more details.
        """
        return hash(self.as_string_slice())

    fn __hash__[H: _Hasher](self, mut hasher: H):
        """Updates hasher with the underlying bytes.

        Parameters:
            H: The hasher type.

        Args:
            hasher: The hasher instance.
        """
        hasher._update_with_bytes(self.unsafe_ptr(), self.byte_length())

    fn _interleave(self, val: String) -> String:
        var res = Self._buffer_type()
        var val_ptr = val.unsafe_ptr()
        var self_ptr = self.unsafe_ptr()
        res.reserve(val.byte_length() * self.byte_length() + 1)
        for i in range(self.byte_length()):
            for j in range(val.byte_length()):
                res.append(val_ptr[j])
            res.append(self_ptr[i])
        res.append(0)
        return String(res^)

    fn lower(self) -> String:
        """Returns a copy of the string with all cased characters
        converted to lowercase.

        Returns:
            A new string where cased letters have been converted to lowercase.
        """

        # TODO: the _unicode module does not support locale sensitive conversions yet.
        return to_lowercase(self)

    fn upper(self) -> String:
        """Returns a copy of the string with all cased characters
        converted to uppercase.

        Returns:
            A new string where cased letters have been converted to uppercase.
        """

        # TODO: the _unicode module does not support locale sensitive conversions yet.
        return to_uppercase(self)

    fn startswith(
        ref self, prefix: String, start: Int = 0, end: Int = -1
    ) -> Bool:
        """Checks if the string starts with the specified prefix between start
        and end positions. Returns True if found and False otherwise.

        Args:
          prefix: The prefix to check.
          start: The start offset from which to check.
          end: The end offset from which to check.

        Returns:
          True if the self[start:end] is prefixed by the input prefix.
        """
        if end == -1:
            return StringSlice[__origin_of(self)](
                ptr=self.unsafe_ptr() + start,
                length=self.byte_length() - start,
            ).startswith(prefix.as_string_slice())

        return StringSlice[__origin_of(self)](
            ptr=self.unsafe_ptr() + start, length=end - start
        ).startswith(prefix.as_string_slice())

    fn endswith(self, suffix: String, start: Int = 0, end: Int = -1) -> Bool:
        """Checks if the string end with the specified suffix between start
        and end positions. Returns True if found and False otherwise.

        Args:
          suffix: The suffix to check.
          start: The start offset from which to check.
          end: The end offset from which to check.

        Returns:
          True if the self[start:end] is suffixed by the input suffix.
        """
        if end == -1:
            return StringSlice[__origin_of(self)](
                ptr=self.unsafe_ptr() + start,
                length=self.byte_length() - start,
            ).endswith(suffix.as_string_slice())

        return StringSlice[__origin_of(self)](
            ptr=self.unsafe_ptr() + start, length=end - start
        ).endswith(suffix.as_string_slice())

    fn removeprefix(self, prefix: String, /) -> String:
        """Returns a new string with the prefix removed if it was present.

        For example:

        ```mojo
        print(String('TestHook').removeprefix('Test'))
        # 'Hook'
        print(String('BaseTestCase').removeprefix('Test'))
        # 'BaseTestCase'
        ```

        Args:
            prefix: The prefix to remove from the string.

        Returns:
            `string[len(prefix):]` if the string starts with the prefix string,
            or a copy of the original string otherwise.
        """
        if self.startswith(prefix):
            return self[prefix.byte_length() :]
        return self

    fn removesuffix(self, suffix: String, /) -> String:
        """Returns a new string with the suffix removed if it was present.

        For example:

        ```mojo
        print(String('TestHook').removesuffix('Hook'))
        # 'Test'
        print(String('BaseTestCase').removesuffix('Test'))
        # 'BaseTestCase'
        ```

        Args:
            suffix: The suffix to remove from the string.

        Returns:
            `string[:-len(suffix)]` if the string ends with the suffix string,
            or a copy of the original string otherwise.
        """
        if suffix and self.endswith(suffix):
            return self[: -suffix.byte_length()]
        return self

    @always_inline
    fn __int__(self) raises -> Int:
        """Parses the given string as a base-10 integer and returns that value.
        If the string cannot be parsed as an int, an error is raised.

        Returns:
            An integer value that represents the string, or otherwise raises.
        """
        return atol(self)

    @always_inline
    fn __float__(self) raises -> Float64:
        """Parses the string as a float point number and returns that value. If
        the string cannot be parsed as a float, an error is raised.

        Returns:
            A float value that represents the string, or otherwise raises.
        """
        return atof(self)

    fn __mul__(self, n: Int) -> String:
        """Concatenates the string `n` times.

        Args:
            n : The number of times to concatenate the string.

        Returns:
            The string concatenated `n` times.
        """
        return self.as_string_slice() * n

    @always_inline
    fn format[*Ts: _CurlyEntryFormattable](self, *args: *Ts) raises -> String:
        """Format a template with `*args`.

        Args:
            args: The substitution values.

        Parameters:
            Ts: The types of substitution values that implement `Representable`
                and `Stringable` (to be changed and made more flexible).

        Returns:
            The template with the given values substituted.

        Examples:

        ```mojo
        # Manual indexing:
        print(String("{0} {1} {0}").format("Mojo", 1.125)) # Mojo 1.125 Mojo
        # Automatic indexing:
        print(String("{} {}").format(True, "hello world")) # True hello world
        ```
        .
        """
        return _FormatCurlyEntry.format(self, args)

    fn isdigit(self) -> Bool:
        """A string is a digit string if all characters in the string are digits
        and there is at least one character in the string.

        Note that this currently only works with ASCII strings.

        Returns:
            True if all characters are digits and it's not empty else False.
        """
        if not self:
            return False
        for c in self:
            if not isdigit(ord(c)):
                return False
        return True

    fn isupper(self) -> Bool:
        """Returns True if all cased characters in the string are uppercase and
        there is at least one cased character.

        Returns:
            True if all cased characters in the string are uppercase and there
            is at least one cased character, False otherwise.
        """
        return len(self) > 0 and is_uppercase(self)

    fn islower(self) -> Bool:
        """Returns True if all cased characters in the string are lowercase and
        there is at least one cased character.

        Returns:
            True if all cased characters in the string are lowercase and there
            is at least one cased character, False otherwise.
        """
        return len(self) > 0 and is_lowercase(self)

    fn isprintable(self) -> Bool:
        """Returns True if all characters in the string are ASCII printable.

        Note that this currently only works with ASCII strings.

        Returns:
            True if all characters are printable else False.
        """
        for c in self:
            if not isprintable(ord(c)):
                return False
        return True

    fn rjust(self, width: Int, fillchar: StringLiteral = " ") -> String:
        """Returns the string right justified in a string of specified width.

        Args:
            width: The width of the field containing the string.
            fillchar: Specifies the padding character.

        Returns:
            Returns right justified string, or self if width is not bigger than self length.
        """
        return self._justify(width - len(self), width, fillchar)

    fn ljust(self, width: Int, fillchar: StringLiteral = " ") -> String:
        """Returns the string left justified in a string of specified width.

        Args:
            width: The width of the field containing the string.
            fillchar: Specifies the padding character.

        Returns:
            Returns left justified string, or self if width is not bigger than self length.
        """
        return self._justify(0, width, fillchar)

    fn center(self, width: Int, fillchar: StringLiteral = " ") -> String:
        """Returns the string center justified in a string of specified width.

        Args:
            width: The width of the field containing the string.
            fillchar: Specifies the padding character.

        Returns:
            Returns center justified string, or self if width is not bigger than self length.
        """
        return self._justify(width - len(self) >> 1, width, fillchar)

    fn _justify(
        self, start: Int, width: Int, fillchar: StringLiteral
    ) -> String:
        if len(self) >= width:
            return self
        debug_assert(
            len(fillchar) == 1, "fill char needs to be a one byte literal"
        )
        var fillbyte = fillchar.as_bytes()[0]
        var buffer = Self._buffer_type(capacity=width + 1)
        buffer.resize(width, fillbyte)
        buffer.append(0)
        memcpy(buffer.unsafe_ptr().offset(start), self.unsafe_ptr(), len(self))
        var result = String(buffer)
        return result^

    fn reserve(mut self, new_capacity: Int):
        """Reserves the requested capacity.

        Args:
            new_capacity: The new capacity.

        Notes:
            If the current capacity is greater or equal, this is a no-op.
            Otherwise, the storage is reallocated and the data is moved.
        """
        self._buffer.reserve(new_capacity)


# ===----------------------------------------------------------------------=== #
# Utilities
# ===----------------------------------------------------------------------=== #


fn _toggle_ascii_case(char: UInt8) -> UInt8:
    """Assuming char is a cased ASCII character, this function will return the
    opposite-cased letter.
    """

    # ASCII defines A-Z and a-z as differing only in their 6th bit,
    # so converting is as easy as a bit flip.
    return char ^ (1 << 5)


fn _calc_initial_buffer_size_int32(n0: Int) -> Int:
    # See https://commaok.xyz/post/lookup_tables/ and
    # https://lemire.me/blog/2021/06/03/computing-the-number-of-digits-of-an-integer-even-faster/
    # for a description.
    alias lookup_table = VariadicList[Int](
        4294967296,
        8589934582,
        8589934582,
        8589934582,
        12884901788,
        12884901788,
        12884901788,
        17179868184,
        17179868184,
        17179868184,
        21474826480,
        21474826480,
        21474826480,
        21474826480,
        25769703776,
        25769703776,
        25769703776,
        30063771072,
        30063771072,
        30063771072,
        34349738368,
        34349738368,
        34349738368,
        34349738368,
        38554705664,
        38554705664,
        38554705664,
        41949672960,
        41949672960,
        41949672960,
        42949672960,
        42949672960,
    )
    var n = UInt32(n0)
    var log2 = int(
        (bitwidthof[DType.uint32]() - 1) ^ count_leading_zeros(n | 1)
    )
    return (n0 + lookup_table[int(log2)]) >> 32


fn _calc_initial_buffer_size_int64(n0: UInt64) -> Int:
    var result: Int = 1
    var n = n0
    while True:
        if n < 10:
            return result
        if n < 100:
            return result + 1
        if n < 1_000:
            return result + 2
        if n < 10_000:
            return result + 3
        n //= 10_000
        result += 4


fn _calc_initial_buffer_size(n0: Int) -> Int:
    var sign = 0 if n0 > 0 else 1

    # Add 1 for the terminator
    return sign + n0._decimal_digit_count() + 1


fn _calc_initial_buffer_size(n: Float64) -> Int:
    return 128 + 1  # Add 1 for the terminator


fn _calc_initial_buffer_size[type: DType](n0: Scalar[type]) -> Int:
    @parameter
    if type.is_integral():
        var n = abs(n0)
        var sign = 0 if n0 > 0 else 1
        alias is_32bit_system = bitwidthof[DType.index]() == 32

        @parameter
        if is_32bit_system or bitwidthof[type]() <= 32:
            return sign + _calc_initial_buffer_size_int32(int(n)) + 1
        else:
            return (
                sign
                + _calc_initial_buffer_size_int64(n.cast[DType.uint64]())
                + 1
            )

    return 128 + 1  # Add 1 for the terminator


fn _calc_format_buffer_size[type: DType]() -> Int:
    """
    Returns a buffer size in bytes that is large enough to store a formatted
    number of the specified type.
    """

    # TODO:
    #   Use a smaller size based on the `dtype`, e.g. we don't need as much
    #   space to store a formatted int8 as a float64.
    @parameter
    if type.is_integral():
        return 64 + 1
    else:
        return 128 + 1  # Add 1 for the terminator<|MERGE_RESOLUTION|>--- conflicted
+++ resolved
@@ -750,14 +750,13 @@
     # ===------------------------------------------------------------------=== #
 
     @always_inline
-<<<<<<< HEAD
     @implicit
-    fn __init__(out self, owned impl: List[Byte, *_]):
+    fn __init__(out self, owned buffer: List[Byte, *_]):
         """Construct a string from a buffer of null-terminated bytes, copying
         the allocated data. Use the transfer operator `^` to avoid the copy.
 
         Args:
-            impl: The null-terminated buffer.
+            buffer: The null-terminated buffer.
 
         Examples:
 
@@ -767,34 +766,10 @@
         .
         """
         debug_assert(
-            len(impl) > 0 and impl[-1] == 0,
-            "expected last element of String buffer to be null terminator",
-        )
-        self._buffer = rebind[Self._buffer_type](impl)
-=======
-    fn __init__(out self, owned buffer: List[UInt8, *_]):
-        """Construct a string from a buffer of bytes without copying the
-        allocated data.
-
-        The buffer must be terminated with a null byte:
-
-        ```mojo
-        var buf = List[UInt8]()
-        buf.append(ord('H'))
-        buf.append(ord('i'))
-        buf.append(0)
-        var hi = String(buffer=buf)
-        ```
-
-        Args:
-            buffer: The buffer.
-        """
-        debug_assert(
             len(buffer) > 0 and buffer[-1] == 0,
             "expected last element of String buffer to be null terminator",
         )
-        self._buffer = buffer^._cast_hint_trivial_type[True]()
->>>>>>> 79c4236f
+        self._buffer = rebind[Self._buffer_type](buffer)
 
     @always_inline
     fn __init__(out self):
