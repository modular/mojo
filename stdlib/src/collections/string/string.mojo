--- conflicted
+++ resolved
@@ -1609,7 +1609,6 @@
         var old_len = old.byte_length()
         var new_len = new.byte_length()
 
-<<<<<<< HEAD
         if old_len == 0:
             var capacity = s_len + new_len * self.byte_length() + 1
             var res_ptr = UnsafePointer[Byte].alloc(capacity)
@@ -1628,15 +1627,6 @@
         var occurrences = self.count(old)
         if occurrences == 0:
             return self
-=======
-        var res = Self._buffer_type()
-        res.reserve(self_len + (old_len - new_len) * occurrences + 1)
-
-        for _ in range(occurrences):
-            var curr_offset = Int(self_ptr) - Int(self_start)
-
-            var idx = self.find(old, curr_offset)
->>>>>>> b367ba89
 
         var capacity = s_len + (new_len - old_len) * occurrences + 1
         var res_ptr = UnsafePointer[Byte].alloc(capacity)
@@ -1749,21 +1739,6 @@
         """
         hasher._update_with_bytes(self.unsafe_ptr(), self.byte_length())
 
-<<<<<<< HEAD
-=======
-    fn _interleave(self, val: StringSlice) -> String:
-        var res = Self._buffer_type()
-        var val_ptr = val.unsafe_ptr()
-        var self_ptr = self.unsafe_ptr()
-        res.reserve(val.byte_length() * self.byte_length() + 1)
-        for i in range(self.byte_length()):
-            for j in range(val.byte_length()):
-                res.append(val_ptr[j])
-            res.append(self_ptr[i])
-        res.append(0)
-        return String(res^)
-
->>>>>>> b367ba89
     fn lower(self) -> String:
         """Returns a copy of the string with all cased characters
         converted to lowercase.
