--- conflicted
+++ resolved
@@ -1057,12 +1057,7 @@
         """
         self._iadd[False](other.as_bytes())
 
-<<<<<<< HEAD
-    fn __iter__(self) -> _StringSliceIter[__origin_of(self)]:
-=======
-    @deprecated("Use `str.codepoints()` or `str.codepoint_slices()` instead.")
     fn __iter__(self) -> CodepointSliceIter[__origin_of(self)]:
->>>>>>> 248b7fa3
         """Iterate over the string, returning immutable references.
 
         Returns:
