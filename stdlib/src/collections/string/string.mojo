# ===----------------------------------------------------------------------=== #
# Copyright (c) 2025, Modular Inc. All rights reserved.
#
# Licensed under the Apache License v2.0 with LLVM Exceptions:
# https://llvm.org/LICENSE.txt
#
# Unless required by applicable law or agreed to in writing, software
# distributed under the License is distributed on an "AS IS" BASIS,
# WITHOUT WARRANTIES OR CONDITIONS OF ANY KIND, either express or implied.
# See the License for the specific language governing permissions and
# limitations under the License.
# ===----------------------------------------------------------------------=== #
"""Implements basic object methods for working with strings."""

from collections import KeyElement, List, Optional
from collections._index_normalization import normalize_index
from collections.string import CodepointsIter
from collections.string.format import _CurlyEntryFormattable, _FormatCurlyEntry
from collections.string.string_slice import (
    StaticString,
    StringSlice,
    CodepointSliceIter,
    _to_string_list,
    _utf8_byte_type,
)
from collections.string._unicode import (
    is_lowercase,
    is_uppercase,
    to_lowercase,
    to_uppercase,
)
from hashlib._hasher import _HashableWithHasher, _Hasher
from os import abort
from sys import bitwidthof, llvm_intrinsic
from sys.ffi import c_char
from sys.intrinsics import _type_is_eq

from bit import count_leading_zeros
from memory import Span, UnsafePointer, memcmp, memcpy
from python import PythonObject

from utils import IndexList, Variant, Writable, Writer, write_args
from utils.write import _TotalWritableBytes, _WriteBufferHeap, write_buffered

# ===----------------------------------------------------------------------=== #
# ord
# ===----------------------------------------------------------------------=== #


fn ord(s: StringSlice) -> Int:
    """Returns an integer that represents the codepoint of a single-character
    string.

    Given a string containing a single character `Codepoint`, return an integer
    representing the codepoint of that character. For example, `ord("a")`
    returns the integer `97`. This is the inverse of the `chr()` function.

    Args:
        s: The input string, which must contain only a single- character.

    Returns:
        An integer representing the code point of the given character.
    """
    return Int(Codepoint.ord(s))


# ===----------------------------------------------------------------------=== #
# chr
# ===----------------------------------------------------------------------=== #


fn chr(c: Int) -> String:
    """Returns a String based on the given Unicode code point. This is the
    inverse of the `ord()` function.

    Args:
        c: An integer that represents a code point.

    Returns:
        A string containing a single character based on the given code point.

    Examples:
    ```mojo
    print(chr(97)) # "a"
    print(chr(8364)) # "€"
    ```
    .
    """

    if c < 0b1000_0000:  # 1 byte ASCII char
        return String(String._buffer_type(c, 0))

    var char_opt = Codepoint.from_u32(c)
    if not char_opt:
        # TODO: Raise ValueError instead.
        return abort[String](
            String("chr(", c, ") is not a valid Unicode codepoint")
        )

    # SAFETY: We just checked that `char` is present.
    var char = char_opt.unsafe_value()

    return String(char)


# ===----------------------------------------------------------------------=== #
# ascii
# ===----------------------------------------------------------------------=== #


fn _chr_ascii(c: UInt8) -> String:
    """Returns a string based on the given ASCII code point.

    Args:
        c: An integer that represents a code point.

    Returns:
        A string containing a single character based on the given code point.
    """
    return String(String._buffer_type(c, 0))


fn _repr_ascii(c: UInt8) -> String:
    """Returns a printable representation of the given ASCII code point.

    Args:
        c: An integer that represents a code point.

    Returns:
        A string containing a representation of the given code point.
    """
    alias ord_tab = ord("\t")
    alias ord_new_line = ord("\n")
    alias ord_carriage_return = ord("\r")
    alias ord_back_slash = ord("\\")

    if c == ord_back_slash:
        return r"\\"
    elif Codepoint(c).is_ascii_printable():
        return _chr_ascii(c)
    elif c == ord_tab:
        return r"\t"
    elif c == ord_new_line:
        return r"\n"
    elif c == ord_carriage_return:
        return r"\r"
    else:
        var uc = c.cast[DType.uint8]()
        if uc < 16:
            return hex(uc, prefix=r"\x0")
        else:
            return hex(uc, prefix=r"\x")


@always_inline
fn ascii(value: StringSlice) -> String:
    """Get the ASCII representation of the object.

    Args:
        value: The object to get the ASCII representation of.

    Returns:
        A string containing the ASCII representation of the object.
    """
    alias ord_squote = ord("'")
    var result = String()
    var use_dquote = False

    for idx in range(len(value._slice)):
        var char = value._slice[idx]
        result += _repr_ascii(char)
        use_dquote = use_dquote or (char == ord_squote)

    if use_dquote:
        return '"' + result + '"'
    else:
        return "'" + result + "'"


# ===----------------------------------------------------------------------=== #
# strtol
# ===----------------------------------------------------------------------=== #


fn atol(str_slice: StringSlice, base: Int = 10) raises -> Int:
    """Parses and returns the given string as an integer in the given base.

    If base is set to 0, the string is parsed as an Integer literal, with the
    following considerations:
    - '0b' or '0B' prefix indicates binary (base 2)
    - '0o' or '0O' prefix indicates octal (base 8)
    - '0x' or '0X' prefix indicates hexadecimal (base 16)
    - Without a prefix, it's treated as decimal (base 10)

    Args:
        str_slice: A string to be parsed as an integer in the given base.
        base: Base used for conversion, value must be between 2 and 36, or 0.

    Returns:
        An integer value that represents the string.

    Raises:
        If the given string cannot be parsed as an integer value or if an
        incorrect base is provided.

    Examples:
        >>> atol("32")
        32
        >>> atol("FF", 16)
        255
        >>> atol("0xFF", 0)
        255
        >>> atol("0b1010", 0)
        10

    Notes:
        This follows [Python's integer literals](
        https://docs.python.org/3/reference/lexical_analysis.html#integers).
    """

    if (base != 0) and (base < 2 or base > 36):
        raise Error("Base must be >= 2 and <= 36, or 0.")
    if not str_slice:
        raise Error(_str_to_base_error(base, str_slice))

    var real_base: Int
    var ord_num_max: Int

    var ord_letter_max = (-1, -1)
    var result = 0
    var is_negative: Bool = False
    var has_prefix: Bool = False
    var start: Int = 0
    var str_len = str_slice.byte_length()

    start, is_negative = _trim_and_handle_sign(str_slice, str_len)

    alias ord_0 = ord("0")
    alias ord_letter_min = (ord("a"), ord("A"))
    alias ord_underscore = ord("_")

    if base == 0:
        var real_base_new_start = _identify_base(str_slice, start)
        real_base = real_base_new_start[0]
        start = real_base_new_start[1]
        has_prefix = real_base != 10
        if real_base == -1:
            raise Error(_str_to_base_error(base, str_slice))
    else:
        start, has_prefix = _handle_base_prefix(start, str_slice, str_len, base)
        real_base = base

    if real_base <= 10:
        ord_num_max = ord(String(real_base - 1))
    else:
        ord_num_max = ord("9")
        ord_letter_max = (
            ord("a") + (real_base - 11),
            ord("A") + (real_base - 11),
        )

    var buff = str_slice.unsafe_ptr()
    var found_valid_chars_after_start = False
    var has_space_after_number = False

    # Prefixed integer literals with real_base 2, 8, 16 may begin with leading
    # underscores under the conditions they have a prefix
    var was_last_digit_underscore = not (real_base in (2, 8, 16) and has_prefix)
    for pos in range(start, str_len):
        var ord_current = Int(buff[pos])
        if ord_current == ord_underscore:
            if was_last_digit_underscore:
                raise Error(_str_to_base_error(base, str_slice))
            else:
                was_last_digit_underscore = True
                continue
        else:
            was_last_digit_underscore = False
        if ord_0 <= ord_current <= ord_num_max:
            result += ord_current - ord_0
            found_valid_chars_after_start = True
        elif ord_letter_min[0] <= ord_current <= ord_letter_max[0]:
            result += ord_current - ord_letter_min[0] + 10
            found_valid_chars_after_start = True
        elif ord_letter_min[1] <= ord_current <= ord_letter_max[1]:
            result += ord_current - ord_letter_min[1] + 10
            found_valid_chars_after_start = True
        elif Codepoint(UInt8(ord_current)).is_posix_space():
            has_space_after_number = True
            start = pos + 1
            break
        else:
            raise Error(_str_to_base_error(base, str_slice))
        if pos + 1 < str_len and not Codepoint(buff[pos + 1]).is_posix_space():
            var nextresult = result * real_base
            if nextresult < result:
                raise Error(
                    _str_to_base_error(base, str_slice)
                    + " String expresses an integer too large to store in Int."
                )
            result = nextresult

    if was_last_digit_underscore or (not found_valid_chars_after_start):
        raise Error(_str_to_base_error(base, str_slice))

    if has_space_after_number:
        for pos in range(start, str_len):
            if not Codepoint(buff[pos]).is_posix_space():
                raise Error(_str_to_base_error(base, str_slice))
    if is_negative:
        result = -result
    return result


@always_inline
fn _trim_and_handle_sign(str_slice: StringSlice, str_len: Int) -> (Int, Bool):
    """Trims leading whitespace, handles the sign of the number in the string.

    Args:
        str_slice: A StringSlice containing the number to parse.
        str_len: The length of the string.

    Returns:
        A tuple containing:
        - The starting index of the number after whitespace and sign.
        - A boolean indicating whether the number is negative.
    """
    var buff = str_slice.unsafe_ptr()
    var start: Int = 0
    while start < str_len and Codepoint(buff[start]).is_posix_space():
        start += 1
    var p: Bool = buff[start] == ord("+")
    var n: Bool = buff[start] == ord("-")
    return start + (Int(p) or Int(n)), n


@always_inline
fn _handle_base_prefix(
    pos: Int, str_slice: StringSlice, str_len: Int, base: Int
) -> (Int, Bool):
    """Adjusts the starting position if a valid base prefix is present.

    Handles "0b"/"0B" for base 2, "0o"/"0O" for base 8, and "0x"/"0X" for base
    16. Only adjusts if the base matches the prefix.

    Args:
        pos: Current position in the string.
        str_slice: The input StringSlice.
        str_len: Length of the input string.
        base: The specified base.

    Returns:
        A tuple containing:
            - Updated position after the prefix, if applicable.
            - A boolean indicating if the prefix was valid for the given base.
    """
    var start = pos
    var buff = str_slice.unsafe_ptr()
    if start + 1 < str_len:
        var prefix_char = chr(Int(buff[start + 1]))
        if buff[start] == ord("0") and (
            (base == 2 and (prefix_char == "b" or prefix_char == "B"))
            or (base == 8 and (prefix_char == "o" or prefix_char == "O"))
            or (base == 16 and (prefix_char == "x" or prefix_char == "X"))
        ):
            start += 2
    return start, start != pos


fn _str_to_base_error(base: Int, str_slice: StringSlice) -> String:
    return String(
        "String is not convertible to integer with base ",
        base,
        ": '",
        str_slice,
        "'",
    )


fn _identify_base(str_slice: StringSlice, start: Int) -> Tuple[Int, Int]:
    var length = str_slice.byte_length()
    # just 1 digit, assume base 10
    if start == (length - 1):
        return 10, start
    if str_slice[start] == "0":
        var second_digit = str_slice[start + 1]
        if second_digit == "b" or second_digit == "B":
            return 2, start + 2
        if second_digit == "o" or second_digit == "O":
            return 8, start + 2
        if second_digit == "x" or second_digit == "X":
            return 16, start + 2
        # checking for special case of all "0", "_" are also allowed
        var was_last_character_underscore = False
        for i in range(start + 1, length):
            if str_slice[i] == "_":
                if was_last_character_underscore:
                    return -1, -1
                else:
                    was_last_character_underscore = True
                    continue
            else:
                was_last_character_underscore = False
            if str_slice[i] != "0":
                return -1, -1
    elif ord("1") <= ord(str_slice[start]) <= ord("9"):
        return 10, start
    else:
        return -1, -1

    return 10, start


fn _atof_error(str_ref: StringSlice) -> Error:
    return Error("String is not convertible to float: '", str_ref, "'")


fn atof(str_slice: StringSlice) raises -> Float64:
    """Parses the given string as a floating point and returns that value.

    For example, `atof("2.25")` returns `2.25`.

    Raises:
        If the given string cannot be parsed as an floating point value, for
        example in `atof("hi")`.

    Args:
        str_slice: A string to be parsed as a floating point.

    Returns:
        An floating point value that represents the string, or otherwise raises.
    """

    if not str_slice:
        raise _atof_error(str_slice)

    var result: Float64 = 0.0
    var exponent: Int = 0
    var sign: Int = 1

    alias ord_0 = UInt8(ord("0"))
    alias ord_9 = UInt8(ord("9"))
    alias ord_dot = UInt8(ord("."))
    alias ord_plus = UInt8(ord("+"))
    alias ord_minus = UInt8(ord("-"))
    alias ord_f = UInt8(ord("f"))
    alias ord_F = UInt8(ord("F"))
    alias ord_e = UInt8(ord("e"))
    alias ord_E = UInt8(ord("E"))

    var start: Int = 0
    var str_slice_strip = str_slice.strip()
    var str_len = len(str_slice_strip)
    var buff = str_slice_strip.unsafe_ptr()

    # check sign, inf, nan
    if buff[start] == ord_plus:
        start += 1
    elif buff[start] == ord_minus:
        start += 1
        sign = -1
    if (str_len - start) >= 3:
        if StringSlice[buff.origin](ptr=buff + start, length=3) == "nan":
            return FloatLiteral_nan
        if StringSlice[buff.origin](ptr=buff + start, length=3) == "inf":
            return FloatLiteral_infinity * sign
    # read before dot
    for pos in range(start, str_len):
        if ord_0 <= buff[pos] <= ord_9:
            result = result * 10.0 + Int(buff[pos] - ord_0)
            start += 1
        else:
            break
    # if dot -> read after dot
    if buff[start] == ord_dot:
        start += 1
        for pos in range(start, str_len):
            if ord_0 <= buff[pos] <= ord_9:
                result = result * 10.0 + Int(buff[pos] - ord_0)
                exponent -= 1
            else:
                break
            start += 1
    # if e/E -> read scientific notation
    if buff[start] == ord_e or buff[start] == ord_E:
        start += 1
        var sign: Int = 1
        var shift: Int = 0
        var has_number: Bool = False
        for pos in range(start, str_len):
            if buff[start] == ord_plus:
                pass
            elif buff[pos] == ord_minus:
                sign = -1
            elif ord_0 <= buff[start] <= ord_9:
                has_number = True
                shift = shift * 10 + Int(buff[pos] - ord_0)
            else:
                break
            start += 1
        exponent += sign * shift
        if not has_number:
            raise _atof_error(str_slice)
    # check for f/F at the end
    if buff[start] == ord_f or buff[start] == ord_F:
        start += 1
    # check if string got fully parsed
    if start != str_len:
        raise _atof_error(str_slice)
    # apply shift
    # NOTE: Instead of `var result *= 10.0 ** exponent`, we calculate a positive
    # integer factor as shift and multiply or divide by it based on the shift
    # direction. This allows for better precision.
    # TODO: investigate if there is a floating point arithmetic problem.
    var shift: Int = 10 ** abs(exponent)
    if exponent > 0:
        result *= shift
    if exponent < 0:
        result /= shift
    # apply sign
    return result * sign


# ===----------------------------------------------------------------------=== #
# String
# ===----------------------------------------------------------------------=== #


@value
struct String(
    Sized,
    Stringable,
    AsBytes,
    Representable,
    IntableRaising,
    KeyElement,
    Comparable,
    Boolable,
    Writable,
    Writer,
    CollectionElementNew,
    FloatableRaising,
    _HashableWithHasher,
):
    """Represents a mutable string."""

    # Fields
    alias _buffer_type = List[UInt8, hint_trivial_type=True]
    var _buffer: Self._buffer_type
    """The underlying storage for the string."""

    """ Useful string aliases. """
    alias ASCII_LOWERCASE = "abcdefghijklmnopqrstuvwxyz"
    alias ASCII_UPPERCASE = "ABCDEFGHIJKLMNOPQRSTUVWXYZ"
    alias ASCII_LETTERS = Self.ASCII_LOWERCASE + Self.ASCII_UPPERCASE
    alias DIGITS = "0123456789"
    alias HEX_DIGITS = Self.DIGITS + "abcdef" + "ABCDEF"
    alias OCT_DIGITS = "01234567"
    alias PUNCTUATION = """!"#$%&'()*+,-./:;<=>?@[\\]^_`{|}~"""
    alias PRINTABLE = Self.DIGITS + Self.ASCII_LETTERS + Self.PUNCTUATION + " \t\n\r\v\f"

    # ===------------------------------------------------------------------=== #
    # Life cycle methods
    # ===------------------------------------------------------------------=== #

    @always_inline
    fn __init__(out self):
        """Construct an uninitialized string."""
        self._buffer = Self._buffer_type()

    @no_inline
    fn __init__[T: Stringable](out self, value: T):
        """Initialize from a type conforming to `Stringable`.

        Parameters:
            T: The type conforming to Stringable.

        Args:
            value: The object to get the string representation of.
        """
        self = value.__str__()

    @no_inline
    fn __init__[T: StringableRaising](out self, value: T) raises:
        """Initialize from a type conforming to `StringableRaising`.

        Parameters:
            T: The type conforming to Stringable.

        Args:
            value: The object to get the string representation of.

        Raises:
            If there is an error when computing the string representation of the type.
        """
        self = value.__str__()

    @no_inline
    fn __init__[
        *Ts: Writable
    ](out self, *args: *Ts, sep: StaticString = "", end: StaticString = ""):
        """
        Construct a string by concatenating a sequence of Writable arguments.

        Args:
            args: A sequence of Writable arguments.
            sep: The separator used between elements.
            end: The String to write after printing the elements.

        Parameters:
            Ts: The types of the arguments to format. Each type must be satisfy
                `Writable`.

        Examples:

        Construct a String from several `Writable` arguments:

        ```mojo
        var string = String(1, 2.0, "three", sep=", ")
        print(string) # "1, 2.0, three"
        ```
        .
        """
        self = String()
        write_buffered(self, args, sep=sep, end=end)

    @staticmethod
    @no_inline
    fn __init__[
        *Ts: Writable
    ](
        out self,
        args: VariadicPack[_, Writable, *Ts],
        sep: StaticString = "",
        end: StaticString = "",
    ):
        """
        Construct a string by passing a variadic pack.

        Args:
            args: A VariadicPack of Writable arguments.
            sep: The separator used between elements.
            end: The String to write after printing the elements.

        Parameters:
            Ts: The types of the arguments to format. Each type must be satisfy
                `Writable`.

        Examples:

        ```mojo
        fn variadic_pack_to_string[
            *Ts: Writable,
        ](*args: *Ts) -> String:
            return String(args)

        string = variadic_pack_to_string(1, ", ", 2.0, ", ", "three")
        %# from testing import assert_equal
        %# assert_equal(string, "1, 2.0, three")
        ```
        .
        """
        self = String()
        write_buffered(self, args, sep=sep, end=end)

    @no_inline
    fn __init__(out self, value: None):
        """Initialize a `None` type as "None".

        Args:
            value: The object to get the string representation of.
        """
        self = "None"

    @always_inline
    fn __init__(out self, *, capacity: Int):
        """Construct an uninitialized string with the given capacity.

        Args:
            capacity: The capacity of the string.
        """
        self._buffer = Self._buffer_type(capacity=capacity)

    @always_inline
    fn __init__(out self, *, owned buffer: List[UInt8, *_]):
        """Construct a string from a buffer of bytes without copying the
        allocated data.

        The buffer must be terminated with a null byte:

        ```mojo
        var buf = List[UInt8]()
        buf.append(ord('H'))
        buf.append(ord('i'))
        buf.append(0)
        var hi = String(buffer=buf)
        ```

        Args:
            buffer: The buffer.
        """
        debug_assert(
            len(buffer) > 0 and buffer[-1] == 0,
            "expected last element of String buffer to be null terminator",
        )
        self._buffer = buffer^._cast_hint_trivial_type[True]()

    fn copy(self) -> Self:
        """Explicitly copy the provided value.

        Returns:
            A copy of the value.
        """
        return self  # Just use the implicit copyinit.

    @always_inline
    @implicit
    fn __init__(out self, literal: StringLiteral):
        """Constructs a String value given a constant string.

        Args:
            literal: The input constant string.
        """
        self = literal.__str__()

    @always_inline
    fn __init__(out self, *, ptr: UnsafePointer[Byte], length: UInt):
        """Creates a string from the buffer. Note that the string now owns
        the buffer.

        The buffer must be terminated with a null byte.

        Args:
            ptr: The pointer to the buffer.
            length: The length of the buffer, including the null terminator.
        """
        # we don't know the capacity of ptr, but we'll assume it's the same or
        # larger than len
        self = Self(Self._buffer_type(ptr=ptr, length=length, capacity=length))

    # ===------------------------------------------------------------------=== #
    # Factory dunders
    # ===------------------------------------------------------------------=== #

    fn write_bytes(mut self, bytes: Span[Byte, _]):
        """Write a byte span to this String.

        Args:
            bytes: The byte span to write to this String. Must NOT be
                null terminated.
        """
        self._iadd(bytes)

    fn write[*Ts: Writable](mut self, *args: *Ts):
        """Write a sequence of Writable arguments to the provided Writer.

        Parameters:
            Ts: Types of the provided argument sequence.

        Args:
            args: Sequence of arguments to write to this Writer.
        """

        @parameter
        fn write_arg[T: Writable](arg: T):
            arg.write_to(self)

        args.each[write_arg]()

    @staticmethod
    @no_inline
    fn write[
        *Ts: Writable
    ](*args: *Ts, sep: StaticString = "", end: StaticString = "") -> Self:
        """Construct a string by concatenating a sequence of Writable arguments.

        Args:
            args: A sequence of Writable arguments.
            sep: The separator used between elements.
            end: The String to write after printing the elements.

        Parameters:
            Ts: The types of the arguments to format. Each type must be satisfy
                `Writable`.

        Returns:
            A string formed by formatting the argument sequence.

        This is used only when reusing the `write_to` method for
        `__str__` in order to avoid an endless loop recalling
        the constructor:

        ```mojo
        fn write_to[W: Writer](self, mut writer: W):
            writer.write_bytes(self.as_bytes())

        fn __str__(self) -> String:
            return String.write(self)
        ```

        Otherwise you can use the `String` constructor directly without calling
        the `String.write` static method:

        ```mojo
        var msg = String("my message", 42, 42.2, True)
        ```
        .
        """
        var string = String()
        write_buffered(string, args, sep=sep, end=end)
        return string^

    @staticmethod
    @always_inline
    fn _from_bytes(owned buff: UnsafePointer[UInt8]) -> String:
        """Construct a string from a sequence of bytes.

        This does no validation that the given bytes are valid in any specific
        String encoding.

        Args:
            buff: The buffer. This should have an existing terminator.
        """

        return String(
            ptr=buff,
            length=len(StringSlice[buff.origin](unsafe_from_utf8_ptr=buff)) + 1,
        )

    @staticmethod
    fn _from_bytes(owned buff: Self._buffer_type) -> String:
        """Construct a string from a sequence of bytes.

        This does no validation that the given bytes are valid in any specific
        String encoding.

        Args:
            buff: The buffer.
        """

        # If a terminator does not already exist, then add it.
        if buff[-1]:
            buff.append(0)

        return String(buffer=buff^)

    # ===------------------------------------------------------------------=== #
    # Operator dunders
    # ===------------------------------------------------------------------=== #

    fn __getitem__[I: Indexer](self, idx: I) -> String:
        """Gets the character at the specified position.

        Parameters:
            I: A type that can be used as an index.

        Args:
            idx: The index value.

        Returns:
            A new string containing the character at the specified position.
        """
        # TODO(#933): implement this for unicode when we support llvm intrinsic evaluation at compile time
<<<<<<< HEAD
        var normalized_idx = normalize_index["String"](index(idx), self)
        return String(buffer=Self._buffer_type(self._buffer[normalized_idx], 0))
=======
        var normalized_idx = normalize_index["String"](idx, len(self))
        var buf = Self._buffer_type(capacity=1)
        buf.append(self._buffer[normalized_idx])
        buf.append(0)
        return String(buf^)
>>>>>>> 3fee528a

    fn __getitem__(self, span: Slice) -> String:
        """Gets the sequence of characters at the specified positions.

        Args:
            span: A slice that specifies positions of the new substring.

        Returns:
            A new string containing the string at the specified positions.
        """
        var start: Int
        var end: Int
        var step: Int
        # TODO(#933): implement this for unicode when we support llvm intrinsic evaluation at compile time

        start, end, step = span.indices(self.byte_length())
        var r = range(start, end, step)
        if step == 1:
            return String(
                StringSlice[__origin_of(self._buffer)](
                    ptr=self._buffer.data + start, length=len(r)
                )
            )

        var buffer = Self._buffer_type(capacity=len(r) + 1)
        var ptr = self.unsafe_ptr()
        for i in r:
            buffer.append(ptr[i])
        buffer.append(0)
        return String(buffer=buffer^)

    @always_inline
    fn __eq__(self, other: String) -> Bool:
        """Compares two Strings if they have the same values.

        Args:
            other: The rhs of the operation.

        Returns:
            True if the Strings are equal and False otherwise.
        """
        if not self and not other:
            return True
        if len(self) != len(other):
            return False
        # same pointer and length, so equal
        if self.unsafe_ptr() == other.unsafe_ptr():
            return True
        for i in range(len(self)):
            if self.unsafe_ptr()[i] != other.unsafe_ptr()[i]:
                return False
        return True

    @always_inline
    fn __ne__(self, other: String) -> Bool:
        """Compares two Strings if they do not have the same values.

        Args:
            other: The rhs of the operation.

        Returns:
            True if the Strings are not equal and False otherwise.
        """
        return not (self == other)

    @always_inline
    fn __lt__(self, rhs: String) -> Bool:
        """Compare this String to the RHS using LT comparison.

        Args:
            rhs: The other String to compare against.

        Returns:
            True if this String is strictly less than the RHS String and False
            otherwise.
        """
        return self.as_string_slice() < rhs.as_string_slice()

    @always_inline
    fn __le__(self, rhs: String) -> Bool:
        """Compare this String to the RHS using LE comparison.

        Args:
            rhs: The other String to compare against.

        Returns:
            True iff this String is less than or equal to the RHS String.
        """
        return not (rhs < self)

    @always_inline
    fn __gt__(self, rhs: String) -> Bool:
        """Compare this String to the RHS using GT comparison.

        Args:
            rhs: The other String to compare against.

        Returns:
            True iff this String is strictly greater than the RHS String.
        """
        return rhs < self

    @always_inline
    fn __ge__(self, rhs: String) -> Bool:
        """Compare this String to the RHS using GE comparison.

        Args:
            rhs: The other String to compare against.

        Returns:
            True iff this String is greater than or equal to the RHS String.
        """
        return not (self < rhs)

    @staticmethod
    fn _add(lhs: Span[Byte], rhs: Span[Byte]) -> String:
        var lhs_len = len(lhs)
        var rhs_len = len(rhs)
        alias S = StringSlice[ImmutableAnyOrigin]
        if lhs_len == 0:
            return String(S(ptr=rhs.unsafe_ptr(), length=rhs_len))
        elif rhs_len == 0:
            return String(S(ptr=lhs.unsafe_ptr(), length=lhs_len))
        var buffer = Self._buffer_type(capacity=lhs_len + rhs_len + 1)
        buffer.extend(lhs)
        buffer.extend(rhs)
        buffer.append(0)
        return String(buffer=buffer^)

    @always_inline
    fn __add__(self, other: StringSlice) -> String:
        """Creates a string by appending a string slice at the end.

        Args:
            other: The string slice to append.

        Returns:
            The new constructed string.
        """
        return Self._add(self.as_bytes(), other.as_bytes())

    @always_inline
    fn __radd__(self, other: StringSlice) -> String:
        """Creates a string by prepending another string slice to the start.

        Args:
            other: The string to prepend.

        Returns:
            The new constructed string.
        """
        return Self._add(other.as_bytes(), self.as_bytes())

    fn _iadd(mut self, other: Span[Byte]):
        var o_len = len(other)
        if o_len == 0:
            return
        self._buffer.reserve(self.byte_length() + o_len + 1)
        if len(self._buffer) > 0:
            _ = self._buffer.pop()
        self._buffer.extend(other)
        self._buffer.append(0)

    @always_inline
    fn __iadd__(mut self, other: StringSlice):
        """Appends another string slice to this string.

        Args:
            other: The string to append.
        """
        self._iadd(other.as_bytes())

    @deprecated("Use `str.codepoints()` or `str.codepoint_slices()` instead.")
    fn __iter__(self) -> CodepointSliceIter[__origin_of(self)]:
        """Iterate over the string, returning immutable references.

        Returns:
            An iterator of references to the string elements.
        """
        return self.codepoint_slices()

    fn __reversed__(self) -> CodepointSliceIter[__origin_of(self), False]:
        """Iterate backwards over the string, returning immutable references.

        Returns:
            A reversed iterator of references to the string elements.
        """
        return CodepointSliceIter[__origin_of(self), forward=False](self)

    # ===------------------------------------------------------------------=== #
    # Trait implementations
    # ===------------------------------------------------------------------=== #

    @always_inline
    fn __bool__(self) -> Bool:
        """Checks if the string is not empty.

        Returns:
            True if the string length is greater than zero, and False otherwise.
        """
        return self.byte_length() > 0

    @always_inline
    fn __len__(self) -> Int:
        """Get the string length of in bytes.

        This function returns the number of bytes in the underlying UTF-8
        representation of the string.

        To get the number of Unicode codepoints in a string, use
        `len(str.codepoints())`.

        Returns:
            The string length in bytes.

        # Examples

        Query the length of a string, in bytes and Unicode codepoints:

        ```mojo
        from testing import assert_equal

        var s = String("ನಮಸ್ಕಾರ")

        assert_equal(len(s), 21)
        assert_equal(len(s.codepoints()), 7)
        ```

        Strings containing only ASCII characters have the same byte and
        Unicode codepoint length:

        ```mojo
        from testing import assert_equal

        var s = String("abc")

        assert_equal(len(s), 3)
        assert_equal(len(s.codepoints()), 3)
        ```
        .
        """
        return self.byte_length()

    @always_inline
    fn __str__(self) -> String:
        """Gets the string itself.

        This method ensures that you can pass a `String` to a method that
        takes a `Stringable` value.

        Returns:
            The string itself.
        """
        return self

    fn __repr__(self) -> String:
        """Return a Mojo-compatible representation of the `String` instance.

        Returns:
            A new representation of the string.
        """
        return repr(StringSlice(self))

    fn __fspath__(self) -> String:
        """Return the file system path representation (just the string itself).

        Returns:
          The file system path representation as a string.
        """
        return self

    # ===------------------------------------------------------------------=== #
    # Methods
    # ===------------------------------------------------------------------=== #

    fn write_to[W: Writer](self, mut writer: W):
        """
        Formats this string to the provided Writer.

        Parameters:
            W: A type conforming to the Writable trait.

        Args:
            writer: The object to write to.
        """

        writer.write_bytes(self.as_bytes())

    fn join[*Ts: Writable](self, *elems: *Ts) -> String:
        """Joins string elements using the current string as a delimiter.

        Parameters:
            Ts: The types of the elements.

        Args:
            elems: The input values.

        Returns:
            The joined string.
        """
        var sep = StaticString(ptr=self.unsafe_ptr(), length=len(self))
        return String(elems, sep=sep)

    fn join[
        T: WritableCollectionElement, //, buffer_size: Int = 4096
    ](self, elems: List[T, *_]) -> String:
        """Joins string elements using the current string as a delimiter.
        Defaults to writing to the stack if total bytes of `elems` is less than
        `buffer_size`, otherwise will allocate once to the heap and write
        directly into that. The `buffer_size` defaults to 4096 bytes to match
        the default page size on arm64 and x86-64, but you can increase this if
        you're joining a very large `List` of elements to write into the stack
        instead of the heap.

        Parameters:
            T: The types of the elements.
            buffer_size: The max size of the stack buffer.

        Args:
            elems: The input values.

        Returns:
            The joined string.
        """
        var sep = StaticString(ptr=self.unsafe_ptr(), length=len(self))
        var total_bytes = _TotalWritableBytes(elems, sep=sep)

        # Use heap if over the stack buffer size
        if total_bytes.size + 1 > buffer_size:
            var buffer = _WriteBufferHeap(total_bytes.size + 1)
            buffer.write_list(elems, sep=sep)
            buffer.data[total_bytes.size] = 0
            return String(ptr=buffer.data, length=total_bytes.size + 1)
        # Use stack otherwise
        else:
            var string = String()
            write_buffered[buffer_size](string, elems, sep=sep)
            return string

    @always_inline
    fn codepoints(self) -> CodepointsIter[__origin_of(self)]:
        """Returns an iterator over the `Codepoint`s encoded in this string slice.

        Returns:
            An iterator type that returns successive `Codepoint` values stored in
            this string slice.

        # Examples

        Print the characters in a string:

        ```mojo
        from testing import assert_equal

        var s = String("abc")
        var iter = s.codepoints()
        assert_equal(iter.__next__(), Codepoint.ord("a"))
        assert_equal(iter.__next__(), Codepoint.ord("b"))
        assert_equal(iter.__next__(), Codepoint.ord("c"))
        assert_equal(iter.__has_next__(), False)
        ```

        `codepoints()` iterates over Unicode codepoints, and supports multibyte
        codepoints:

        ```mojo
        from testing import assert_equal

        # A visual character composed of a combining sequence of 2 codepoints.
        var s = String("á")
        assert_equal(s.byte_length(), 3)

        var iter = s.codepoints()
        assert_equal(iter.__next__(), Codepoint.ord("a"))
         # U+0301 Combining Acute Accent
        assert_equal(iter.__next__().to_u32(), 0x0301)
        assert_equal(iter.__has_next__(), False)
        ```
        .
        """
        return self.as_string_slice().codepoints()

    fn codepoint_slices(self) -> CodepointSliceIter[__origin_of(self)]:
        """Returns an iterator over single-character slices of this string.

        Each returned slice points to a single Unicode codepoint encoded in the
        underlying UTF-8 representation of this string.

        Returns:
            An iterator of references to the string elements.

        # Examples

        Iterate over the character slices in a string:

        ```mojo
        from testing import assert_equal, assert_true

        var s = String("abc")
        var iter = s.codepoint_slices()
        assert_true(iter.__next__() == "a")
        assert_true(iter.__next__() == "b")
        assert_true(iter.__next__() == "c")
        assert_equal(iter.__has_next__(), False)
        ```
        .
        """
        return self.as_string_slice().codepoint_slices()

    fn unsafe_ptr(
        ref self,
    ) -> UnsafePointer[
        Byte,
        mut = Origin(__origin_of(self)).is_mutable,
        origin = __origin_of(self),
    ]:
        """Retrieves a pointer to the underlying memory.

        Returns:
            The pointer to the underlying memory.
        """
        return self._buffer.unsafe_ptr()

    fn unsafe_cstr_ptr(self) -> UnsafePointer[c_char]:
        """Retrieves a C-string-compatible pointer to the underlying memory.

        The returned pointer is guaranteed to be null, or NUL terminated.

        Returns:
            The pointer to the underlying memory.
        """
        return self.unsafe_ptr().bitcast[c_char]()

    @always_inline
    fn as_bytes(ref self) -> Span[Byte, __origin_of(self)]:
        """Returns a contiguous slice of the bytes owned by this string.

        Returns:
            A contiguous slice pointing to the bytes owned by this string.

        Notes:
            This does not include the trailing null terminator.
        """

        # Does NOT include the NUL terminator.
        return Span[Byte, __origin_of(self)](
            ptr=self._buffer.unsafe_ptr(), length=self.byte_length()
        )

    @always_inline
    fn as_string_slice(ref self) -> StringSlice[__origin_of(self)]:
        """Returns a string slice of the data owned by this string.

        Returns:
            A string slice pointing to the data owned by this string.
        """
        # FIXME(MSTDL-160):
        #   Enforce UTF-8 encoding in String so this is actually
        #   guaranteed to be valid.
        return StringSlice(unsafe_from_utf8=self.as_bytes())

    @always_inline
    fn byte_length(self) -> Int:
        """Get the string length in bytes.

        Returns:
            The length of this string in bytes, excluding null terminator.

        Notes:
            This does not include the trailing null terminator in the count.
        """
        var length = len(self._buffer)
        return length - Int(length > 0)

    fn _steal_ptr(mut self) -> UnsafePointer[UInt8]:
        """Transfer ownership of pointer to the underlying memory.
        The caller is responsible for freeing up the memory.

        Returns:
            The pointer to the underlying memory.
        """
        return self._buffer.steal_data()

    fn count(self, substr: StringSlice) -> Int:
        """Return the number of non-overlapping occurrences of substring
        `substr` in the string.

        If sub is empty, returns the number of empty strings between characters
        which is the length of the string plus one.

        Args:
          substr: The substring to count.

        Returns:
          The number of occurrences of `substr`.
        """
        return self.as_string_slice().count(substr)

    fn __contains__(self, substr: StringSlice) -> Bool:
        """Returns True if the substring is contained within the current string.

        Args:
          substr: The substring to check.

        Returns:
          True if the string contains the substring.
        """
        return substr in self.as_string_slice()

    fn find(self, substr: StringSlice, start: Int = 0) -> Int:
        """Finds the offset of the first occurrence of `substr` starting at
        `start`. If not found, returns -1.

        Args:
          substr: The substring to find.
          start: The offset from which to find.

        Returns:
          The offset of `substr` relative to the beginning of the string.
        """

        return self.as_string_slice().find(substr, start)

    fn rfind(self, substr: StringSlice, start: Int = 0) -> Int:
        """Finds the offset of the last occurrence of `substr` starting at
        `start`. If not found, returns -1.

        Args:
          substr: The substring to find.
          start: The offset from which to find.

        Returns:
          The offset of `substr` relative to the beginning of the string.
        """

        return self.as_string_slice().rfind(substr, start=start)

    fn isspace(self) -> Bool:
        """Determines whether every character in the given String is a
        python whitespace String. This corresponds to Python's
        [universal separators](
            https://docs.python.org/3/library/stdtypes.html#str.splitlines)
        `" \\t\\n\\v\\f\\r\\x1c\\x1d\\x1e\\x85\\u2028\\u2029"`.

        Returns:
            True if the whole String is made up of whitespace characters
                listed above, otherwise False.
        """
        return self.as_string_slice().isspace()

    # TODO(MSTDL-590): String.split() should return `StringSlice`s.
    fn split(self, sep: StringSlice, maxsplit: Int = -1) raises -> List[String]:
        """Split the string by a separator.

        Args:
            sep: The string to split on.
            maxsplit: The maximum amount of items to split from String.
                Defaults to unlimited.

        Returns:
            A List of Strings containing the input split by the separator.

        Raises:
            If the separator is empty.

        Examples:

        ```mojo
        # Splitting a space
        _ = String("hello world").split(" ") # ["hello", "world"]
        # Splitting adjacent separators
        _ = String("hello,,world").split(",") # ["hello", "", "world"]
        # Splitting with maxsplit
        _ = String("1,2,3").split(",", 1) # ['1', '2,3']
        ```
        .
        """
        return self.as_string_slice().split[sep.mut, sep.origin](
            sep, maxsplit=maxsplit
        )

    fn split(self, sep: NoneType = None, maxsplit: Int = -1) -> List[String]:
        """Split the string by every Whitespace separator.

        Args:
            sep: None.
            maxsplit: The maximum amount of items to split from String. Defaults
                to unlimited.

        Returns:
            A List of Strings containing the input split by the separator.

        Examples:

        ```mojo
        # Splitting an empty string or filled with whitespaces
        _ = String("      ").split() # []
        _ = String("").split() # []

        # Splitting a string with leading, trailing, and middle whitespaces
        _ = String("      hello    world     ").split() # ["hello", "world"]
        # Splitting adjacent universal newlines:
        _ = String(
            "hello \\t\\n\\v\\f\\r\\x1c\\x1d\\x1e\\x85\\u2028\\u2029world"
        ).split()  # ["hello", "world"]
        ```
        .
        """

        # TODO(MSTDL-590): Avoid the need to loop to convert `StringSlice` to
        #   `String` by making `String.split()` return `StringSlice`s.
        var str_slices = self.as_string_slice()._split_whitespace(
            maxsplit=maxsplit
        )

        var output = List[String](capacity=len(str_slices))

        for str_slice in str_slices:
            output.append(String(str_slice[]))

        return output^

    fn splitlines(self, keepends: Bool = False) -> List[String]:
        """Split the string at line boundaries. This corresponds to Python's
        [universal newlines:](
            https://docs.python.org/3/library/stdtypes.html#str.splitlines)
        `"\\r\\n"` and `"\\t\\n\\v\\f\\r\\x1c\\x1d\\x1e\\x85\\u2028\\u2029"`.

        Args:
            keepends: If True, line breaks are kept in the resulting strings.

        Returns:
            A List of Strings containing the input split by line boundaries.
        """
        return _to_string_list(self.as_string_slice().splitlines(keepends))

    fn replace(self, old: StringSlice, new: StringSlice) -> String:
        """Return a copy of the string with all occurrences of substring `old`
        if replaced by `new`.

        Args:
            old: The substring to replace.
            new: The substring to replace with.

        Returns:
            The string where all occurrences of `old` are replaced with `new`.
        """
        if not old:
            return self._interleave(new)

        var occurrences = self.count(old)
        if occurrences == -1:
            return self

        var self_start = self.unsafe_ptr()
        var self_ptr = self.unsafe_ptr()
        var new_ptr = new.unsafe_ptr()

        var self_len = self.byte_length()
        var old_len = old.byte_length()
        var new_len = new.byte_length()

        var res = Self._buffer_type()
        res.reserve(self_len + (old_len - new_len) * occurrences + 1)

        for _ in range(occurrences):
            var curr_offset = Int(self_ptr) - Int(self_start)

            var idx = self.find(old, curr_offset)

            debug_assert(idx >= 0, "expected to find occurrence during find")

            # Copy preceding unchanged chars
            for _ in range(curr_offset, idx):
                res.append(self_ptr[])
                self_ptr += 1

            # Insert a copy of the new replacement string
            for i in range(new_len):
                res.append(new_ptr[i])

            self_ptr += old_len

        while True:
            var val = self_ptr[]
            if val == 0:
                break
            res.append(self_ptr[])
            self_ptr += 1

        res.append(0)
        return String(res^)

    fn strip(self, chars: StringSlice) -> StringSlice[__origin_of(self)]:
        """Return a copy of the string with leading and trailing characters
        removed.

        Args:
            chars: A set of characters to be removed. Defaults to whitespace.

        Returns:
            A copy of the string with no leading or trailing characters.
        """

        return self.lstrip(chars).rstrip(chars)

    fn strip(self) -> StringSlice[__origin_of(self)]:
        """Return a copy of the string with leading and trailing whitespaces
        removed. This only takes ASCII whitespace into account:
        `" \\t\\n\\v\\f\\r\\x1c\\x1d\\x1e"`.

        Returns:
            A copy of the string with no leading or trailing whitespaces.
        """
        return self.lstrip().rstrip()

    fn rstrip(self, chars: StringSlice) -> StringSlice[__origin_of(self)]:
        """Return a copy of the string with trailing characters removed.

        Args:
            chars: A set of characters to be removed. Defaults to whitespace.

        Returns:
            A copy of the string with no trailing characters.
        """

        return self.as_string_slice().rstrip(chars)

    fn rstrip(self) -> StringSlice[__origin_of(self)]:
        """Return a copy of the string with trailing whitespaces removed. This
        only takes ASCII whitespace into account:
        `" \\t\\n\\v\\f\\r\\x1c\\x1d\\x1e"`.

        Returns:
            A copy of the string with no trailing whitespaces.
        """
        return self.as_string_slice().rstrip()

    fn lstrip(self, chars: StringSlice) -> StringSlice[__origin_of(self)]:
        """Return a copy of the string with leading characters removed.

        Args:
            chars: A set of characters to be removed. Defaults to whitespace.

        Returns:
            A copy of the string with no leading characters.
        """

        return self.as_string_slice().lstrip(chars)

    fn lstrip(self) -> StringSlice[__origin_of(self)]:
        """Return a copy of the string with leading whitespaces removed. This
        only takes ASCII whitespace into account:
        `" \\t\\n\\v\\f\\r\\x1c\\x1d\\x1e"`.

        Returns:
            A copy of the string with no leading whitespaces.
        """
        return self.as_string_slice().lstrip()

    fn __hash__(self) -> UInt:
        """Hash the underlying buffer using builtin hash.

        Returns:
            A 64-bit hash value. This value is _not_ suitable for cryptographic
            uses. Its intended usage is for data structures. See the `hash`
            builtin documentation for more details.
        """
        return hash(self.as_string_slice())

    fn __hash__[H: _Hasher](self, mut hasher: H):
        """Updates hasher with the underlying bytes.

        Parameters:
            H: The hasher type.

        Args:
            hasher: The hasher instance.
        """
        hasher._update_with_bytes(self.unsafe_ptr(), self.byte_length())

    fn _interleave(self, val: StringSlice) -> String:
        var res = Self._buffer_type()
        var val_ptr = val.unsafe_ptr()
        var self_ptr = self.unsafe_ptr()
        res.reserve(val.byte_length() * self.byte_length() + 1)
        for i in range(self.byte_length()):
            for j in range(val.byte_length()):
                res.append(val_ptr[j])
            res.append(self_ptr[i])
        res.append(0)
        return String(res^)

    fn lower(self) -> String:
        """Returns a copy of the string with all cased characters
        converted to lowercase.

        Returns:
            A new string where cased letters have been converted to lowercase.
        """

        return self.as_string_slice().lower()

    fn upper(self) -> String:
        """Returns a copy of the string with all cased characters
        converted to uppercase.

        Returns:
            A new string where cased letters have been converted to uppercase.
        """

        return self.as_string_slice().upper()

    fn startswith(
        self, prefix: StringSlice, start: Int = 0, end: Int = -1
    ) -> Bool:
        """Checks if the string starts with the specified prefix between start
        and end positions. Returns True if found and False otherwise.

        Args:
            prefix: The prefix to check.
            start: The start offset from which to check.
            end: The end offset from which to check.

        Returns:
            True if the `self[start:end]` is prefixed by the input prefix.
        """
        return self.as_string_slice().startswith(prefix, start, end)

    fn endswith(
        self, suffix: StringSlice, start: Int = 0, end: Int = -1
    ) -> Bool:
        """Checks if the string end with the specified suffix between start
        and end positions. Returns True if found and False otherwise.

        Args:
            suffix: The suffix to check.
            start: The start offset from which to check.
            end: The end offset from which to check.

        Returns:
            True if the `self[start:end]` is suffixed by the input suffix.
        """
        return self.as_string_slice().endswith(suffix, start, end)

    fn removeprefix(self, prefix: StringSlice, /) -> String:
        """Returns a new string with the prefix removed if it was present.

        For example:

        ```mojo
        print(String('TestHook').removeprefix('Test'))
        # 'Hook'
        print(String('BaseTestCase').removeprefix('Test'))
        # 'BaseTestCase'
        ```

        Args:
            prefix: The prefix to remove from the string.

        Returns:
            `string[len(prefix):]` if the string starts with the prefix string,
            or a copy of the original string otherwise.
        """
        if self.startswith(prefix):
            return self[prefix.byte_length() :]
        return self

    fn removesuffix(self, suffix: StringSlice, /) -> String:
        """Returns a new string with the suffix removed if it was present.

        For example:

        ```mojo
        print(String('TestHook').removesuffix('Hook'))
        # 'Test'
        print(String('BaseTestCase').removesuffix('Test'))
        # 'BaseTestCase'
        ```

        Args:
            suffix: The suffix to remove from the string.

        Returns:
            `string[:-len(suffix)]` if the string ends with the suffix string,
            or a copy of the original string otherwise.
        """
        if suffix and self.endswith(suffix):
            return self[: -suffix.byte_length()]
        return self

    @always_inline
    fn __int__(self) raises -> Int:
        """Parses the given string as a base-10 integer and returns that value.
        If the string cannot be parsed as an int, an error is raised.

        Returns:
            An integer value that represents the string, or otherwise raises.
        """
        return atol(self)

    @always_inline
    fn __float__(self) raises -> Float64:
        """Parses the string as a float point number and returns that value. If
        the string cannot be parsed as a float, an error is raised.

        Returns:
            A float value that represents the string, or otherwise raises.
        """
        return atof(self)

    fn __mul__(self, n: Int) -> String:
        """Concatenates the string `n` times.

        Args:
            n : The number of times to concatenate the string.

        Returns:
            The string concatenated `n` times.
        """
        return self.as_string_slice() * n

    @always_inline
    fn format[*Ts: _CurlyEntryFormattable](self, *args: *Ts) raises -> String:
        """Format a template with `*args`.

        Args:
            args: The substitution values.

        Parameters:
            Ts: The types of substitution values that implement `Representable`
                and `Stringable` (to be changed and made more flexible).

        Returns:
            The template with the given values substituted.

        Examples:

        ```mojo
        # Manual indexing:
        print(String("{0} {1} {0}").format("Mojo", 1.125)) # Mojo 1.125 Mojo
        # Automatic indexing:
        print(String("{} {}").format(True, "hello world")) # True hello world
        ```
        .
        """
        return _FormatCurlyEntry.format(self, args)

    fn isdigit(self) -> Bool:
        """A string is a digit string if all characters in the string are digits
        and there is at least one character in the string.

        Note that this currently only works with ASCII strings.

        Returns:
            True if all characters are digits and it's not empty else False.
        """
        return self.as_string_slice().is_ascii_digit()

    fn isupper(self) -> Bool:
        """Returns True if all cased characters in the string are uppercase and
        there is at least one cased character.

        Returns:
            True if all cased characters in the string are uppercase and there
            is at least one cased character, False otherwise.
        """
        return self.as_string_slice().isupper()

    fn islower(self) -> Bool:
        """Returns True if all cased characters in the string are lowercase and
        there is at least one cased character.

        Returns:
            True if all cased characters in the string are lowercase and there
            is at least one cased character, False otherwise.
        """
        return self.as_string_slice().islower()

    fn isprintable(self) -> Bool:
        """Returns True if all characters in the string are ASCII printable.

        Note that this currently only works with ASCII strings.

        Returns:
            True if all characters are printable else False.
        """
        return self.as_string_slice().is_ascii_printable()

    fn rjust(self, width: Int, fillchar: StringLiteral = " ") -> String:
        """Returns the string right justified in a string of specified width.

        Args:
            width: The width of the field containing the string.
            fillchar: Specifies the padding character.

        Returns:
            Returns right justified string, or self if width is not bigger than self length.
        """
        return self.as_string_slice().rjust(width, fillchar)

    fn ljust(self, width: Int, fillchar: StringLiteral = " ") -> String:
        """Returns the string left justified in a string of specified width.

        Args:
            width: The width of the field containing the string.
            fillchar: Specifies the padding character.

        Returns:
            Returns left justified string, or self if width is not bigger than self length.
        """
        return self.as_string_slice().ljust(width, fillchar)

    fn center(self, width: Int, fillchar: StringLiteral = " ") -> String:
        """Returns the string center justified in a string of specified width.

        Args:
            width: The width of the field containing the string.
            fillchar: Specifies the padding character.

        Returns:
            Returns center justified string, or self if width is not bigger than self length.
        """
<<<<<<< HEAD
        return self._justify(width - len(self) >> 1, width, fillchar)

    fn _justify(
        self, start: Int, width: Int, fillchar: StringLiteral
    ) -> String:
        if len(self) >= width:
            return self
        debug_assert(
            len(fillchar) == 1, "fill char needs to be a one byte literal"
        )
        var fillbyte = fillchar.as_bytes()[0]
        var buffer = Self._buffer_type(capacity=width + 1)
        buffer.resize(width, fillbyte)
        buffer.append(0)
        memcpy(buffer.unsafe_ptr().offset(start), self.unsafe_ptr(), len(self))
        return String(buffer=buffer)
=======
        return self.as_string_slice().center(width, fillchar)
>>>>>>> 3fee528a

    fn reserve(mut self, new_capacity: Int):
        """Reserves the requested capacity.

        Args:
            new_capacity: The new capacity.

        Notes:
            If the current capacity is greater or equal, this is a no-op.
            Otherwise, the storage is reallocated and the data is moved.
        """
        self._buffer.reserve(new_capacity)


# ===----------------------------------------------------------------------=== #
# Utilities
# ===----------------------------------------------------------------------=== #


fn _toggle_ascii_case(char: UInt8) -> UInt8:
    """Assuming char is a cased ASCII character, this function will return the
    opposite-cased letter.
    """

    # ASCII defines A-Z and a-z as differing only in their 6th bit,
    # so converting is as easy as a bit flip.
    return char ^ (1 << 5)


fn _calc_initial_buffer_size_int32(n0: Int) -> Int:
    # See https://commaok.xyz/post/lookup_tables/ and
    # https://lemire.me/blog/2021/06/03/computing-the-number-of-digits-of-an-integer-even-faster/
    # for a description.
    alias lookup_table = VariadicList[Int](
        4294967296,
        8589934582,
        8589934582,
        8589934582,
        12884901788,
        12884901788,
        12884901788,
        17179868184,
        17179868184,
        17179868184,
        21474826480,
        21474826480,
        21474826480,
        21474826480,
        25769703776,
        25769703776,
        25769703776,
        30063771072,
        30063771072,
        30063771072,
        34349738368,
        34349738368,
        34349738368,
        34349738368,
        38554705664,
        38554705664,
        38554705664,
        41949672960,
        41949672960,
        41949672960,
        42949672960,
        42949672960,
    )
    var n = UInt32(n0)
    var log2 = Int(
        (bitwidthof[DType.uint32]() - 1) ^ count_leading_zeros(n | 1)
    )
    return (n0 + lookup_table[Int(log2)]) >> 32


fn _calc_initial_buffer_size_int64(n0: UInt64) -> Int:
    var result: Int = 1
    var n = n0
    while True:
        if n < 10:
            return result
        if n < 100:
            return result + 1
        if n < 1_000:
            return result + 2
        if n < 10_000:
            return result + 3
        n //= 10_000
        result += 4


fn _calc_initial_buffer_size(n0: Int) -> Int:
    var sign = 0 if n0 > 0 else 1

    # Add 1 for the terminator
    return sign + n0._decimal_digit_count() + 1


fn _calc_initial_buffer_size(n: Float64) -> Int:
    return 128 + 1  # Add 1 for the terminator


fn _calc_initial_buffer_size[type: DType](n0: Scalar[type]) -> Int:
    @parameter
    if type.is_integral():
        var n = abs(n0)
        var sign = 0 if n0 > 0 else 1
        alias is_32bit_system = bitwidthof[DType.index]() == 32

        @parameter
        if is_32bit_system or bitwidthof[type]() <= 32:
            return sign + _calc_initial_buffer_size_int32(Int(n)) + 1
        else:
            return (
                sign
                + _calc_initial_buffer_size_int64(n.cast[DType.uint64]())
                + 1
            )

    return 128 + 1  # Add 1 for the terminator


fn _calc_format_buffer_size[type: DType]() -> Int:
    """
    Returns a buffer size in bytes that is large enough to store a formatted
    number of the specified type.
    """

    # TODO:
    #   Use a smaller size based on the `dtype`, e.g. we don't need as much
    #   space to store a formatted int8 as a float64.
    @parameter
    if type.is_integral():
        return 64 + 1
    else:
        return 128 + 1  # Add 1 for the terminator<|MERGE_RESOLUTION|>--- conflicted
+++ resolved
@@ -861,16 +861,8 @@
             A new string containing the character at the specified position.
         """
         # TODO(#933): implement this for unicode when we support llvm intrinsic evaluation at compile time
-<<<<<<< HEAD
-        var normalized_idx = normalize_index["String"](index(idx), self)
+        var normalized_idx = normalize_index["String"](idx, len(self))
         return String(buffer=Self._buffer_type(self._buffer[normalized_idx], 0))
-=======
-        var normalized_idx = normalize_index["String"](idx, len(self))
-        var buf = Self._buffer_type(capacity=1)
-        buf.append(self._buffer[normalized_idx])
-        buf.append(0)
-        return String(buf^)
->>>>>>> 3fee528a
 
     fn __getitem__(self, span: Slice) -> String:
         """Gets the sequence of characters at the specified positions.
@@ -1894,26 +1886,7 @@
         Returns:
             Returns center justified string, or self if width is not bigger than self length.
         """
-<<<<<<< HEAD
-        return self._justify(width - len(self) >> 1, width, fillchar)
-
-    fn _justify(
-        self, start: Int, width: Int, fillchar: StringLiteral
-    ) -> String:
-        if len(self) >= width:
-            return self
-        debug_assert(
-            len(fillchar) == 1, "fill char needs to be a one byte literal"
-        )
-        var fillbyte = fillchar.as_bytes()[0]
-        var buffer = Self._buffer_type(capacity=width + 1)
-        buffer.resize(width, fillbyte)
-        buffer.append(0)
-        memcpy(buffer.unsafe_ptr().offset(start), self.unsafe_ptr(), len(self))
-        return String(buffer=buffer)
-=======
         return self.as_string_slice().center(width, fillchar)
->>>>>>> 3fee528a
 
     fn reserve(mut self, new_capacity: Int):
         """Reserves the requested capacity.
