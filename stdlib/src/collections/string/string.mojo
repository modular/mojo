--- conflicted
+++ resolved
@@ -91,7 +91,6 @@
     .
     """
 
-<<<<<<< HEAD
     var num_bytes = _unicode_codepoint_utf8_byte_length(c)
     var p = UnsafePointer[UInt8].alloc(num_bytes + 1)
     _shift_unicode_to_utf8(p, c, num_bytes)
@@ -102,22 +101,6 @@
     #     return chr(0xFFFD)
     p[num_bytes] = 0
     return String(ptr=p, length=num_bytes + 1)
-=======
-    if c < 0b1000_0000:  # 1 byte ASCII char
-        return String(String._buffer_type(c, 0))
-
-    var char_opt = Char.from_u32(c)
-    if not char_opt:
-        # TODO: Raise ValueError instead.
-        return abort[String](
-            String("chr(", c, ") is not a valid Unicode codepoint")
-        )
-
-    # SAFETY: We just checked that `char` is present.
-    var char = char_opt.unsafe_value()
-
-    return String(char)
->>>>>>> b367ba89
 
 
 # ===----------------------------------------------------------------------=== #
