# ===----------------------------------------------------------------------=== #
# Copyright (c) 2025, Modular Inc. All rights reserved.
#
# Licensed under the Apache License v2.0 with LLVM Exceptions:
# https://llvm.org/LICENSE.txt
#
# Unless required by applicable law or agreed to in writing, software
# distributed under the License is distributed on an "AS IS" BASIS,
# WITHOUT WARRANTIES OR CONDITIONS OF ANY KIND, either express or implied.
# See the License for the specific language governing permissions and
# limitations under the License.
# ===----------------------------------------------------------------------=== #
"""Implements basic object methods for working with strings."""

from collections import KeyElement, List, Optional
from collections._index_normalization import normalize_index
from collections.string import CodepointsIter
from collections.string.format import _CurlyEntryFormattable, _FormatCurlyEntry
from collections.string.string_slice import (
    StaticString,
    StringSlice,
    CodepointSliceIter,
    _to_string_list,
    _utf8_byte_type,
)
from collections.string._unicode import (
    is_lowercase,
    is_uppercase,
    to_lowercase,
    to_uppercase,
)
from hashlib._hasher import _HashableWithHasher, _Hasher
from os import abort
from sys import bitwidthof, llvm_intrinsic
from sys.ffi import c_char
from sys.intrinsics import _type_is_eq

from bit import count_leading_zeros
from memory import Span, UnsafePointer, memcmp, memcpy
from python import PythonObject

from utils import IndexList, Variant, Writable, Writer, write_args
from utils.write import _TotalWritableBytes, _WriteBufferHeap, write_buffered

# ===----------------------------------------------------------------------=== #
# ord
# ===----------------------------------------------------------------------=== #


fn ord(s: StringSlice) -> Int:
    """Returns an integer that represents the codepoint of a single-character
    string.

    Given a string containing a single character `Codepoint`, return an integer
    representing the codepoint of that character. For example, `ord("a")`
    returns the integer `97`. This is the inverse of the `chr()` function.

    Args:
        s: The input string, which must contain only a single- character.

    Returns:
        An integer representing the code point of the given character.
    """
    return Int(Codepoint.ord(s))


# ===----------------------------------------------------------------------=== #
# chr
# ===----------------------------------------------------------------------=== #


fn chr(c: Int) -> String:
    """Returns a String based on the given Unicode code point. This is the
    inverse of the `ord()` function.

    Args:
        c: An integer that represents a code point.

    Returns:
        A string containing a single character based on the given code point.

    Examples:
    ```mojo
    print(chr(97), chr(8364)) # "a €"
    ```
    .
    """

    if c < 0b1000_0000:  # 1 byte ASCII char
        return String(String._buffer_type(c, 0))

    var char_opt = Codepoint.from_u32(c)
    if not char_opt:
        # TODO: Raise ValueError instead.
        return abort[String](
            String("chr(", c, ") is not a valid Unicode codepoint")
        )

    # SAFETY: We just checked that `char` is present.
    var char = char_opt.unsafe_value()

    return String(char)


# ===----------------------------------------------------------------------=== #
# isdigit
# ===----------------------------------------------------------------------=== #


@always_inline
fn _isdigit_vec[w: Int](v: SIMD[DType.uint8, w]) -> SIMD[DType.bool, w]:
    alias `0` = SIMD[DType.uint8, w](Byte(ord("0")))
    alias `9` = SIMD[DType.uint8, w](Byte(ord("9")))
    return (`0` <= v) & (v <= `9`)


@always_inline
fn isdigit(c: Byte) -> Bool:
    """Determines whether the given character is a digit: [0, 9].

    Args:
        c: The character to check.

    Returns:
        True if the character is a digit.
    """
    return _isdigit_vec(c)


# ===----------------------------------------------------------------------=== #
# isprintable
# ===----------------------------------------------------------------------=== #


@always_inline
fn _is_ascii_printable_vec[
    w: Int
](v: SIMD[DType.uint8, w]) -> SIMD[DType.bool, w]:
    alias ` ` = SIMD[DType.uint8, w](Byte(ord(" ")))
    alias `~` = SIMD[DType.uint8, w](Byte(ord("~")))
    return (` ` <= v) & (v <= `~`)


@always_inline
fn _nonprintable_ascii[w: Int](v: SIMD[DType.uint8, w]) -> SIMD[DType.bool, w]:
    return (~_is_ascii_printable_vec(v)) & (v < 0b1000_0000)


@always_inline
fn _is_python_printable_vec[
    w: Int
](v: SIMD[DType.uint8, w]) -> SIMD[DType.bool, w]:
    alias `\\` = SIMD[DType.uint8, w](Byte(ord(" ")))
    return (v != `\\`) & _is_ascii_printable_vec(v)


@always_inline
fn _nonprintable_python[w: Int](v: SIMD[DType.uint8, w]) -> SIMD[DType.bool, w]:
    return (~_is_python_printable_vec(v)) & (v < 0b1000_0000)


@always_inline
fn isprintable(c: Byte) -> Bool:
    """Determines whether the given character is ASCII printable.

    Args:
        c: The character to check.

    Returns:
        True if the character is printable, otherwise False.
    """
    return _is_ascii_printable_vec(c)


# ===----------------------------------------------------------------------=== #
# isupper
# ===----------------------------------------------------------------------=== #


@always_inline
fn _is_ascii_uppercase_vec[
    w: Int
](v: SIMD[DType.uint8, w]) -> SIMD[DType.bool, w]:
    alias `A` = SIMD[DType.uint8, w](Byte(ord("A")))
    alias `Z` = SIMD[DType.uint8, w](Byte(ord("Z")))
    return (`A` <= v) & (v <= `Z`)


@always_inline
fn _is_ascii_uppercase(c: Byte) -> Bool:
    return _is_ascii_uppercase_vec(c)


@always_inline
fn isupper(c: Byte) -> Bool:
    """Determines whether the given character is an ASCII uppercase character:
    `"ABCDEFGHIJKLMNOPQRSTUVWXYZ"`.

    Args:
        c: The character to check.

    Returns:
        True if the character is uppercase.
    """
    return _is_ascii_uppercase(c)


# ===----------------------------------------------------------------------=== #
# islower
# ===----------------------------------------------------------------------=== #


@always_inline
fn _is_ascii_lowercase_vec[
    w: Int
](v: SIMD[DType.uint8, w]) -> SIMD[DType.bool, w]:
    alias `a` = SIMD[DType.uint8, w](Byte(ord("a")))
    alias `z` = SIMD[DType.uint8, w](Byte(ord("z")))
    return (`a` <= v) & (v <= `z`)


@always_inline
fn _is_ascii_lowercase(c: Byte) -> Bool:
    return _is_ascii_lowercase_vec(c)


@always_inline
fn islower(c: Byte) -> Bool:
    """Determines whether the given character is an ASCII lowercase character:
    `"abcdefghijklmnopqrstuvwxyz"`.

    Args:
        c: The character to check.

    Returns:
        True if the character is lowercase.
    """
    return _is_ascii_lowercase(c)


# ===----------------------------------------------------------------------=== #
# isspace
# ===----------------------------------------------------------------------=== #


fn _is_ascii_space(c: Byte) -> Bool:
    """Determines whether the given character is an ASCII whitespace character:
    `" \\t\\n\\v\\f\\r\\x1c\\x1d\\x1e"`.

    Args:
        c: The character to check.

    Returns:
        True if the character is one of the ASCII whitespace characters.

    Notes:
        For semantics similar to Python, use `String.isspace()`.
    """

    # NOTE: a global LUT doesn't work at compile time so we can't use it here.
    alias ` ` = Byte(ord(" "))
    alias `\t` = Byte(ord("\t"))
    alias `\n` = Byte(ord("\n"))
    alias `\r` = Byte(ord("\r"))
    alias `\f` = Byte(ord("\f"))
    alias `\v` = Byte(ord("\v"))
    alias `\x1c` = Byte(ord("\x1c"))
    alias `\x1d` = Byte(ord("\x1d"))
    alias `\x1e` = Byte(ord("\x1e"))

    # This compiles to something very clever that's even faster than a LUT.
    return (
        c == ` `
        or c == `\t`
        or c == `\n`
        or c == `\r`
        or c == `\f`
        or c == `\v`
        or c == `\x1c`
        or c == `\x1d`
        or c == `\x1e`
    )


# ===----------------------------------------------------------------------=== #
# ascii
# ===----------------------------------------------------------------------=== #


fn _repr_ascii(c: UInt8) -> String:
    """Returns a printable representation of the given ASCII code point.

    Args:
        c: An integer that represents a code point.

    Returns:
        A string containing a representation of the given code point.
    """
    alias ord_tab = ord("\t")
    alias ord_new_line = ord("\n")
    alias ord_carriage_return = ord("\r")
    alias ord_back_slash = ord("\\")

    if c == ord_back_slash:
        return r"\\"
<<<<<<< HEAD
    elif Char(c).is_ascii_printable():
        return String(String._buffer_type(c, 0))
=======
    elif Codepoint(c).is_ascii_printable():
        return _chr_ascii(c)
>>>>>>> 248b7fa3
    elif c == ord_tab:
        return r"\t"
    elif c == ord_new_line:
        return r"\n"
    elif c == ord_carriage_return:
        return r"\r"
    else:
        var uc = c.cast[DType.uint8]()
        if uc < 16:
            return hex(uc, prefix=r"\x0")
        else:
            return hex(uc, prefix=r"\x")


@always_inline
fn ascii(value: StringSlice) -> String:
    """Get the ASCII representation of the object.

    Args:
        value: The object to get the ASCII representation of.

    Returns:
        A string containing the ASCII representation of the object.
    """
    alias ord_squote = ord("'")
    var result = String()
    var use_dquote = False

    for idx in range(len(value._slice)):
        var char = value._slice[idx]
        result += _repr_ascii(char)
        use_dquote = use_dquote or (char == ord_squote)

    if use_dquote:
        return '"' + result + '"'
    else:
        return "'" + result + "'"


# ===----------------------------------------------------------------------=== #
# strtol
# ===----------------------------------------------------------------------=== #


fn atol(str_slice: StringSlice, base: Int = 10) raises -> Int:
    """Parses and returns the given string as an integer in the given base.

    If base is set to 0, the string is parsed as an Integer literal, with the
    following considerations:
    - '0b' or '0B' prefix indicates binary (base 2)
    - '0o' or '0O' prefix indicates octal (base 8)
    - '0x' or '0X' prefix indicates hexadecimal (base 16)
    - Without a prefix, it's treated as decimal (base 10)

    Args:
        str_slice: A string to be parsed as an integer in the given base.
        base: Base used for conversion, value must be between 2 and 36, or 0.

    Returns:
        An integer value that represents the string.

    Raises:
        If the given string cannot be parsed as an integer value or if an
        incorrect base is provided.

    Examples:
        >>> atol("32")
        32
        >>> atol("FF", 16)
        255
        >>> atol("0xFF", 0)
        255
        >>> atol("0b1010", 0)
        10

    Notes:
        This follows [Python's integer literals](
        https://docs.python.org/3/reference/lexical_analysis.html#integers).
    """

    if (base != 0) and (base < 2 or base > 36):
        raise Error("Base must be >= 2 and <= 36, or 0.")
    if not str_slice:
        raise Error(_str_to_base_error(base, str_slice))

    var real_base: Int
    var ord_num_max: Int

    var ord_letter_max = (-1, -1)
    var result = 0
    var is_negative: Bool = False
    var has_prefix: Bool = False
    var start: Int = 0
    var str_len = str_slice.byte_length()

    start, is_negative = _trim_and_handle_sign(str_slice, str_len)

    alias ord_0 = ord("0")
    alias ord_letter_min = (ord("a"), ord("A"))
    alias ord_underscore = ord("_")

    if base == 0:
        var real_base_new_start = _identify_base(str_slice, start)
        real_base = real_base_new_start[0]
        start = real_base_new_start[1]
        has_prefix = real_base != 10
        if real_base == -1:
            raise Error(_str_to_base_error(base, str_slice))
    else:
        start, has_prefix = _handle_base_prefix(start, str_slice, str_len, base)
        real_base = base

    if real_base <= 10:
        ord_num_max = ord(String(real_base - 1))
    else:
        ord_num_max = ord("9")
        ord_letter_max = (
            ord("a") + (real_base - 11),
            ord("A") + (real_base - 11),
        )

    var buff = str_slice.unsafe_ptr()
    var found_valid_chars_after_start = False
    var has_space_after_number = False

    # Prefixed integer literals with real_base 2, 8, 16 may begin with leading
    # underscores under the conditions they have a prefix
    var was_last_digit_underscore = not (real_base in (2, 8, 16) and has_prefix)
    for pos in range(start, str_len):
        var ord_current = Int(buff[pos])
        if ord_current == ord_underscore:
            if was_last_digit_underscore:
                raise Error(_str_to_base_error(base, str_slice))
            else:
                was_last_digit_underscore = True
                continue
        else:
            was_last_digit_underscore = False
        if ord_0 <= ord_current <= ord_num_max:
            result += ord_current - ord_0
            found_valid_chars_after_start = True
        elif ord_letter_min[0] <= ord_current <= ord_letter_max[0]:
            result += ord_current - ord_letter_min[0] + 10
            found_valid_chars_after_start = True
        elif ord_letter_min[1] <= ord_current <= ord_letter_max[1]:
            result += ord_current - ord_letter_min[1] + 10
            found_valid_chars_after_start = True
        elif Codepoint(UInt8(ord_current)).is_posix_space():
            has_space_after_number = True
            start = pos + 1
            break
        else:
            raise Error(_str_to_base_error(base, str_slice))
        if pos + 1 < str_len and not Codepoint(buff[pos + 1]).is_posix_space():
            var nextresult = result * real_base
            if nextresult < result:
                raise Error(
                    _str_to_base_error(base, str_slice)
                    + " String expresses an integer too large to store in Int."
                )
            result = nextresult

    if was_last_digit_underscore or (not found_valid_chars_after_start):
        raise Error(_str_to_base_error(base, str_slice))

    if has_space_after_number:
        for pos in range(start, str_len):
            if not Codepoint(buff[pos]).is_posix_space():
                raise Error(_str_to_base_error(base, str_slice))
    if is_negative:
        result = -result
    return result


@always_inline
fn _trim_and_handle_sign(str_slice: StringSlice, str_len: Int) -> (Int, Bool):
    """Trims leading whitespace, handles the sign of the number in the string.

    Args:
        str_slice: A StringSlice containing the number to parse.
        str_len: The length of the string.

    Returns:
        A tuple containing:
        - The starting index of the number after whitespace and sign.
        - A boolean indicating whether the number is negative.
    """
    var buff = str_slice.unsafe_ptr()
    var start: Int = 0
    while start < str_len and Codepoint(buff[start]).is_posix_space():
        start += 1
    var p: Bool = buff[start] == ord("+")
    var n: Bool = buff[start] == ord("-")
    return start + (Int(p) or Int(n)), n


@always_inline
fn _handle_base_prefix(
    pos: Int, str_slice: StringSlice, str_len: Int, base: Int
) -> (Int, Bool):
    """Adjusts the starting position if a valid base prefix is present.

    Handles "0b"/"0B" for base 2, "0o"/"0O" for base 8, and "0x"/"0X" for base
    16. Only adjusts if the base matches the prefix.

    Args:
        pos: Current position in the string.
        str_slice: The input StringSlice.
        str_len: Length of the input string.
        base: The specified base.

    Returns:
        A tuple containing:
            - Updated position after the prefix, if applicable.
            - A boolean indicating if the prefix was valid for the given base.
    """
    var start = pos
    var buff = str_slice.unsafe_ptr()
    if start + 1 < str_len:
        var prefix_char = chr(Int(buff[start + 1]))
        if buff[start] == ord("0") and (
            (base == 2 and (prefix_char == "b" or prefix_char == "B"))
            or (base == 8 and (prefix_char == "o" or prefix_char == "O"))
            or (base == 16 and (prefix_char == "x" or prefix_char == "X"))
        ):
            start += 2
    return start, start != pos


fn _str_to_base_error(base: Int, str_slice: StringSlice) -> String:
    return String(
        "String is not convertible to integer with base ",
        base,
        ": '",
        str_slice,
        "'",
    )


fn _identify_base(str_slice: StringSlice, start: Int) -> Tuple[Int, Int]:
    var length = str_slice.byte_length()
    # just 1 digit, assume base 10
    if start == (length - 1):
        return 10, start
    if str_slice[start] == "0":
        var second_digit = str_slice[start + 1]
        if second_digit == "b" or second_digit == "B":
            return 2, start + 2
        if second_digit == "o" or second_digit == "O":
            return 8, start + 2
        if second_digit == "x" or second_digit == "X":
            return 16, start + 2
        # checking for special case of all "0", "_" are also allowed
        var was_last_character_underscore = False
        for i in range(start + 1, length):
            if str_slice[i] == "_":
                if was_last_character_underscore:
                    return -1, -1
                else:
                    was_last_character_underscore = True
                    continue
            else:
                was_last_character_underscore = False
            if str_slice[i] != "0":
                return -1, -1
    elif ord("1") <= ord(str_slice[start]) <= ord("9"):
        return 10, start
    else:
        return -1, -1

    return 10, start


fn _atof_error(str_ref: StringSlice) -> Error:
    return Error("String is not convertible to float: '", str_ref, "'")


fn atof(str_slice: StringSlice) raises -> Float64:
    """Parses the given string as a floating point and returns that value.

    For example, `atof("2.25")` returns `2.25`.

    Raises:
        If the given string cannot be parsed as an floating point value, for
        example in `atof("hi")`.

    Args:
        str_slice: A string to be parsed as a floating point.

    Returns:
        An floating point value that represents the string, or otherwise raises.
    """

    if not str_slice:
        raise _atof_error(str_slice)

    var result: Float64 = 0.0
    var exponent: Int = 0
    var sign: Int = 1

    alias ord_0 = UInt8(ord("0"))
    alias ord_9 = UInt8(ord("9"))
    alias ord_dot = UInt8(ord("."))
    alias ord_plus = UInt8(ord("+"))
    alias ord_minus = UInt8(ord("-"))
    alias ord_f = UInt8(ord("f"))
    alias ord_F = UInt8(ord("F"))
    alias ord_e = UInt8(ord("e"))
    alias ord_E = UInt8(ord("E"))

    var start: Int = 0
    var str_slice_strip = str_slice.strip()
    var str_len = len(str_slice_strip)
    var buff = str_slice_strip.unsafe_ptr()

    # check sign, inf, nan
    if buff[start] == ord_plus:
        start += 1
    elif buff[start] == ord_minus:
        start += 1
        sign = -1
    if (str_len - start) >= 3:
        if StringSlice[buff.origin](ptr=buff + start, length=3) == "nan":
            return FloatLiteral.nan
        if StringSlice[buff.origin](ptr=buff + start, length=3) == "inf":
            return FloatLiteral.infinity * sign
    # read before dot
    for pos in range(start, str_len):
        if ord_0 <= buff[pos] <= ord_9:
            result = result * 10.0 + Int(buff[pos] - ord_0)
            start += 1
        else:
            break
    # if dot -> read after dot
    if buff[start] == ord_dot:
        start += 1
        for pos in range(start, str_len):
            if ord_0 <= buff[pos] <= ord_9:
                result = result * 10.0 + Int(buff[pos] - ord_0)
                exponent -= 1
            else:
                break
            start += 1
    # if e/E -> read scientific notation
    if buff[start] == ord_e or buff[start] == ord_E:
        start += 1
        var sign: Int = 1
        var shift: Int = 0
        var has_number: Bool = False
        for pos in range(start, str_len):
            if buff[start] == ord_plus:
                pass
            elif buff[pos] == ord_minus:
                sign = -1
            elif ord_0 <= buff[start] <= ord_9:
                has_number = True
                shift = shift * 10 + Int(buff[pos] - ord_0)
            else:
                break
            start += 1
        exponent += sign * shift
        if not has_number:
            raise _atof_error(str_slice)
    # check for f/F at the end
    if buff[start] == ord_f or buff[start] == ord_F:
        start += 1
    # check if string got fully parsed
    if start != str_len:
        raise _atof_error(str_slice)
    # apply shift
    # NOTE: Instead of `var result *= 10.0 ** exponent`, we calculate a positive
    # integer factor as shift and multiply or divide by it based on the shift
    # direction. This allows for better precision.
    # TODO: investigate if there is a floating point arithmetic problem.
    var shift: Int = 10 ** abs(exponent)
    if exponent > 0:
        result *= shift
    if exponent < 0:
        result /= shift
    # apply sign
    return result * sign


# ===----------------------------------------------------------------------=== #
# String
# ===----------------------------------------------------------------------=== #


@value
struct String(
    Sized,
    Stringable,
    AsBytes,
    Representable,
    IntableRaising,
    KeyElement,
    Comparable,
    Boolable,
    Writable,
    Writer,
    CollectionElementNew,
    FloatableRaising,
    _HashableWithHasher,
):
    """Represents a mutable string."""

    # Fields
    alias _buffer_type = List[UInt8, hint_trivial_type=True]
    var _buffer: Self._buffer_type
    """The underlying storage for the string."""

    """ Useful string aliases. """
    alias ASCII_LOWERCASE = "abcdefghijklmnopqrstuvwxyz"
    alias ASCII_UPPERCASE = "ABCDEFGHIJKLMNOPQRSTUVWXYZ"
    alias ASCII_LETTERS = Self.ASCII_LOWERCASE + Self.ASCII_UPPERCASE
    alias DIGITS = "0123456789"
    alias HEX_DIGITS = Self.DIGITS + "abcdef" + "ABCDEF"
    alias OCT_DIGITS = "01234567"
    alias PUNCTUATION = """!"#$%&'()*+,-./:;<=>?@[\\]^_`{|}~"""
    alias PRINTABLE = Self.DIGITS + Self.ASCII_LETTERS + Self.PUNCTUATION + " \t\n\r\v\f"

    # ===------------------------------------------------------------------=== #
    # Life cycle methods
    # ===------------------------------------------------------------------=== #

    @always_inline
    fn __init__(out self):
        """Construct an uninitialized string."""
        self._buffer = Self._buffer_type()

    @no_inline
    fn __init__[T: Stringable](out self, value: T):
        """Initialize from a type conforming to `Stringable`.

        Parameters:
            T: The type conforming to Stringable.

        Args:
            value: The object to get the string representation of.
        """
        self = value.__str__()

    @no_inline
    fn __init__[T: StringableRaising](out self, value: T) raises:
        """Initialize from a type conforming to `StringableRaising`.

        Parameters:
            T: The type conforming to Stringable.

        Args:
            value: The object to get the string representation of.

        Raises:
            If there is an error when computing the string representation of the type.
        """
        self = value.__str__()

    @no_inline
    fn __init__[
        *Ts: Writable
    ](out self, *args: *Ts, sep: StaticString = "", end: StaticString = ""):
        """
        Construct a string by concatenating a sequence of Writable arguments.

        Args:
            args: A sequence of Writable arguments.
            sep: The separator used between elements.
            end: The String to write after printing the elements.

        Parameters:
            Ts: The types of the arguments to format. Each type must be satisfy
                `Writable`.

        Examples:

        Construct a String from several `Writable` arguments:

        ```mojo
        var string = String(1, 2.0, "three", sep=", ")
        print(string) # "1, 2.0, three"
        ```
        .
        """
        self = String()
        write_buffered(self, args, sep=sep, end=end)

    @staticmethod
    @no_inline
    fn __init__[
        *Ts: Writable
    ](
        out self,
        args: VariadicPack[_, Writable, *Ts],
        sep: StaticString = "",
        end: StaticString = "",
    ):
        """
        Construct a string by passing a variadic pack.

        Args:
            args: A VariadicPack of Writable arguments.
            sep: The separator used between elements.
            end: The String to write after printing the elements.

        Parameters:
            Ts: The types of the arguments to format. Each type must be satisfy
                `Writable`.

        Examples:

        ```mojo
        fn variadic_pack_to_string[
            *Ts: Writable,
        ](*args: *Ts) -> String:
            return String(args)

        string = variadic_pack_to_string(1, ", ", 2.0, ", ", "three")
        %# from testing import assert_equal
        %# assert_equal(string, "1, 2.0, three")
        ```
        .
        """
        self = String()
        write_buffered(self, args, sep=sep, end=end)

    @no_inline
    fn __init__(out self, value: None):
        """Initialize a `None` type as "None".

        Args:
            value: The object to get the string representation of.
        """
        self = "None"

    @always_inline
    fn __init__(out self, *, capacity: Int):
        """Construct an uninitialized string with the given capacity.

        Args:
            capacity: The capacity of the string.
        """
        self._buffer = Self._buffer_type(capacity=capacity)

    @always_inline
    fn __init__(out self, *, owned buffer: List[UInt8, *_]):
        """Construct a string from a buffer of bytes without copying the
        allocated data.

        The buffer must be terminated with a null byte:

        ```mojo
        var buf = List[UInt8]()
        buf.append(ord('H'))
        buf.append(ord('i'))
        buf.append(0)
        var hi = String(buffer=buf)
        ```

        Args:
            buffer: The buffer.
        """
        debug_assert(
            len(buffer) > 0 and buffer[-1] == 0,
            "expected last element of String buffer to be null terminator",
        )
        self._buffer = buffer^._cast_hint_trivial_type[True]()

    fn copy(self) -> Self:
        """Explicitly copy the provided value.

        Returns:
            A copy of the value.
        """
        return self  # Just use the implicit copyinit.

    @always_inline
    @implicit
    fn __init__(out self, literal: StringLiteral):
        """Constructs a String value given a constant string.

        Args:
            literal: The input constant string.
        """
        self = literal.__str__()

    @always_inline
    fn __init__(out self, *, ptr: UnsafePointer[Byte], length: UInt):
        """Creates a string from the buffer. Note that the string now owns
        the buffer.

        The buffer must be terminated with a null byte.

        Args:
            ptr: The pointer to the buffer.
            length: The length of the buffer, including the null terminator.
        """
        # we don't know the capacity of ptr, but we'll assume it's the same or
        # larger than len
        self = Self(Self._buffer_type(ptr=ptr, length=length, capacity=length))

    # ===------------------------------------------------------------------=== #
    # Factory dunders
    # ===------------------------------------------------------------------=== #

    fn write_bytes(mut self, bytes: Span[Byte, _]):
        """Write a byte span to this String.

        Args:
            bytes: The byte span to write to this String. Must NOT be
                null terminated.
        """
        self._iadd[False](bytes)

    fn write[*Ts: Writable](mut self, *args: *Ts):
        """Write a sequence of Writable arguments to the provided Writer.

        Parameters:
            Ts: Types of the provided argument sequence.

        Args:
            args: Sequence of arguments to write to this Writer.
        """

        @parameter
        fn write_arg[T: Writable](arg: T):
            arg.write_to(self)

        args.each[write_arg]()

    @staticmethod
    @no_inline
    fn write[
        *Ts: Writable
    ](*args: *Ts, sep: StaticString = "", end: StaticString = "") -> Self:
        """Construct a string by concatenating a sequence of Writable arguments.

        Args:
            args: A sequence of Writable arguments.
            sep: The separator used between elements.
            end: The String to write after printing the elements.

        Parameters:
            Ts: The types of the arguments to format. Each type must be satisfy
                `Writable`.

        Returns:
            A string formed by formatting the argument sequence.

        This is used only when reusing the `write_to` method for
        `__str__` in order to avoid an endless loop recalling
        the constructor:

        ```mojo
        fn write_to[W: Writer](self, mut writer: W):
            writer.write_bytes(self.as_bytes())

        fn __str__(self) -> String:
            return String.write(self)
        ```

        Otherwise you can use the `String` constructor directly without calling
        the `String.write` static method:

        ```mojo
        var msg = String("my message", 42, 42.2, True)
        ```
        .
        """
        var string = String()
        write_buffered(string, args, sep=sep, end=end)
        return string^

    @staticmethod
    @always_inline
    fn _from_bytes(owned buff: UnsafePointer[UInt8]) -> String:
        """Construct a string from a sequence of bytes.

        This does no validation that the given bytes are valid in any specific
        String encoding.

        Args:
            buff: The buffer. This should have an existing terminator.
        """

        return String(
            ptr=buff,
            length=len(StringSlice[buff.origin](unsafe_from_utf8_ptr=buff)) + 1,
        )

    @staticmethod
    fn _from_bytes(owned buff: Self._buffer_type) -> String:
        """Construct a string from a sequence of bytes.

        This does no validation that the given bytes are valid in any specific
        String encoding.

        Args:
            buff: The buffer.
        """

        # If a terminator does not already exist, then add it.
        if buff[-1]:
            buff.append(0)

        return String(buff^)

    # ===------------------------------------------------------------------=== #
    # Operator dunders
    # ===------------------------------------------------------------------=== #

    fn __getitem__[I: Indexer](self, idx: I) -> String:
        """Gets the character at the specified position.

        Parameters:
            I: A type that can be used as an index.

        Args:
            idx: The index value.

        Returns:
            A new string containing the character at the specified position.
        """
        # TODO(#933): implement this for unicode when we support llvm intrinsic evaluation at compile time
        var normalized_idx = normalize_index["String"](idx, len(self))
        var buf = Self._buffer_type(capacity=1)
        buf.append(self._buffer[normalized_idx])
        buf.append(0)
        return String(buf^)

    fn __getitem__(self, span: Slice) -> String:
        """Gets the sequence of characters at the specified positions.

        Args:
            span: A slice that specifies positions of the new substring.

        Returns:
            A new string containing the string at the specified positions.
        """
        var start: Int
        var end: Int
        var step: Int
        # TODO(#933): implement this for unicode when we support llvm intrinsic evaluation at compile time

        start, end, step = span.indices(self.byte_length())
        var r = range(start, end, step)
        if step == 1:
            return String(
                StringSlice[__origin_of(self._buffer)](
                    ptr=self._buffer.data + start, length=len(r)
                )
            )

        var buffer = Self._buffer_type()
        var result_len = len(r)
        buffer.resize(result_len + 1, 0)
        var ptr = self.unsafe_ptr()
        for i in range(result_len):
            buffer[i] = ptr[r[i]]
        buffer[result_len] = 0
        return Self(buffer^)

    @always_inline
    fn __eq__(self, other: String) -> Bool:
        """Compares two Strings if they have the same values.

        Args:
            other: The rhs of the operation.

        Returns:
            True if the Strings are equal and False otherwise.
        """
        if not self and not other:
            return True
        if len(self) != len(other):
            return False
        # same pointer and length, so equal
        if self.unsafe_ptr() == other.unsafe_ptr():
            return True
        for i in range(len(self)):
            if self.unsafe_ptr()[i] != other.unsafe_ptr()[i]:
                return False
        return True

    @always_inline
    fn __ne__(self, other: String) -> Bool:
        """Compares two Strings if they do not have the same values.

        Args:
            other: The rhs of the operation.

        Returns:
            True if the Strings are not equal and False otherwise.
        """
        return not (self == other)

    @always_inline
    fn __lt__(self, rhs: String) -> Bool:
        """Compare this String to the RHS using LT comparison.

        Args:
            rhs: The other String to compare against.

        Returns:
            True if this String is strictly less than the RHS String and False
            otherwise.
        """
        return self.as_string_slice() < rhs.as_string_slice()

    @always_inline
    fn __le__(self, rhs: String) -> Bool:
        """Compare this String to the RHS using LE comparison.

        Args:
            rhs: The other String to compare against.

        Returns:
            True iff this String is less than or equal to the RHS String.
        """
        return not (rhs < self)

    @always_inline
    fn __gt__(self, rhs: String) -> Bool:
        """Compare this String to the RHS using GT comparison.

        Args:
            rhs: The other String to compare against.

        Returns:
            True iff this String is strictly greater than the RHS String.
        """
        return rhs < self

    @always_inline
    fn __ge__(self, rhs: String) -> Bool:
        """Compare this String to the RHS using GE comparison.

        Args:
            rhs: The other String to compare against.

        Returns:
            True iff this String is greater than or equal to the RHS String.
        """
        return not (self < rhs)

    @staticmethod
    fn _add[rhs_has_null: Bool](lhs: Span[Byte], rhs: Span[Byte]) -> String:
        var lhs_len = len(lhs)
        var rhs_len = len(rhs)
        var lhs_ptr = lhs.unsafe_ptr()
        var rhs_ptr = rhs.unsafe_ptr()
        alias S = StringSlice[ImmutableAnyOrigin]
        if lhs_len == 0:
            return String(S(ptr=rhs_ptr, length=rhs_len))
        elif rhs_len == 0:
            return String(S(ptr=lhs_ptr, length=lhs_len))
        var sum_len = lhs_len + rhs_len
        var buffer = Self._buffer_type(capacity=sum_len + 1)
        var ptr = buffer.unsafe_ptr()
        memcpy(ptr, lhs_ptr, lhs_len)
        memcpy(ptr + lhs_len, rhs_ptr, rhs_len + Int(rhs_has_null))
        buffer.size = sum_len + 1

        @parameter
        if not rhs_has_null:
            ptr[sum_len] = 0
        return Self(buffer^)

    @always_inline
    fn __add__(self, other: StringSlice) -> String:
        """Creates a string by appending a string slice at the end.

        Args:
            other: The string slice to append.

        Returns:
            The new constructed string.
        """
        return Self._add[False](self.as_bytes(), other.as_bytes())

    @always_inline
    fn __radd__(self, other: StringSlice) -> String:
        """Creates a string by prepending another string slice to the start.

        Args:
            other: The string to prepend.

        Returns:
            The new constructed string.
        """
        return Self._add[True](other.as_bytes(), self.as_bytes())

    fn _iadd[has_null: Bool](mut self, other: Span[Byte]):
        var s_len = self.byte_length()
        var o_len = len(other)
        var o_ptr = other.unsafe_ptr()
        if s_len == 0:
            alias S = StringSlice[ImmutableAnyOrigin]
            self = String(S(ptr=o_ptr, length=o_len))
            return
        elif o_len == 0:
            return
        var sum_len = s_len + o_len
        self._buffer.reserve(sum_len + 1)
        var s_ptr = self.unsafe_ptr()
        memcpy(s_ptr + s_len, o_ptr, o_len + Int(has_null))
        self._buffer.size = sum_len + 1

        @parameter
        if not has_null:
            s_ptr[sum_len] = 0

    @always_inline
    fn __iadd__(mut self, other: StringSlice):
        """Appends another string slice to this string.

        Args:
            other: The string to append.
        """
        self._iadd[False](other.as_bytes())

    @deprecated("Use `str.codepoints()` or `str.codepoint_slices()` instead.")
    fn __iter__(self) -> CodepointSliceIter[__origin_of(self)]:
        """Iterate over the string, returning immutable references.

        Returns:
            An iterator of references to the string elements.
        """
        return self.codepoint_slices()

    fn __reversed__(self) -> CodepointSliceIter[__origin_of(self), False]:
        """Iterate backwards over the string, returning immutable references.

        Returns:
            A reversed iterator of references to the string elements.
        """
        return CodepointSliceIter[__origin_of(self), forward=False](self)

    # ===------------------------------------------------------------------=== #
    # Trait implementations
    # ===------------------------------------------------------------------=== #

    @always_inline
    fn __bool__(self) -> Bool:
        """Checks if the string is not empty.

        Returns:
            True if the string length is greater than zero, and False otherwise.
        """
        return self.byte_length() > 0

    @always_inline
    fn __len__(self) -> Int:
        """Get the string length of in bytes.

        This function returns the number of bytes in the underlying UTF-8
        representation of the string.

        To get the number of Unicode codepoints in a string, use
        `len(str.codepoints())`.

        Returns:
            The string length in bytes.

        # Examples

        Query the length of a string, in bytes and Unicode codepoints:

        ```mojo
        from testing import assert_equal

        var s = String("ನಮಸ್ಕಾರ")

        assert_equal(len(s), 21)
        assert_equal(len(s.codepoints()), 7)
        ```

        Strings containing only ASCII characters have the same byte and
        Unicode codepoint length:

        ```mojo
        from testing import assert_equal

        var s = String("abc")

        assert_equal(len(s), 3)
        assert_equal(len(s.codepoints()), 3)
        ```
        .
        """
        return self.byte_length()

    @always_inline
    fn __str__(self) -> String:
        """Gets the string itself.

        This method ensures that you can pass a `String` to a method that
        takes a `Stringable` value.

        Returns:
            The string itself.
        """
        return self

    fn __repr__(self) -> String:
        """Return a Mojo-compatible representation of the `String` instance.

        Returns:
            A new representation of the string.
        """
        return repr(StringSlice(self))

    fn __fspath__(self) -> String:
        """Return the file system path representation (just the string itself).

        Returns:
          The file system path representation as a string.
        """
        return self

    # ===------------------------------------------------------------------=== #
    # Methods
    # ===------------------------------------------------------------------=== #

    fn write_to[W: Writer](self, mut writer: W):
        """
        Formats this string to the provided Writer.

        Parameters:
            W: A type conforming to the Writable trait.

        Args:
            writer: The object to write to.
        """

        writer.write_bytes(self.as_bytes())

    fn join[*Ts: Writable](self, *elems: *Ts) -> String:
        """Joins string elements using the current string as a delimiter.

        Parameters:
            Ts: The types of the elements.

        Args:
            elems: The input values.

        Returns:
            The joined string.
        """
        var sep = StaticString(ptr=self.unsafe_ptr(), length=len(self))
        return String(elems, sep=sep)

    fn join[
        T: WritableCollectionElement, //, buffer_size: Int = 4096
    ](self, elems: List[T, *_]) -> String:
        """Joins string elements using the current string as a delimiter.
        Defaults to writing to the stack if total bytes of `elems` is less than
        `buffer_size`, otherwise will allocate once to the heap and write
        directly into that. The `buffer_size` defaults to 4096 bytes to match
        the default page size on arm64 and x86-64, but you can increase this if
        you're joining a very large `List` of elements to write into the stack
        instead of the heap.

        Parameters:
            T: The types of the elements.
            buffer_size: The max size of the stack buffer.

        Args:
            elems: The input values.

        Returns:
            The joined string.
        """
        var sep = StaticString(ptr=self.unsafe_ptr(), length=len(self))
        var total_bytes = _TotalWritableBytes(elems, sep=sep)

        # Use heap if over the stack buffer size
        if total_bytes.size + 1 > buffer_size:
            var buffer = _WriteBufferHeap(total_bytes.size + 1)
            buffer.write_list(elems, sep=sep)
            buffer.data[total_bytes.size] = 0
            return String(ptr=buffer.data, length=total_bytes.size + 1)
        # Use stack otherwise
        else:
            var string = String()
            write_buffered[buffer_size](string, elems, sep=sep)
            return string

    @always_inline
    fn codepoints(self) -> CodepointsIter[__origin_of(self)]:
        """Returns an iterator over the `Codepoint`s encoded in this string slice.

        Returns:
            An iterator type that returns successive `Codepoint` values stored in
            this string slice.

        # Examples

        Print the characters in a string:

        ```mojo
        from testing import assert_equal

        var s = String("abc")
        var iter = s.codepoints()
        assert_equal(iter.__next__(), Codepoint.ord("a"))
        assert_equal(iter.__next__(), Codepoint.ord("b"))
        assert_equal(iter.__next__(), Codepoint.ord("c"))
        assert_equal(iter.__has_next__(), False)
        ```

        `codepoints()` iterates over Unicode codepoints, and supports multibyte
        codepoints:

        ```mojo
        from testing import assert_equal

        # A visual character composed of a combining sequence of 2 codepoints.
        var s = String("á")
        assert_equal(s.byte_length(), 3)

        var iter = s.codepoints()
        assert_equal(iter.__next__(), Codepoint.ord("a"))
         # U+0301 Combining Acute Accent
        assert_equal(iter.__next__().to_u32(), 0x0301)
        assert_equal(iter.__has_next__(), False)
        ```
        .
        """
        return self.as_string_slice().codepoints()

    fn codepoint_slices(self) -> CodepointSliceIter[__origin_of(self)]:
        """Returns an iterator over single-character slices of this string.

        Each returned slice points to a single Unicode codepoint encoded in the
        underlying UTF-8 representation of this string.

        Returns:
            An iterator of references to the string elements.

        # Examples

        Iterate over the character slices in a string:

        ```mojo
        from testing import assert_equal, assert_true

        var s = String("abc")
        var iter = s.codepoint_slices()
        assert_true(iter.__next__() == "a")
        assert_true(iter.__next__() == "b")
        assert_true(iter.__next__() == "c")
        assert_equal(iter.__has_next__(), False)
        ```
        .
        """
        return self.as_string_slice().codepoint_slices()

    fn unsafe_ptr(
        ref self,
    ) -> UnsafePointer[
        Byte,
        mut = Origin(__origin_of(self)).is_mutable,
        origin = __origin_of(self),
    ]:
        """Retrieves a pointer to the underlying memory.

        Returns:
            The pointer to the underlying memory.
        """
        return self._buffer.unsafe_ptr()

    fn unsafe_cstr_ptr(self) -> UnsafePointer[c_char]:
        """Retrieves a C-string-compatible pointer to the underlying memory.

        The returned pointer is guaranteed to be null, or NUL terminated.

        Returns:
            The pointer to the underlying memory.
        """
        return self.unsafe_ptr().bitcast[c_char]()

    @always_inline
    fn as_bytes(ref self) -> Span[Byte, __origin_of(self)]:
        """Returns a contiguous slice of the bytes owned by this string.

        Returns:
            A contiguous slice pointing to the bytes owned by this string.

        Notes:
            This does not include the trailing null terminator.
        """

        # Does NOT include the NUL terminator.
        return Span[Byte, __origin_of(self)](
            ptr=self._buffer.unsafe_ptr(), length=self.byte_length()
        )

    @always_inline
    fn as_string_slice(ref self) -> StringSlice[__origin_of(self)]:
        """Returns a string slice of the data owned by this string.

        Returns:
            A string slice pointing to the data owned by this string.
        """
        # FIXME(MSTDL-160):
        #   Enforce UTF-8 encoding in String so this is actually
        #   guaranteed to be valid.
        return StringSlice(unsafe_from_utf8=self.as_bytes())

    @always_inline
    fn byte_length(self) -> Int:
        """Get the string length in bytes.

        Returns:
            The length of this string in bytes, excluding null terminator.

        Notes:
            This does not include the trailing null terminator in the count.
        """
        var length = len(self._buffer)
        return length - Int(length > 0)

    fn _steal_ptr(mut self) -> UnsafePointer[UInt8]:
        """Transfer ownership of pointer to the underlying memory.
        The caller is responsible for freeing up the memory.

        Returns:
            The pointer to the underlying memory.
        """
        var ptr = self.unsafe_ptr()
        self._buffer.data = UnsafePointer[UInt8]()
        self._buffer.size = 0
        self._buffer.capacity = 0
        return ptr

    fn count(self, substr: StringSlice) -> Int:
        """Return the number of non-overlapping occurrences of substring
        `substr` in the string.

        If sub is empty, returns the number of empty strings between characters
        which is the length of the string plus one.

        Args:
          substr: The substring to count.

        Returns:
          The number of occurrences of `substr`.
        """
        return self.as_string_slice().count(substr)

    fn __contains__(self, substr: StringSlice) -> Bool:
        """Returns True if the substring is contained within the current string.

        Args:
          substr: The substring to check.

        Returns:
          True if the string contains the substring.
        """
        return substr in self.as_string_slice()

    fn find(self, substr: StringSlice, start: Int = 0) -> Int:
        """Finds the offset of the first occurrence of `substr` starting at
        `start`. If not found, returns -1.

        Args:
          substr: The substring to find.
          start: The offset from which to find.

        Returns:
          The offset of `substr` relative to the beginning of the string.
        """

        return self.as_string_slice().find(substr, start)

    fn rfind(self, substr: StringSlice, start: Int = 0) -> Int:
        """Finds the offset of the last occurrence of `substr` starting at
        `start`. If not found, returns -1.

        Args:
          substr: The substring to find.
          start: The offset from which to find.

        Returns:
          The offset of `substr` relative to the beginning of the string.
        """

        return self.as_string_slice().rfind(substr, start=start)

    fn isspace(self) -> Bool:
        """Determines whether every character in the given String is a
        python whitespace String. This corresponds to Python's
        [universal separators](
            https://docs.python.org/3/library/stdtypes.html#str.splitlines)
        `" \\t\\n\\v\\f\\r\\x1c\\x1d\\x1e\\x85\\u2028\\u2029"`.

        Returns:
            True if the whole String is made up of whitespace characters
                listed above, otherwise False.
        """
        return self.as_string_slice().isspace()

    # TODO(MSTDL-590): String.split() should return `StringSlice`s.
    fn split(self, sep: StringSlice, maxsplit: Int = -1) raises -> List[String]:
        """Split the string by a separator.

        Args:
            sep: The string to split on.
            maxsplit: The maximum amount of items to split from String.
                Defaults to unlimited.

        Returns:
            A List of Strings containing the input split by the separator.

        Raises:
            If the separator is empty.

        Examples:

        ```mojo
        # Splitting a space
        _ = String("hello world").split(" ") # ["hello", "world"]
        # Splitting adjacent separators
        _ = String("hello,,world").split(",") # ["hello", "", "world"]
        # Splitting with maxsplit
        _ = String("1,2,3").split(",", 1) # ['1', '2,3']
        ```
        .
        """
        return self.as_string_slice().split[sep.mut, sep.origin](
            sep, maxsplit=maxsplit
        )

    fn split(self, sep: NoneType = None, maxsplit: Int = -1) -> List[String]:
        """Split the string by every Whitespace separator.

        Args:
            sep: None.
            maxsplit: The maximum amount of items to split from String. Defaults
                to unlimited.

        Returns:
            A List of Strings containing the input split by the separator.

        Examples:

        ```mojo
        # Splitting an empty string or filled with whitespaces
        _ = String("      ").split() # []
        _ = String("").split() # []

        # Splitting a string with leading, trailing, and middle whitespaces
        _ = String("      hello    world     ").split() # ["hello", "world"]
        # Splitting adjacent universal newlines:
        _ = String(
            "hello \\t\\n\\v\\f\\r\\x1c\\x1d\\x1e\\x85\\u2028\\u2029world"
        ).split()  # ["hello", "world"]
        ```
        .
        """

        # TODO(MSTDL-590): Avoid the need to loop to convert `StringSlice` to
        #   `String` by making `String.split()` return `StringSlice`s.
        var str_slices = self.as_string_slice()._split_whitespace(
            maxsplit=maxsplit
        )

        var output = List[String](capacity=len(str_slices))

        for str_slice in str_slices:
            output.append(String(str_slice[]))

        return output^

    fn splitlines(self, keepends: Bool = False) -> List[String]:
        """Split the string at line boundaries. This corresponds to Python's
        [universal newlines:](
            https://docs.python.org/3/library/stdtypes.html#str.splitlines)
        `"\\r\\n"` and `"\\t\\n\\v\\f\\r\\x1c\\x1d\\x1e\\x85\\u2028\\u2029"`.

        Args:
            keepends: If True, line breaks are kept in the resulting strings.

        Returns:
            A List of Strings containing the input split by line boundaries.
        """
        return _to_string_list(self.as_string_slice().splitlines(keepends))

    fn replace(self, old: StringSlice, new: StringSlice) -> String:
        """Return a copy of the string with all occurrences of substring `old`
        if replaced by `new`.

        Args:
            old: The substring to replace.
            new: The substring to replace with.

        Returns:
            The string where all occurrences of `old` are replaced with `new`.
        """
        if not old:
            return self._interleave(new)

        var occurrences = self.count(old)
        if occurrences == -1:
            return self

        var self_start = self.unsafe_ptr()
        var self_ptr = self.unsafe_ptr()
        var new_ptr = new.unsafe_ptr()

        var self_len = self.byte_length()
        var old_len = old.byte_length()
        var new_len = new.byte_length()

        var res = Self._buffer_type()
        res.reserve(self_len + (old_len - new_len) * occurrences + 1)

        for _ in range(occurrences):
            var curr_offset = Int(self_ptr) - Int(self_start)

            var idx = self.find(old, curr_offset)

            debug_assert(idx >= 0, "expected to find occurrence during find")

            # Copy preceding unchanged chars
            for _ in range(curr_offset, idx):
                res.append(self_ptr[])
                self_ptr += 1

            # Insert a copy of the new replacement string
            for i in range(new_len):
                res.append(new_ptr[i])

            self_ptr += old_len

        while True:
            var val = self_ptr[]
            if val == 0:
                break
            res.append(self_ptr[])
            self_ptr += 1

        res.append(0)
        return String(res^)

    fn strip(self, chars: StringSlice) -> StringSlice[__origin_of(self)]:
        """Return a copy of the string with leading and trailing characters
        removed.

        Args:
            chars: A set of characters to be removed. Defaults to whitespace.

        Returns:
            A copy of the string with no leading or trailing characters.
        """

        return self.lstrip(chars).rstrip(chars)

    fn strip(self) -> StringSlice[__origin_of(self)]:
        """Return a copy of the string with leading and trailing whitespaces
        removed. This only takes ASCII whitespace into account:
        `" \\t\\n\\v\\f\\r\\x1c\\x1d\\x1e"`.

        Returns:
            A copy of the string with no leading or trailing whitespaces.
        """
        return self.lstrip().rstrip()

    fn rstrip(self, chars: StringSlice) -> StringSlice[__origin_of(self)]:
        """Return a copy of the string with trailing characters removed.

        Args:
            chars: A set of characters to be removed. Defaults to whitespace.

        Returns:
            A copy of the string with no trailing characters.
        """

        return self.as_string_slice().rstrip(chars)

    fn rstrip(self) -> StringSlice[__origin_of(self)]:
        """Return a copy of the string with trailing whitespaces removed. This
        only takes ASCII whitespace into account:
        `" \\t\\n\\v\\f\\r\\x1c\\x1d\\x1e"`.

        Returns:
            A copy of the string with no trailing whitespaces.
        """
        return self.as_string_slice().rstrip()

    fn lstrip(self, chars: StringSlice) -> StringSlice[__origin_of(self)]:
        """Return a copy of the string with leading characters removed.

        Args:
            chars: A set of characters to be removed. Defaults to whitespace.

        Returns:
            A copy of the string with no leading characters.
        """

        return self.as_string_slice().lstrip(chars)

    fn lstrip(self) -> StringSlice[__origin_of(self)]:
        """Return a copy of the string with leading whitespaces removed. This
        only takes ASCII whitespace into account:
        `" \\t\\n\\v\\f\\r\\x1c\\x1d\\x1e"`.

        Returns:
            A copy of the string with no leading whitespaces.
        """
        return self.as_string_slice().lstrip()

    fn __hash__(self) -> UInt:
        """Hash the underlying buffer using builtin hash.

        Returns:
            A 64-bit hash value. This value is _not_ suitable for cryptographic
            uses. Its intended usage is for data structures. See the `hash`
            builtin documentation for more details.
        """
        return hash(self.as_string_slice())

    fn __hash__[H: _Hasher](self, mut hasher: H):
        """Updates hasher with the underlying bytes.

        Parameters:
            H: The hasher type.

        Args:
            hasher: The hasher instance.
        """
        hasher._update_with_bytes(self.unsafe_ptr(), self.byte_length())

    fn _interleave(self, val: StringSlice) -> String:
        var res = Self._buffer_type()
        var val_ptr = val.unsafe_ptr()
        var self_ptr = self.unsafe_ptr()
        res.reserve(val.byte_length() * self.byte_length() + 1)
        for i in range(self.byte_length()):
            for j in range(val.byte_length()):
                res.append(val_ptr[j])
            res.append(self_ptr[i])
        res.append(0)
        return String(res^)

    fn lower(self) -> String:
        """Returns a copy of the string with all cased characters
        converted to lowercase.

        Returns:
            A new string where cased letters have been converted to lowercase.
        """

        return self.as_string_slice().lower()

    fn upper(self) -> String:
        """Returns a copy of the string with all cased characters
        converted to uppercase.

        Returns:
            A new string where cased letters have been converted to uppercase.
        """

        return self.as_string_slice().upper()

    fn startswith(
        self, prefix: StringSlice, start: Int = 0, end: Int = -1
    ) -> Bool:
        """Checks if the string starts with the specified prefix between start
        and end positions. Returns True if found and False otherwise.

        Args:
            prefix: The prefix to check.
            start: The start offset from which to check.
            end: The end offset from which to check.

        Returns:
            True if the `self[start:end]` is prefixed by the input prefix.
        """
        return self.as_string_slice().startswith(prefix, start, end)

    fn endswith(
        self, suffix: StringSlice, start: Int = 0, end: Int = -1
    ) -> Bool:
        """Checks if the string end with the specified suffix between start
        and end positions. Returns True if found and False otherwise.

        Args:
            suffix: The suffix to check.
            start: The start offset from which to check.
            end: The end offset from which to check.

        Returns:
            True if the `self[start:end]` is suffixed by the input suffix.
        """
        return self.as_string_slice().endswith(suffix, start, end)

    fn removeprefix(self, prefix: StringSlice, /) -> String:
        """Returns a new string with the prefix removed if it was present.

        For example:

        ```mojo
        print(String('TestHook').removeprefix('Test'))
        # 'Hook'
        print(String('BaseTestCase').removeprefix('Test'))
        # 'BaseTestCase'
        ```

        Args:
            prefix: The prefix to remove from the string.

        Returns:
            `string[len(prefix):]` if the string starts with the prefix string,
            or a copy of the original string otherwise.
        """
        if self.startswith(prefix):
            return self[prefix.byte_length() :]
        return self

    fn removesuffix(self, suffix: StringSlice, /) -> String:
        """Returns a new string with the suffix removed if it was present.

        For example:

        ```mojo
        print(String('TestHook').removesuffix('Hook'))
        # 'Test'
        print(String('BaseTestCase').removesuffix('Test'))
        # 'BaseTestCase'
        ```

        Args:
            suffix: The suffix to remove from the string.

        Returns:
            `string[:-len(suffix)]` if the string ends with the suffix string,
            or a copy of the original string otherwise.
        """
        if suffix and self.endswith(suffix):
            return self[: -suffix.byte_length()]
        return self

    @always_inline
    fn __int__(self) raises -> Int:
        """Parses the given string as a base-10 integer and returns that value.
        If the string cannot be parsed as an int, an error is raised.

        Returns:
            An integer value that represents the string, or otherwise raises.
        """
        return atol(self)

    @always_inline
    fn __float__(self) raises -> Float64:
        """Parses the string as a float point number and returns that value. If
        the string cannot be parsed as a float, an error is raised.

        Returns:
            A float value that represents the string, or otherwise raises.
        """
        return atof(self)

    fn __mul__(self, n: Int) -> String:
        """Concatenates the string `n` times.

        Args:
            n : The number of times to concatenate the string.

        Returns:
            The string concatenated `n` times.
        """
        return self.as_string_slice() * n

    @always_inline
    fn format[*Ts: _CurlyEntryFormattable](self, *args: *Ts) raises -> String:
        """Format a template with `*args`.

        Args:
            args: The substitution values.

        Parameters:
            Ts: The types of substitution values that implement `Representable`
                and `Stringable` (to be changed and made more flexible).

        Returns:
            The template with the given values substituted.

        Examples:

        ```mojo
        # Manual indexing:
        print(String("{0} {1} {0}").format("Mojo", 1.125)) # Mojo 1.125 Mojo
        # Automatic indexing:
        print(String("{} {}").format(True, "hello world")) # True hello world
        ```
        .
        """
        return _FormatCurlyEntry.format(self, args)

    fn isdigit(self) -> Bool:
        """A string is a digit string if all characters in the string are digits
        and there is at least one character in the string.

        Note that this currently only works with ASCII strings.

        Returns:
            True if all characters are digits and it's not empty else False.
        """
        return self.as_string_slice().is_ascii_digit()

    fn isupper(self) -> Bool:
        """Returns True if all cased characters in the string are uppercase and
        there is at least one cased character.

        Returns:
            True if all cased characters in the string are uppercase and there
            is at least one cased character, False otherwise.
        """
        return self.as_string_slice().isupper()

    fn islower(self) -> Bool:
        """Returns True if all cased characters in the string are lowercase and
        there is at least one cased character.

        Returns:
            True if all cased characters in the string are lowercase and there
            is at least one cased character, False otherwise.
        """
        return self.as_string_slice().islower()

    fn isprintable(self) -> Bool:
        """Returns True if all characters in the string are ASCII printable.

        Note that this currently only works with ASCII strings.

        Returns:
            True if all characters are printable else False.
        """
        return self.as_string_slice().is_ascii_printable()

    fn rjust(self, width: Int, fillchar: StringLiteral = " ") -> String:
        """Returns the string right justified in a string of specified width.

        Args:
            width: The width of the field containing the string.
            fillchar: Specifies the padding character.

        Returns:
            Returns right justified string, or self if width is not bigger than self length.
        """
        return self.as_string_slice().rjust(width, fillchar)

    fn ljust(self, width: Int, fillchar: StringLiteral = " ") -> String:
        """Returns the string left justified in a string of specified width.

        Args:
            width: The width of the field containing the string.
            fillchar: Specifies the padding character.

        Returns:
            Returns left justified string, or self if width is not bigger than self length.
        """
        return self.as_string_slice().ljust(width, fillchar)

    fn center(self, width: Int, fillchar: StringLiteral = " ") -> String:
        """Returns the string center justified in a string of specified width.

        Args:
            width: The width of the field containing the string.
            fillchar: Specifies the padding character.

        Returns:
            Returns center justified string, or self if width is not bigger than self length.
        """
        return self.as_string_slice().center(width, fillchar)

    fn reserve(mut self, new_capacity: Int):
        """Reserves the requested capacity.

        Args:
            new_capacity: The new capacity.

        Notes:
            If the current capacity is greater or equal, this is a no-op.
            Otherwise, the storage is reallocated and the data is moved.
        """
        self._buffer.reserve(new_capacity)


# ===----------------------------------------------------------------------=== #
# Utilities
# ===----------------------------------------------------------------------=== #


fn _toggle_ascii_case(char: UInt8) -> UInt8:
    """Assuming char is a cased ASCII character, this function will return the
    opposite-cased letter.
    """

    # ASCII defines A-Z and a-z as differing only in their 6th bit,
    # so converting is as easy as a bit flip.
    return char ^ (1 << 5)


fn _calc_initial_buffer_size_int32(n0: Int) -> Int:
    # See https://commaok.xyz/post/lookup_tables/ and
    # https://lemire.me/blog/2021/06/03/computing-the-number-of-digits-of-an-integer-even-faster/
    # for a description.
    alias lookup_table = VariadicList[Int](
        4294967296,
        8589934582,
        8589934582,
        8589934582,
        12884901788,
        12884901788,
        12884901788,
        17179868184,
        17179868184,
        17179868184,
        21474826480,
        21474826480,
        21474826480,
        21474826480,
        25769703776,
        25769703776,
        25769703776,
        30063771072,
        30063771072,
        30063771072,
        34349738368,
        34349738368,
        34349738368,
        34349738368,
        38554705664,
        38554705664,
        38554705664,
        41949672960,
        41949672960,
        41949672960,
        42949672960,
        42949672960,
    )
    var n = UInt32(n0)
    var log2 = Int(
        (bitwidthof[DType.uint32]() - 1) ^ count_leading_zeros(n | 1)
    )
    return (n0 + lookup_table[Int(log2)]) >> 32


fn _calc_initial_buffer_size_int64(n0: UInt64) -> Int:
    var result: Int = 1
    var n = n0
    while True:
        if n < 10:
            return result
        if n < 100:
            return result + 1
        if n < 1_000:
            return result + 2
        if n < 10_000:
            return result + 3
        n //= 10_000
        result += 4


fn _calc_initial_buffer_size(n0: Int) -> Int:
    var sign = 0 if n0 > 0 else 1

    # Add 1 for the terminator
    return sign + n0._decimal_digit_count() + 1


fn _calc_initial_buffer_size(n: Float64) -> Int:
    return 128 + 1  # Add 1 for the terminator


fn _calc_initial_buffer_size[type: DType](n0: Scalar[type]) -> Int:
    @parameter
    if type.is_integral():
        var n = abs(n0)
        var sign = 0 if n0 > 0 else 1
        alias is_32bit_system = bitwidthof[DType.index]() == 32

        @parameter
        if is_32bit_system or bitwidthof[type]() <= 32:
            return sign + _calc_initial_buffer_size_int32(Int(n)) + 1
        else:
            return (
                sign
                + _calc_initial_buffer_size_int64(n.cast[DType.uint64]())
                + 1
            )

    return 128 + 1  # Add 1 for the terminator


fn _calc_format_buffer_size[type: DType]() -> Int:
    """
    Returns a buffer size in bytes that is large enough to store a formatted
    number of the specified type.
    """

    # TODO:
    #   Use a smaller size based on the `dtype`, e.g. we don't need as much
    #   space to store a formatted int8 as a float64.
    @parameter
    if type.is_integral():
        return 64 + 1
    else:
        return 128 + 1  # Add 1 for the terminator<|MERGE_RESOLUTION|>--- conflicted
+++ resolved
@@ -114,19 +114,6 @@
     return (`0` <= v) & (v <= `9`)
 
 
-@always_inline
-fn isdigit(c: Byte) -> Bool:
-    """Determines whether the given character is a digit: [0, 9].
-
-    Args:
-        c: The character to check.
-
-    Returns:
-        True if the character is a digit.
-    """
-    return _isdigit_vec(c)
-
-
 # ===----------------------------------------------------------------------=== #
 # isprintable
 # ===----------------------------------------------------------------------=== #
@@ -159,19 +146,6 @@
     return (~_is_python_printable_vec(v)) & (v < 0b1000_0000)
 
 
-@always_inline
-fn isprintable(c: Byte) -> Bool:
-    """Determines whether the given character is ASCII printable.
-
-    Args:
-        c: The character to check.
-
-    Returns:
-        True if the character is printable, otherwise False.
-    """
-    return _is_ascii_printable_vec(c)
-
-
 # ===----------------------------------------------------------------------=== #
 # isupper
 # ===----------------------------------------------------------------------=== #
@@ -191,20 +165,6 @@
     return _is_ascii_uppercase_vec(c)
 
 
-@always_inline
-fn isupper(c: Byte) -> Bool:
-    """Determines whether the given character is an ASCII uppercase character:
-    `"ABCDEFGHIJKLMNOPQRSTUVWXYZ"`.
-
-    Args:
-        c: The character to check.
-
-    Returns:
-        True if the character is uppercase.
-    """
-    return _is_ascii_uppercase(c)
-
-
 # ===----------------------------------------------------------------------=== #
 # islower
 # ===----------------------------------------------------------------------=== #
@@ -222,20 +182,6 @@
 @always_inline
 fn _is_ascii_lowercase(c: Byte) -> Bool:
     return _is_ascii_lowercase_vec(c)
-
-
-@always_inline
-fn islower(c: Byte) -> Bool:
-    """Determines whether the given character is an ASCII lowercase character:
-    `"abcdefghijklmnopqrstuvwxyz"`.
-
-    Args:
-        c: The character to check.
-
-    Returns:
-        True if the character is lowercase.
-    """
-    return _is_ascii_lowercase(c)
 
 
 # ===----------------------------------------------------------------------=== #
@@ -303,13 +249,8 @@
 
     if c == ord_back_slash:
         return r"\\"
-<<<<<<< HEAD
-    elif Char(c).is_ascii_printable():
+    elif _is_ascii_printable_vec(b):
         return String(String._buffer_type(c, 0))
-=======
-    elif Codepoint(c).is_ascii_printable():
-        return _chr_ascii(c)
->>>>>>> 248b7fa3
     elif c == ord_tab:
         return r"\t"
     elif c == ord_new_line:
