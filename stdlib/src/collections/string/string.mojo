--- conflicted
+++ resolved
@@ -39,14 +39,8 @@
 from memory import Span, UnsafePointer, memcmp, memcpy
 from python import PythonObject
 
-<<<<<<< HEAD
-from utils import (
-    IndexList,
-    Variant,
-    Writable,
-    Writer,
-    write_args,
-)
+from utils import IndexList, Variant, Writable, Writer, write_args
+from utils.write import _TotalWritableBytes, _WriteBufferHeap, write_buffered
 from collections.string._unicode import (
     is_lowercase,
     is_uppercase,
@@ -61,10 +55,6 @@
     to_string_list,
     _utf8_byte_type,
 )
-=======
-from utils import IndexList, Variant, Writable, Writer, write_args
-from utils.write import _TotalWritableBytes, _WriteBufferHeap, write_buffered
->>>>>>> 0094d1c4
 
 # ===----------------------------------------------------------------------=== #
 # ord
@@ -1082,27 +1072,16 @@
         """
         self._iadd[False](other.as_bytes())
 
-<<<<<<< HEAD
-    fn __iter__(self) -> _StringSliceIter[__origin_of(self)]:
+    fn __iter__(self) -> CodepointSliceIter[__origin_of(self)]:
         """Iterate over the string unicode characters.
-=======
-    @deprecated("Use `str.codepoints()` or `str.codepoint_slices()` instead.")
-    fn __iter__(self) -> CodepointSliceIter[__origin_of(self)]:
-        """Iterate over the string, returning immutable references.
->>>>>>> 0094d1c4
 
         Returns:
             An iterator of references to the string unicode characters.
         """
         return self.codepoint_slices()
 
-<<<<<<< HEAD
-    fn __reversed__(self) -> _StringSliceIter[__origin_of(self), False]:
+    fn __reversed__(self) -> CodepointSliceIter[__origin_of(self), False]:
         """Iterate backwards over the string unicode characters.
-=======
-    fn __reversed__(self) -> CodepointSliceIter[__origin_of(self), False]:
-        """Iterate backwards over the string, returning immutable references.
->>>>>>> 0094d1c4
 
         Returns:
             A reversed iterator of references to the string unicode characters.
@@ -1472,15 +1451,10 @@
         """
         return self.as_string_slice().isspace()
 
-<<<<<<< HEAD
     @always_inline
     fn split(
         self, sep: StringSlice, maxsplit: Int
     ) -> List[StringSlice[__origin_of(self)]]:
-=======
-    # TODO(MSTDL-590): String.split() should return `StringSlice`s.
-    fn split(self, sep: StringSlice, maxsplit: Int = -1) raises -> List[String]:
->>>>>>> 0094d1c4
         """Split the string by a separator.
 
         Args:
@@ -1526,7 +1500,6 @@
         ```
         .
         """
-<<<<<<< HEAD
         return self.as_string_slice().split(sep)
 
     @always_inline
@@ -1548,11 +1521,6 @@
         .
         """
         return self.as_string_slice().split(maxsplit=maxsplit)
-=======
-        return self.as_string_slice().split[sep.mut, sep.origin](
-            sep, maxsplit=maxsplit
-        )
->>>>>>> 0094d1c4
 
     @always_inline
     fn split(
@@ -1581,23 +1549,7 @@
         ```
         .
         """
-<<<<<<< HEAD
         return self.as_string_slice().split()
-=======
-
-        # TODO(MSTDL-590): Avoid the need to loop to convert `StringSlice` to
-        #   `String` by making `String.split()` return `StringSlice`s.
-        var str_slices = self.as_string_slice()._split_whitespace(
-            maxsplit=maxsplit
-        )
-
-        var output = List[String](capacity=len(str_slices))
-
-        for str_slice in str_slices:
-            output.append(String(str_slice[]))
-
-        return output^
->>>>>>> 0094d1c4
 
     fn splitlines(self, keepends: Bool = False) -> List[String]:
         """Split the string at line boundaries. This corresponds to Python's
