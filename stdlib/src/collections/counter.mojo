# ===----------------------------------------------------------------------=== #
# Copyright (c) 2024, Modular Inc. All rights reserved.
#
# Licensed under the Apache License v2.0 with LLVM Exceptions:
# https://llvm.org/LICENSE.txt
#
# Unless required by applicable law or agreed to in writing, software
# distributed under the License is distributed on an "AS IS" BASIS,
# WITHOUT WARRANTIES OR CONDITIONS OF ANY KIND, either express or implied.
# See the License for the specific language governing permissions and
# limitations under the License.
# ===----------------------------------------------------------------------=== #

from collections.dict import Dict, _DictKeyIter, _DictValueIter, _DictEntryIter


@value
struct Counter[V: KeyElement](Sized, CollectionElement, Boolable):
    """A container for counting hashable items.

    The value type must be specified statically, unlike a Python
    Counter, which can accept arbitrary value types.

    The value type must implement the `KeyElement` trait, as its values are
    stored in the dictionary as keys.

    Usage:

    ```mojo
    from collections import Counter
    var c = Counter[String](List("a", "a", "a", "b", "b", "c", "d", "c", "c"))
    print(c["a"]) # prints 3
    print(c["b"]) # prints 2
    ```
    Parameters:
        V: The value type to be counted. Currently must be KeyElement.
    """

    # Fields
    var _data: Dict[V, Int]

    # ===------------------------------------------------------------------=== #
    # Life cycle methods
    # ===------------------------------------------------------------------=== #

    fn __init__(inout self):
        """Create a new, empty Counter object."""
        self._data = Dict[V, Int]()

    # TODO: Change List to Iterable when it is supported in Mojo
    fn __init__(inout self, items: List[V]):
        """Create a from an input iterable.

        Args:
            items: A list of items to count.
        """
        self._data = Dict[V, Int]()
        for item_ref in items:
            var item = item_ref[]
            self._data[item] = self._data.get(item, 0) + 1

<<<<<<< HEAD
    fn __init__(inout self, *, other: Self):
        """Explicit copy constructor of the Counter.

        Args:
            other: The `Counter` to copy.
        """
        self._data = Dict[V, Int](other=other._data)

=======
    @always_inline
    fn __init__(inout self, *, other: Self):
        """Create a new Counter by copying another Counter.

        Args:
            other: The Counter to copy.
        """
        self._data = Dict[V, Int](other=other._data)

    @staticmethod
    fn fromkeys(keys: List[V], value: Int) -> Self:
        """Create a new Counter from a list of keys and a default value.

        Args:
            keys: The keys to create the Counter from.
            value: The default value to associate with each key.

        Returns:
            A new Counter with the keys and default value.
        """
        debug_assert(
            value >= 0,
            "value must be non-negative",
        )
        var result = Counter[V]()
        for key_ref in keys:
            var key = key_ref[]
            result[key] = value
        return result

>>>>>>> e2a35871
    # ===------------------------------------------------------------------=== #
    # Operator dunders
    # ===------------------------------------------------------------------=== #

    def __getitem__(self, key: V) -> Int:
        """Get the count of a key.

        Args:
            key: The key to get the count of.

        Returns:
            The count of the key.
        """
        return self.get(key, 0)

    fn __setitem__(inout self, value: V, count: Int):
        """Set a value in the keyword Counter by key.

        Args:
            value: The value to associate with the specified count.
            count: The count to store in the Counter.
        """
        self._data[value] = count

    fn __iter__(self: Self) -> _DictKeyIter[V, Int, __lifetime_of(self)]:
        """Iterate over the keyword dict's keys as immutable references.

        Returns:
            An iterator of immutable references to the Counter values.
        """
        return self._data.__iter__()

    fn __contains__(self, key: V) -> Bool:
        """Check if a given key is in the dictionary or not.

        Args:
            key: The key to check.

        Returns:
            True if there key exists in the dictionary, False otherwise.
        """
        return key in self._data

    # ===------------------------------------------------------------------=== #
    # Trait implementations
    # ===------------------------------------------------------------------=== #

    fn __len__(self) -> Int:
        """Returns the number of elements currently stored in the Counter.

        Returns:
            The number of elements in the Counter.
        """
        return len(self._data)

    fn __bool__(self) -> Bool:
        """Check if the Counter is empty or not.

        Returns:
            `False` if the Counter is empty, `True` otherwise.
        """
        return bool(len(self))

    # ===------------------------------------------------------------------=== #
    # Comparison operators
    # ===------------------------------------------------------------------=== #

    fn __eq__(self, other: Self) -> Bool:
        """Check if all counts agree. Missing counts are treated as zero.

        Args:
            other: The other Counter to compare to.

        Returns:
            True if the two Counters are equal, False otherwise.
        """

        @parameter
        @always_inline
        fn is_eq(keys: _DictKeyIter[V, Int, _]) -> Bool:
            for e_ref in keys:
                var e = e_ref[]
                if self.get(e, 0) != other.get(e, 0):
                    return False
            return True

        return is_eq(self.keys()) and is_eq(other.keys())

    fn __ne__(self, other: Self) -> Bool:
        """Check if all counts disagree. Missing counts are treated as zero.

        Args:
            other: The other Counter to compare to.

        Returns:
            True if the two Counters are not equal, False otherwise.
        """
        return not self == other

    fn __le__(self, other: Self) -> Bool:
        """Check if all counts are less than or equal to the other Counter.

        Args:
            other: The other Counter to compare to.

        Returns:
            True if all counts are less than or equal to the other Counter,
            False otherwise.
        """

        @parameter
        @always_inline
        fn is_le(keys: _DictKeyIter[V, Int, _]) -> Bool:
            for e_ref in keys:
                var e = e_ref[]
                if self.get(e, 0) > other.get(e, 0):
                    return False
            return True

        return is_le(self.keys())

    fn __lt__(self, other: Self) -> Bool:
        """Check if all counts are less than in the other Counter.

        Args:
            other: The other Counter to compare to.

        Returns:
            True if all counts are less than in the other Counter, False
            otherwise.
        """
        return self <= other and self != other

    fn __gt__(self, other: Self) -> Bool:
        """Check if all counts are greater than in the other Counter.

        Args:
            other: The other Counter to compare to.

        Returns:
            True if all counts are greater than in the other Counter, False
            otherwise.
        """
        return other < self

    fn __ge__(self, other: Self) -> Bool:
        """Check if all counts are greater than or equal to the other Counter.

        Args:
            other: The other Counter to compare to.

        Returns:
            True if all counts are greater than or equal to the other Counter,
            False otherwise.
        """
        return other <= self

    # ===------------------------------------------------------------------=== #
    # Binary operators
    # ===------------------------------------------------------------------=== #

    fn __add__(self, other: Self) -> Self:
        """Add counts from two Counters.

        Args:
            other: The other Counter to add to this Counter.

        Returns:
            A new Counter with the counts from both Counters added together.
        """
        var result = Counter[V]()

        result.update(self)
        result.update(other)

        return +result^  # Remove zero and negative counts

    fn __iadd__(inout self, other: Self) raises:
        """Add counts from another Counter to this Counter.

        Args:
            other: The other Counter to add to this Counter.
        """
        self.update(other)
        self._keep_positive()

    fn __sub__(self, other: Self) -> Self:
        """Subtract counts, but keep only results with positive counts.

        Args:
            other: The other Counter to subtract from this Counter.

        Returns:
            A new Counter with the counts from the other Counter subtracted from
            this Counter.
        """
        var result = Counter[V](other=self)

        result.subtract(other)

        return +result^  # Remove zero and negative counts

    fn __isub__(inout self, other: Self) raises:
        """Subtract counts from another Counter from this Counter.

        Args:
            other: The other Counter to subtract from this Counter.
        """
        self.subtract(other)
        self._keep_positive()

    fn __and__(self, other: Self) raises -> Self:
        """Intersection: keep common elements with the minimum count.

        Args:
            other: The other Counter to intersect with.

        Returns:
            A new Counter with the common elements and the minimum count of
            the two Counters.
        """
        var result = Counter[V]()

        for key_ref in self.keys():
            var key = key_ref[]
            if key in other:
                result[key] = min(self[key], other[key])

        return result^

    fn __iand__(inout self, other: Self) raises:
        """Intersection: keep common elements with the minimum count.

        Args:
            other: The other Counter to intersect with.
        """
        for key_ref in self.keys():
            var key = key_ref[]
            if key not in other:
                _ = self.pop(key)
            else:
                self[key] = min(self[key], other[key])

    fn _keep_positive(inout self) raises:
        """Remove zero and negative counts from the Counter."""
        for key_ref in self.keys():
            var key = key_ref[]
            if self[key] <= 0:
                _ = self.pop(key)

    # ===------------------------------------------------------------------=== #
    # Unary operators
    # ===------------------------------------------------------------------=== #

    fn __pos__(self) -> Self:
        """Return a shallow copy of the Counter, stripping non-positive counts.

        Returns:
            A shallow copy of the Counter.
        """
        var result = Counter[V]()
        for item_ref in self.items():
            var item = item_ref[]
            if item.value > 0:
                result[item.key] = item.value
        return result^

    # ===------------------------------------------------------------------=== #
    # Methods
    # ===------------------------------------------------------------------=== #

    fn get(self, value: V) -> Optional[Int]:
        """Get a value from the counter.

        Args:
            value: The value to search for in the Counter.

        Returns:
            An optional value containing a copy of the value if it was present,
            otherwise an empty Optional.
        """
        return self._data.get(value)

    fn get(self, value: V, default: Int) -> Int:
        """Get a value from the Counter.

        Args:
            value: The value to search for in the counter.
            default: Default count to return.

        Returns:
            A copy of the value if it was present, otherwise default.
        """
        return self._data.get(value, default)

    fn pop(inout self, value: V) raises -> Int:
        """Remove a value from the Counter by value.

        Args:
            value: The value to remove from the Counter.

        Returns:
            The value associated with the key, if it was in the Counter.

        Raises:
            "KeyError" if the key was not present in the Counter.
        """
        return self._data.pop(value)

    fn pop(inout self, value: V, owned default: Int) raises -> Int:
        """Remove a value from the Counter by value.

        Args:
            value: The value to remove from the Counter.
            default: Optionally provide a default value to return if the value
                was not found instead of raising.

        Returns:
            The value associated with the key, if it was in the Counter.
            If it wasn't, return the provided default value instead.

        Raises:
            "KeyError" if the key was not present in the Counter and no
            default value was provided.
        """
        return self._data.pop(value, default)

    fn keys(ref [_]self: Self) -> _DictKeyIter[V, Int, __lifetime_of(self)]:
        """Iterate over the Counter's keys as immutable references.

        Returns:
            An iterator of immutable references to the Counter keys.
        """
        return self._data.keys()

    fn values(ref [_]self: Self) -> _DictValueIter[V, Int, __lifetime_of(self)]:
        """Iterate over the Counter's values as references.

        Returns:
            An iterator of references to the Counter values.
        """
        return self._data.values()

    fn items(self: Self) -> _DictEntryIter[V, Int, __lifetime_of(self)]:
        """Iterate over the dict's entries as immutable references.

        Returns:
            An iterator of immutable references to the Counter entries.
        """
        return self._data.items()

    fn clear(inout self):
        """Remove all elements from the Counter."""
        self._data.clear()

    fn popitem(inout self) raises -> CountTuple[V]:
        """Remove and return an arbitrary (key, value) pair from the Counter.

        Returns:
            A CountTuple containing the key and value of the removed item.

        Raises:
            "KeyError" if the Counter is empty.
        """
        var item_ref = self._data.popitem()
        return CountTuple[V](item_ref.key, item_ref.value)

    # Special methods for counter

    fn total(self) -> Int:
        """Return the total of all counts in the Counter.

        Returns:
            The total of all counts in the Counter.
        """
        var total = 0
        for count_ref in self.values():
            total += count_ref[]
        return total

    fn most_common(self, n: Int) -> List[CountTuple[V]]:
        """Return a list of the `n` most common elements and their counts from
        the most common to the least.

        Args:
            n: The number of most common elements to return.

        Returns:
            A list of the n most common elements and their counts.
        """
        var items: List[CountTuple[V]] = List[CountTuple[V]]()
        for item_ref in self._data.items():
            var item = item_ref[]
            var t = CountTuple[V](item.key, item.value)
            items.append(t)

        @parameter
        fn comparator(a: CountTuple[V], b: CountTuple[V]) -> Bool:
            return a < b

        sort[CountTuple[V], comparator](items)
        return items[:n]

    fn elements(self) -> List[V]:
        """Return an iterator over elements repeating each as many times as its
        count.

        Returns:
            An iterator over the elements in the Counter.
        """
        var elements: List[V] = List[V]()
        for item_ref in self._data.items():
            var item = item_ref[]
            for _ in range(item.value):
                elements.append(item.key)
        return elements

    fn update(inout self, other: Self):
        """Update the Counter, like `dict.update()` but add counts instead of
        replacing them.

        Args:
            other: The Counter to update this Counter with.
        """
        for item_ref in other.items():
            var item = item_ref[]
            self._data[item.key] = self._data.get(item.key, 0) + item.value

    fn subtract(inout self, other: Self):
        """Subtract count. Both inputs and outputs may be zero or negative.

        Args:
            other: The Counter to subtract from this Counter.
        """
        for item_ref in other.items():
            var item = item_ref[]
            self[item.key] = self.get(item.key, 0) - item.value


struct CountTuple[V: KeyElement](
    CollectionElement,
):
    """A tuple representing a value and its count in a Counter.

    Parameters:
        V: The value in the Counter.
    """

    # Fields
    var _value: V
    """ The value in the Counter."""
    var _count: Int
    """ The count of the value in the Counter."""

    # ===------------------------------------------------------------------=== #
    # Life cycle methods
    # ===------------------------------------------------------------------=== #

    fn __init__(inout self, value: V, count: Int):
        """Create a new CountTuple.

        Args:
            value: The value in the Counter.
            count: The count of the value in the Counter.
        """
        self._value = value
        self._count = count

    fn __init__(inout self, *, other: Self):
        """Explicit copy constructor of the CountTuple.

        Args:
            other: The `CountTuple` to copy.
        """
        self._value = V(other=other._value)
        self._count = other._count

    fn __copyinit__(inout self, other: Self):
        """Create a new CountTuple by copying another CountTuple.

        Args:
            other: The CountTuple to copy.
        """
        self._value = other._value
        self._count = other._count

    fn __moveinit__(inout self, owned other: Self):
        """Create a new CountTuple by moving another CountTuple.

        Args:
            other: The CountTuple to move.
        """
        self._value = other._value^
        self._count = other._count

    # ===------------------------------------------------------------------=== #
    # Operator dunders
    # ===------------------------------------------------------------------=== #

    fn __lt__(self, other: Self) -> Bool:
        """Compare two CountTuples by count, then by value.

        Args:
            other: The other CountTuple to compare to.

        Returns:
            True if this CountTuple is less than the other, False otherwise.
        """
        return self._count > other._count

    fn __eq__(self, other: Self) -> Bool:
        """Compare two CountTuples for equality.

        Args:
            other: The other CountTuple to compare to.

        Returns:
            True if the two CountTuples are equal, False otherwise.
        """
        return self._count == other._count

    @always_inline
    fn __getitem__(self, idx: Int) -> Variant[V, Int]:
        """Get an element in the tuple.

        Args:
            idx: The element to return.

        Returns:
            The value if idx is 0 and the count if idx is 1.
        """
        debug_assert(
            0 <= idx <= 1,
            "index must be within bounds",
        )
        if idx == 0:
            return self._value
        else:
            return self._count<|MERGE_RESOLUTION|>--- conflicted
+++ resolved
@@ -59,16 +59,6 @@
             var item = item_ref[]
             self._data[item] = self._data.get(item, 0) + 1
 
-<<<<<<< HEAD
-    fn __init__(inout self, *, other: Self):
-        """Explicit copy constructor of the Counter.
-
-        Args:
-            other: The `Counter` to copy.
-        """
-        self._data = Dict[V, Int](other=other._data)
-
-=======
     @always_inline
     fn __init__(inout self, *, other: Self):
         """Create a new Counter by copying another Counter.
@@ -99,7 +89,6 @@
             result[key] = value
         return result
 
->>>>>>> e2a35871
     # ===------------------------------------------------------------------=== #
     # Operator dunders
     # ===------------------------------------------------------------------=== #
