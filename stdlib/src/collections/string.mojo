# ===----------------------------------------------------------------------=== #
# Copyright (c) 2024, Modular Inc. All rights reserved.
#
# Licensed under the Apache License v2.0 with LLVM Exceptions:
# https://llvm.org/LICENSE.txt
#
# Unless required by applicable law or agreed to in writing, software
# distributed under the License is distributed on an "AS IS" BASIS,
# WITHOUT WARRANTIES OR CONDITIONS OF ANY KIND, either express or implied.
# See the License for the specific language governing permissions and
# limitations under the License.
# ===----------------------------------------------------------------------=== #
"""Implements basic object methods for working with strings.

These are Mojo built-ins, so you don't need to import them.
"""

from builtin.builtin_list import _lit_mut_cast
from collections import KeyElement, List, Optional
from collections._index_normalization import normalize_index
from sys import bitwidthof, llvm_intrinsic
from sys.ffi import c_char
from utils import StaticString, write_args

from bit import count_leading_zeros
from memory import UnsafePointer, memcmp, memcpy
from python import PythonObject

from sys.intrinsics import _type_is_eq
from hashlib._hasher import _HashableWithHasher, _Hasher

from utils import (
    Span,
    IndexList,
    StringRef,
    StringSlice,
    Variant,
    Writable,
    Writer,
)
from utils.string_slice import (
    _utf8_byte_type,
    _StringSliceIter,
    _unicode_codepoint_utf8_byte_length,
    _shift_unicode_to_utf8,
    _FormatCurlyEntry,
    _CurlyEntryFormattable,
    _to_string_list,
)

from utils._unicode import (
    is_lowercase,
    is_uppercase,
    to_lowercase,
    to_uppercase,
)

# ===----------------------------------------------------------------------=== #
# ord
# ===----------------------------------------------------------------------=== #


fn ord(s: String) -> Int:
    """Returns an integer that represents the given one-character string.

    Given a string representing one character, return an integer
    representing the code point of that character. For example, `ord("a")`
    returns the integer `97`. This is the inverse of the `chr()` function.

    Args:
        s: The input string slice, which must contain only a single character.

    Returns:
        An integer representing the code point of the given character.
    """
    return ord(s.as_string_slice())


fn ord(s: StringSlice) -> Int:
    """Returns an integer that represents the given one-character string.

    Given a string representing one character, return an integer
    representing the code point of that character. For example, `ord("a")`
    returns the integer `97`. This is the inverse of the `chr()` function.

    Args:
        s: The input string, which must contain only a single character.

    Returns:
        An integer representing the code point of the given character.
    """
    # UTF-8 to Unicode conversion:              (represented as UInt32 BE)
    # 1: 0aaaaaaa                            -> 00000000 00000000 00000000 0aaaaaaa     a
    # 2: 110aaaaa 10bbbbbb                   -> 00000000 00000000 00000aaa aabbbbbb     a << 6  | b
    # 3: 1110aaaa 10bbbbbb 10cccccc          -> 00000000 00000000 aaaabbbb bbcccccc     a << 12 | b << 6  | c
    # 4: 11110aaa 10bbbbbb 10cccccc 10dddddd -> 00000000 000aaabb bbbbcccc ccdddddd     a << 18 | b << 12 | c << 6 | d
    var p = s.unsafe_ptr()
    var b1 = p[]
    if (b1 >> 7) == 0:  # This is 1 byte ASCII char
        debug_assert(s.byte_length() == 1, "input string length must be 1")
        return int(b1)
    var num_bytes = count_leading_zeros(~b1)
    debug_assert(
        s.byte_length() == int(num_bytes), "input string must be one character"
    )
    debug_assert(
        1 < int(num_bytes) < 5, "invalid UTF-8 byte ", b1, " at index 0"
    )
    var shift = int((6 * (num_bytes - 1)))
    var b1_mask = 0b11111111 >> (num_bytes + 1)
    var result = int(b1 & b1_mask) << shift
    for i in range(1, num_bytes):
        p += 1
        debug_assert(
            p[] >> 6 == 0b00000010, "invalid UTF-8 byte ", b1, " at index ", i
        )
        shift -= 6
        result |= int(p[] & 0b00111111) << shift
    return result


# ===----------------------------------------------------------------------=== #
# chr
# ===----------------------------------------------------------------------=== #


fn chr(c: Int) -> String:
    """Returns a String based on the given Unicode code point. This is the
    inverse of the `ord()` function.

    Args:
        c: An integer that represents a code point.

    Returns:
        A string containing a single character based on the given code point.

    Examples:
    ```mojo
    print(chr(97)) # "a"
    print(chr(8364)) # "€"
    ```
    .
    """

    if c < 0b1000_0000:  # 1 byte ASCII char
        return String(String._buffer_type(c, 0))

    var num_bytes = _unicode_codepoint_utf8_byte_length(c)
    var p = UnsafePointer[UInt8].alloc(num_bytes + 1)
    _shift_unicode_to_utf8(p, c, num_bytes)
    # TODO: decide whether to use replacement char (�) or raise ValueError
    # if not _is_valid_utf8(p, num_bytes):
    #     debug_assert(False, "Invalid Unicode code point")
    #     p.free()
    #     return chr(0xFFFD)
    p[num_bytes] = 0
    return String(ptr=p, length=num_bytes + 1)


# ===----------------------------------------------------------------------=== #
# ascii
# ===----------------------------------------------------------------------=== #


fn _chr_ascii(c: UInt8) -> String:
    """Returns a string based on the given ASCII code point.

    Args:
        c: An integer that represents a code point.

    Returns:
        A string containing a single character based on the given code point.
    """
    return String(String._buffer_type(c, 0))


fn _repr_ascii(c: UInt8) -> String:
    """Returns a printable representation of the given ASCII code point.

    Args:
        c: An integer that represents a code point.

    Returns:
        A string containing a representation of the given code point.
    """
    alias ord_tab = ord("\t")
    alias ord_new_line = ord("\n")
    alias ord_carriage_return = ord("\r")
    alias ord_back_slash = ord("\\")

    if c == ord_back_slash:
        return r"\\"
    elif isprintable(c):
        return _chr_ascii(c)
    elif c == ord_tab:
        return r"\t"
    elif c == ord_new_line:
        return r"\n"
    elif c == ord_carriage_return:
        return r"\r"
    else:
        var uc = c.cast[DType.uint8]()
        if uc < 16:
            return hex(uc, prefix=r"\x0")
        else:
            return hex(uc, prefix=r"\x")


@always_inline
fn ascii(value: String) -> String:
    """Get the ASCII representation of the object.

    Args:
        value: The object to get the ASCII representation of.

    Returns:
        A string containing the ASCII representation of the object.
    """
    alias ord_squote = ord("'")
    var result = String()
    var use_dquote = False

    for idx in range(len(value._buffer) - 1):
        var char = value._buffer[idx]
        result += _repr_ascii(char)
        use_dquote = use_dquote or (char == ord_squote)

    if use_dquote:
        return '"' + result + '"'
    else:
        return "'" + result + "'"


# ===----------------------------------------------------------------------=== #
# strtol
# ===----------------------------------------------------------------------=== #


fn _atol(str_ref: StringSlice[_], base: Int = 10) raises -> Int:
    """Implementation of `atol` for StringRef inputs.

    Please see its docstring for details.
    """
    if (base != 0) and (base < 2 or base > 36):
        raise Error("Base must be >= 2 and <= 36, or 0.")
    if not str_ref:
        raise Error(_atol_error(base, str_ref))

    var real_base: Int
    var ord_num_max: Int

    var ord_letter_max = (-1, -1)
    var result = 0
    var is_negative: Bool = False
    var has_prefix: Bool = False
    var start: Int = 0
    var str_len = len(str_ref)
    var buff = str_ref.unsafe_ptr()

    for pos in range(start, str_len):
        if _isspace(buff[pos]):
            continue

        if str_ref[pos] == "-":
            is_negative = True
            start = pos + 1
        elif str_ref[pos] == "+":
            start = pos + 1
        else:
            start = pos
        break

    if str_ref[start] == "0" and start + 1 < str_len:
        if base == 2 and (
            str_ref[start + 1] == "b" or str_ref[start + 1] == "B"
        ):
            start += 2
            has_prefix = True
        elif base == 8 and (
            str_ref[start + 1] == "o" or str_ref[start + 1] == "O"
        ):
            start += 2
            has_prefix = True
        elif base == 16 and (
            str_ref[start + 1] == "x" or str_ref[start + 1] == "X"
        ):
            start += 2
            has_prefix = True

    alias ord_0 = ord("0")
    # FIXME:
    #   Change this to `alias` after fixing support for __getitem__ of alias.
    var ord_letter_min = (ord("a"), ord("A"))
    alias ord_underscore = ord("_")

    if base == 0:
        var real_base_new_start = _identify_base(str_ref, start)
        real_base = real_base_new_start[0]
        start = real_base_new_start[1]
        has_prefix = real_base != 10
        if real_base == -1:
            raise Error(_atol_error(base, str_ref))
    else:
        real_base = base

    if real_base <= 10:
        ord_num_max = ord(str(real_base - 1))
    else:
        ord_num_max = ord("9")
        ord_letter_max = (
            ord("a") + (real_base - 11),
            ord("A") + (real_base - 11),
        )

    var found_valid_chars_after_start = False
    var has_space_after_number = False
    # Prefixed integer literals with real_base 2, 8, 16 may begin with leading
    # underscores under the conditions they have a prefix
    var was_last_digit_undescore = not (real_base in (2, 8, 16) and has_prefix)
    for pos in range(start, str_len):
        var ord_current = int(buff[pos])
        if ord_current == ord_underscore:
            if was_last_digit_undescore:
                raise Error(_atol_error(base, str_ref))
            else:
                was_last_digit_undescore = True
                continue
        else:
            was_last_digit_undescore = False
        if ord_0 <= ord_current <= ord_num_max:
            result += ord_current - ord_0
            found_valid_chars_after_start = True
        elif ord_letter_min[0] <= ord_current <= ord_letter_max[0]:
            result += ord_current - ord_letter_min[0] + 10
            found_valid_chars_after_start = True
        elif ord_letter_min[1] <= ord_current <= ord_letter_max[1]:
            result += ord_current - ord_letter_min[1] + 10
            found_valid_chars_after_start = True
        elif _isspace(ord_current):
            has_space_after_number = True
            start = pos + 1
            break
        else:
            raise Error(_atol_error(base, str_ref))
        if pos + 1 < str_len and not _isspace(buff[pos + 1]):
            var nextresult = result * real_base
            if nextresult < result:
                raise Error(
                    _atol_error(base, str_ref)
                    + " String expresses an integer too large to store in Int."
                )
            result = nextresult

    if was_last_digit_undescore or (not found_valid_chars_after_start):
        raise Error(_atol_error(base, str_ref))

    if has_space_after_number:
        for pos in range(start, str_len):
            if not _isspace(buff[pos]):
                raise Error(_atol_error(base, str_ref))
    if is_negative:
        result = -result
    return result


fn _atol_error(base: Int, str_ref: StringSlice[_]) -> String:
    return (
        "String is not convertible to integer with base "
        + str(base)
        + ": '"
        + str(str_ref)
        + "'"
    )


fn _identify_base(str_ref: StringSlice[_], start: Int) -> Tuple[Int, Int]:
    var length = len(str_ref)
    # just 1 digit, assume base 10
    if start == (length - 1):
        return 10, start
    if str_ref[start] == "0":
        var second_digit = str_ref[start + 1]
        if second_digit == "b" or second_digit == "B":
            return 2, start + 2
        if second_digit == "o" or second_digit == "O":
            return 8, start + 2
        if second_digit == "x" or second_digit == "X":
            return 16, start + 2
        # checking for special case of all "0", "_" are also allowed
        var was_last_character_underscore = False
        for i in range(start + 1, length):
            if str_ref[i] == "_":
                if was_last_character_underscore:
                    return -1, -1
                else:
                    was_last_character_underscore = True
                    continue
            else:
                was_last_character_underscore = False
            if str_ref[i] != "0":
                return -1, -1
    elif ord("1") <= ord(str_ref[start]) <= ord("9"):
        return 10, start
    else:
        return -1, -1

    return 10, start


fn atol(str: String, base: Int = 10) raises -> Int:
    """Parses and returns the given string as an integer in the given base.

    For example, `atol("19")` returns `19`. If base is 0 the the string is
    parsed as an Integer literal, see: https://docs.python.org/3/reference/lexical_analysis.html#integers.

    Raises:
        If the given string cannot be parsed as an integer value. For example in
        `atol("hi")`.

    Args:
        str: A string to be parsed as an integer in the given base.
        base: Base used for conversion, value must be between 2 and 36, or 0.

    Returns:
        An integer value that represents the string, or otherwise raises.
    """
    return _atol(str.as_string_slice(), base)


fn _atof_error(str_ref: StringSlice[_]) -> Error:
    return Error("String is not convertible to float: '" + str(str_ref) + "'")


fn _atof(str_ref: StringSlice[_]) raises -> Float64:
    """Implementation of `atof` for StringRef inputs.

    Please see its docstring for details.
    """
    if not str_ref:
        raise _atof_error(str_ref)

    var result: Float64 = 0.0
    var exponent: Int = 0
    var sign: Int = 1

    alias ord_0 = UInt8(ord("0"))
    alias ord_9 = UInt8(ord("9"))
    alias ord_dot = UInt8(ord("."))
    alias ord_plus = UInt8(ord("+"))
    alias ord_minus = UInt8(ord("-"))
    alias ord_f = UInt8(ord("f"))
    alias ord_F = UInt8(ord("F"))
    alias ord_e = UInt8(ord("e"))
    alias ord_E = UInt8(ord("E"))

    var start: Int = 0
    var str_ref_strip = str_ref.strip()
    var str_len = len(str_ref_strip)
    var buff = str_ref_strip.unsafe_ptr()

    # check sign, inf, nan
    if buff[start] == ord_plus:
        start += 1
    elif buff[start] == ord_minus:
        start += 1
        sign = -1
    if (str_len - start) >= 3:
        if StringRef(buff + start, 3) == "nan":
            return FloatLiteral.nan
        if StringRef(buff + start, 3) == "inf":
            return FloatLiteral.infinity * sign
    # read before dot
    for pos in range(start, str_len):
        if ord_0 <= buff[pos] <= ord_9:
            result = result * 10.0 + int(buff[pos] - ord_0)
            start += 1
        else:
            break
    # if dot -> read after dot
    if buff[start] == ord_dot:
        start += 1
        for pos in range(start, str_len):
            if ord_0 <= buff[pos] <= ord_9:
                result = result * 10.0 + int(buff[pos] - ord_0)
                exponent -= 1
            else:
                break
            start += 1
    # if e/E -> read scientific notation
    if buff[start] == ord_e or buff[start] == ord_E:
        start += 1
        var sign: Int = 1
        var shift: Int = 0
        var has_number: Bool = False
        for pos in range(start, str_len):
            if buff[start] == ord_plus:
                pass
            elif buff[pos] == ord_minus:
                sign = -1
            elif ord_0 <= buff[start] <= ord_9:
                has_number = True
                shift = shift * 10 + int(buff[pos] - ord_0)
            else:
                break
            start += 1
        exponent += sign * shift
        if not has_number:
            raise _atof_error(str_ref)
    # check for f/F at the end
    if buff[start] == ord_f or buff[start] == ord_F:
        start += 1
    # check if string got fully parsed
    if start != str_len:
        raise _atof_error(str_ref)
    # apply shift
    # NOTE: Instead of `var result *= 10.0 ** exponent`, we calculate a positive
    # integer factor as shift and multiply or divide by it based on the shift
    # direction. This allows for better precision.
    # TODO: investigate if there is a floating point arithmetic problem.
    var shift: Int = 10 ** abs(exponent)
    if exponent > 0:
        result *= shift
    if exponent < 0:
        result /= shift
    # apply sign
    return result * sign


fn atof(str: String) raises -> Float64:
    """Parses the given string as a floating point and returns that value.

    For example, `atof("2.25")` returns `2.25`.

    Raises:
        If the given string cannot be parsed as an floating point value, for
        example in `atof("hi")`.

    Args:
        str: A string to be parsed as a floating point.

    Returns:
        An floating point value that represents the string, or otherwise raises.
    """
    return _atof(str.as_string_slice())


# ===----------------------------------------------------------------------=== #
# isdigit
# ===----------------------------------------------------------------------=== #


fn isdigit(c: UInt8) -> Bool:
    """Determines whether the given character is a digit [0-9].

    Args:
        c: The character to check.

    Returns:
        True if the character is a digit.
    """
    alias ord_0 = ord("0")
    alias ord_9 = ord("9")
    return ord_0 <= int(c) <= ord_9


# ===----------------------------------------------------------------------=== #
# isupper
# ===----------------------------------------------------------------------=== #


fn isupper(c: UInt8) -> Bool:
    """Determines whether the given character is an uppercase character.

    This currently only respects the default "C" locale, i.e. returns True iff
    the character specified is one of "ABCDEFGHIJKLMNOPQRSTUVWXYZ".

    Args:
        c: The character to check.

    Returns:
        True if the character is uppercase.
    """
    return _is_ascii_uppercase(c)


fn _is_ascii_uppercase(c: UInt8) -> Bool:
    alias ord_a = ord("A")
    alias ord_z = ord("Z")
    return ord_a <= int(c) <= ord_z


# ===----------------------------------------------------------------------=== #
# islower
# ===----------------------------------------------------------------------=== #


fn islower(c: UInt8) -> Bool:
    """Determines whether the given character is an lowercase character.

    This currently only respects the default "C" locale, i.e. returns True iff
    the character specified is one of "abcdefghijklmnopqrstuvwxyz".

    Args:
        c: The character to check.

    Returns:
        True if the character is lowercase.
    """
    return _is_ascii_lowercase(c)


fn _is_ascii_lowercase(c: UInt8) -> Bool:
    alias ord_a = ord("a")
    alias ord_z = ord("z")
    return ord_a <= int(c) <= ord_z


# ===----------------------------------------------------------------------=== #
# _isspace
# ===----------------------------------------------------------------------=== #


fn _isspace(c: String) -> Bool:
    """Determines whether the given character is a whitespace character.

    This only respects the default "C" locale, i.e. returns True only if the
    character specified is one of " \\t\\n\\v\\f\\r". For semantics similar
    to Python, use `String.isspace()`.

    Args:
        c: The character to check.

    Returns:
        True iff the character is one of the whitespace characters listed above.
    """
    return _isspace(ord(c))


fn _isspace(c: UInt8) -> Bool:
    """Determines whether the given character is a whitespace character.

    This only respects the default "C" locale, i.e. returns True only if the
    character specified is one of " \\t\\n\\v\\f\\r". For semantics similar
    to Python, use `String.isspace()`.

    Args:
        c: The character to check.

    Returns:
        True iff the character is one of the whitespace characters listed above.
    """

    # NOTE: a global LUT doesn't work at compile time so we can't use it here.
    alias ` ` = UInt8(ord(" "))
    alias `\t` = UInt8(ord("\t"))
    alias `\n` = UInt8(ord("\n"))
    alias `\r` = UInt8(ord("\r"))
    alias `\f` = UInt8(ord("\f"))
    alias `\v` = UInt8(ord("\v"))
    alias `\x1c` = UInt8(ord("\x1c"))
    alias `\x1d` = UInt8(ord("\x1d"))
    alias `\x1e` = UInt8(ord("\x1e"))

    # This compiles to something very clever that's even faster than a LUT.
    return (
        c == ` `
        or c == `\t`
        or c == `\n`
        or c == `\r`
        or c == `\f`
        or c == `\v`
        or c == `\x1c`
        or c == `\x1d`
        or c == `\x1e`
    )


# ===----------------------------------------------------------------------=== #
# isprintable
# ===----------------------------------------------------------------------=== #


fn isprintable(c: UInt8) -> Bool:
    """Determines whether the given character is a printable character.

    Args:
        c: The character to check.

    Returns:
        True if the character is a printable character, otherwise False.
    """
    alias ord_space = ord(" ")
    alias ord_tilde = ord("~")
    return ord_space <= int(c) <= ord_tilde


# ===----------------------------------------------------------------------=== #
# String
# ===----------------------------------------------------------------------=== #


@value
struct String(
    Sized,
    Stringable,
    AsBytes,
    Representable,
    IntableRaising,
    KeyElement,
    Comparable,
    Boolable,
    Writable,
    Writer,
    CollectionElementNew,
    FloatableRaising,
    _HashableWithHasher,
):
    """Represents a mutable string."""

    # Fields
    alias _buffer_type = List[UInt8, hint_trivial_type=True]
    var _buffer: Self._buffer_type
    """The underlying storage for the string."""

    """ Useful string aliases. """
    alias ASCII_LOWERCASE = String("abcdefghijklmnopqrstuvwxyz")
    alias ASCII_UPPERCASE = String("ABCDEFGHIJKLMNOPQRSTUVWXYZ")
    alias ASCII_LETTERS = String.ASCII_LOWERCASE + String.ASCII_UPPERCASE
    alias DIGITS = String("0123456789")
    alias HEX_DIGITS = String.DIGITS + String("abcdef") + String("ABCDEF")
    alias OCT_DIGITS = String("01234567")
    alias PUNCTUATION = String("""!"#$%&'()*+,-./:;<=>?@[\\]^_`{|}~""")
    alias PRINTABLE = (
        String.DIGITS
        + String.ASCII_LETTERS
        + String.PUNCTUATION
        + " \t\n\r\v\f"  # single byte utf8 whitespaces
    )

    # ===------------------------------------------------------------------=== #
    # Life cycle methods
    # ===------------------------------------------------------------------=== #

    @always_inline
    @implicit
    fn __init__(out self, owned impl: List[UInt8, *_]):
        """Construct a string from a buffer of bytes.

        The buffer must be terminated with a null byte:

        ```mojo
        var buf = List[UInt8]()
        buf.append(ord('H'))
        buf.append(ord('i'))
        buf.append(0)
        var hi = String(buf)
        ```

        Args:
            impl: The buffer.
        """
        debug_assert(
            len(impl) > 0 and impl[-1] == 0,
            "expected last element of String buffer to be null terminator",
        )
        # We make a backup because steal_data() will clear size and capacity.
        var size = impl.size
        debug_assert(
            impl[size - 1] == 0,
            "expected last element of String buffer to be null terminator",
        )
        var capacity = impl.capacity
        self._buffer = Self._buffer_type(
            ptr=impl.steal_data(), length=size, capacity=capacity
        )

    @always_inline
    fn __init__(out self):
        """Construct an uninitialized string."""
        self._buffer = Self._buffer_type()

    @always_inline
    fn __init__(out self, *, capacity: Int):
        """Construct an uninitialized string with the given capacity.

        Args:
            capacity: The capacity of the string.
        """
        self._buffer = Self._buffer_type(capacity=capacity)

    fn __init__(out self, *, other: Self):
        """Explicitly copy the provided value.

        Args:
            other: The value to copy.
        """
        self.__copyinit__(other)

    @implicit
    fn __init__(out self, str: StringRef):
        """Construct a string from a StringRef object.

        Args:
            str: The StringRef from which to construct this string object.
        """
        var length = len(str)
        var buffer = Self._buffer_type()
        # +1 for null terminator, initialized to 0
        buffer.resize(length + 1, 0)
        memcpy(dest=buffer.data, src=str.data, count=length)
        self = Self(buffer^)

    @implicit
    fn __init__(out self, str_slice: StringSlice):
        """Construct a string from a string slice.

        This will allocate a new string that copies the string contents from
        the provided string slice `str_slice`.

        Args:
            str_slice: The string slice from which to construct this string.
        """

        # Calculate length in bytes
        var length: Int = len(str_slice.as_bytes())
        var buffer = Self._buffer_type()
        # +1 for null terminator, initialized to 0
        buffer.resize(length + 1, 0)
        memcpy(
            dest=buffer.data,
            src=str_slice.as_bytes().unsafe_ptr(),
            count=length,
        )
        self = Self(buffer^)

    @always_inline
    @implicit
    fn __init__(out self, literal: StringLiteral):
        """Constructs a String value given a constant string.

        Args:
            literal: The input constant string.
        """
        self = literal.__str__()

    @always_inline
    fn __init__(out self, *, ptr: UnsafePointer[Byte], length: Int):
        """Creates a string from the buffer. Note that the string now owns
        the buffer.

        The buffer must be terminated with a null byte.

        Args:
            ptr: The pointer to the buffer.
            length: The length of the buffer, including the null terminator.
        """
        # we don't know the capacity of ptr, but we'll assume it's the same or
        # larger than len
        self = Self(Self._buffer_type(ptr=ptr, length=length, capacity=length))

    # ===------------------------------------------------------------------=== #
    # Factory dunders
    # ===------------------------------------------------------------------=== #

    fn write_bytes(inout self, bytes: Span[Byte, _]):
        """Write a byte span to this String.

        Args:
            bytes: The byte span to write to this String. Must NOT be
                null terminated.
        """
        self._iadd[False](bytes)

    fn write[*Ts: Writable](inout self, *args: *Ts):
        """Write a sequence of Writable arguments to the provided Writer.

        Parameters:
            Ts: Types of the provided argument sequence.

        Args:
            args: Sequence of arguments to write to this Writer.
        """

        @parameter
        fn write_arg[T: Writable](arg: T):
            arg.write_to(self)

        args.each[write_arg]()

    @staticmethod
    @no_inline
    fn write[
        *Ts: Writable
    ](*args: *Ts, sep: StaticString = "", end: StaticString = "") -> Self:
        """
        Construct a string by concatenating a sequence of Writable arguments.

        Args:
            args: A sequence of Writable arguments.
            sep: The separator used between elements.
            end: The String to write after printing the elements.

        Parameters:
            Ts: The types of the arguments to format. Each type must be satisfy
                `Writable`.

        Returns:
            A string formed by formatting the argument sequence.

        Examples:

        Construct a String from several `Writable` arguments:

        ```mojo
        var string = String.write(1, ", ", 2.0, ", ", "three")
        print(string) # "1, 2.0, three"
        %# from testing import assert_equal
        %# assert_equal(string, "1, 2.0, three")
        ```
        .
        """
        var output = String()
        write_args(output, args, sep=sep, end=end)
        return output^

    @staticmethod
    @no_inline
    fn write[
        *Ts: Writable
    ](
        args: VariadicPack[_, Writable, *Ts],
        sep: StaticString = "",
        end: StaticString = "",
    ) -> Self:
        """
        Construct a string by passing a variadic pack.

        Args:
            args: A VariadicPack of Writable arguments.
            sep: The separator used between elements.
            end: The String to write after printing the elements.

        Parameters:
            Ts: The types of the arguments to format. Each type must be satisfy
                `Writable`.

        Returns:
            A string formed by formatting the VariadicPack.

        Examples:

        ```mojo
        fn variadic_pack_to_string[
            *Ts: Writable,
        ](*args: *Ts) -> String:
            return String.write(args)

        string = variadic_pack_to_string(1, ", ", 2.0, ", ", "three")
        %# from testing import assert_equal
        %# assert_equal(string, "1, 2.0, three")
        ```
        .
        """
        var output = String()
        write_args(output, args, sep=sep, end=end)
        return output^

    @staticmethod
    @always_inline
    fn _from_bytes(owned buff: UnsafePointer[UInt8]) -> String:
        """Construct a string from a sequence of bytes.

        This does no validation that the given bytes are valid in any specific
        String encoding.

        Args:
            buff: The buffer. This should have an existing terminator.
        """

        return String(ptr=buff, length=len(StringRef(ptr=buff)) + 1)

    @staticmethod
    fn _from_bytes(owned buff: Self._buffer_type) -> String:
        """Construct a string from a sequence of bytes.

        This does no validation that the given bytes are valid in any specific
        String encoding.

        Args:
            buff: The buffer.
        """

        # If a terminator does not already exist, then add it.
        if buff[-1]:
            buff.append(0)

        return String(buff^)

    # ===------------------------------------------------------------------=== #
    # Operator dunders
    # ===------------------------------------------------------------------=== #

    fn __getitem__[IndexerType: Indexer](self, idx: IndexerType) -> String:
        """Gets the character at the specified position.

        Parameters:
            IndexerType: The inferred type of an indexer argument.

        Args:
            idx: The index value.

        Returns:
            A new string containing the character at the specified position.
        """
        # TODO(#933): implement this for unicode when we support llvm intrinsic evaluation at compile time
        var normalized_idx = normalize_index["String"](idx, self)
        var buf = Self._buffer_type(capacity=1)
        buf.append(self._buffer[normalized_idx])
        buf.append(0)
        return String(buf^)

    fn __getitem__(self, span: Slice) -> String:
        """Gets the sequence of characters at the specified positions.

        Args:
            span: A slice that specifies positions of the new substring.

        Returns:
            A new string containing the string at the specified positions.
        """
        var start: Int
        var end: Int
        var step: Int
        # TODO(#933): implement this for unicode when we support llvm intrinsic evaluation at compile time

        start, end, step = span.indices(self.byte_length())
        var r = range(start, end, step)
        if step == 1:
            return StringRef(self._buffer.data + start, len(r))

        var buffer = Self._buffer_type()
        var result_len = len(r)
        buffer.resize(result_len + 1, 0)
        var ptr = self.unsafe_ptr()
        for i in range(result_len):
            buffer[i] = ptr[r[i]]
        buffer[result_len] = 0
        return Self(buffer^)

    @always_inline
    fn __eq__(self, other: String) -> Bool:
        """Compares two Strings if they have the same values.

        Args:
            other: The rhs of the operation.

        Returns:
            True if the Strings are equal and False otherwise.
        """
        if not self and not other:
            return True
        if len(self) != len(other):
            return False
        # same pointer and length, so equal
        if self.unsafe_ptr() == other.unsafe_ptr():
            return True
        for i in range(len(self)):
            if self.unsafe_ptr()[i] != other.unsafe_ptr()[i]:
                return False
        return True

    @always_inline
    fn __ne__(self, other: String) -> Bool:
        """Compares two Strings if they do not have the same values.

        Args:
            other: The rhs of the operation.

        Returns:
            True if the Strings are not equal and False otherwise.
        """
        return not (self == other)

    @always_inline
    fn __lt__(self, rhs: String) -> Bool:
        """Compare this String to the RHS using LT comparison.

        Args:
            rhs: The other String to compare against.

        Returns:
            True if this String is strictly less than the RHS String and False
            otherwise.
        """
        return self.as_string_slice() < rhs.as_string_slice()

    @always_inline
    fn __le__(self, rhs: String) -> Bool:
        """Compare this String to the RHS using LE comparison.

        Args:
            rhs: The other String to compare against.

        Returns:
            True iff this String is less than or equal to the RHS String.
        """
        return not (rhs < self)

    @always_inline
    fn __gt__(self, rhs: String) -> Bool:
        """Compare this String to the RHS using GT comparison.

        Args:
            rhs: The other String to compare against.

        Returns:
            True iff this String is strictly greater than the RHS String.
        """
        return rhs < self

    @always_inline
    fn __ge__(self, rhs: String) -> Bool:
        """Compare this String to the RHS using GE comparison.

        Args:
            rhs: The other String to compare against.

        Returns:
            True iff this String is greater than or equal to the RHS String.
        """
        return not (self < rhs)

    @staticmethod
    fn _add[rhs_has_null: Bool](lhs: Span[Byte], rhs: Span[Byte]) -> String:
        var lhs_len = len(lhs)
        var rhs_len = len(rhs)
        var lhs_ptr = lhs.unsafe_ptr()
        var rhs_ptr = rhs.unsafe_ptr()
        alias S = StringSlice[ImmutableAnyOrigin]
        if lhs_len == 0:
            return String(S(ptr=rhs_ptr, length=rhs_len))
        elif rhs_len == 0:
            return String(S(ptr=lhs_ptr, length=lhs_len))
        var sum_len = lhs_len + rhs_len
        var buffer = Self._buffer_type(capacity=sum_len + 1)
        var ptr = buffer.unsafe_ptr()
        memcpy(ptr, lhs_ptr, lhs_len)
        memcpy(ptr + lhs_len, rhs_ptr, rhs_len + int(rhs_has_null))
        buffer.size = sum_len + 1

        @parameter
        if not rhs_has_null:
            ptr[sum_len] = 0
        return Self(buffer^)

    @always_inline
    fn __add__(self, other: String) -> String:
        """Creates a string by appending another string at the end.

        Args:
            other: The string to append.

        Returns:
            The new constructed string.
        """
        return Self._add[True](self.as_bytes(), other.as_bytes())

    @always_inline
    fn __add__(self, other: StringLiteral) -> String:
        """Creates a string by appending a string literal at the end.

        Args:
            other: The string literal to append.

        Returns:
            The new constructed string.
        """
        return Self._add[False](self.as_bytes(), other.as_bytes())

    @always_inline
    fn __add__(self, other: StringSlice) -> String:
        """Creates a string by appending a string slice at the end.

        Args:
            other: The string slice to append.

        Returns:
            The new constructed string.
        """
        return Self._add[False](self.as_bytes(), other.as_bytes())

    @always_inline
    fn __radd__(self, other: String) -> String:
        """Creates a string by prepending another string to the start.

        Args:
            other: The string to prepend.

        Returns:
            The new constructed string.
        """
        return Self._add[True](other.as_bytes(), self.as_bytes())

    @always_inline
    fn __radd__(self, other: StringLiteral) -> String:
        """Creates a string by prepending another string literal to the start.

        Args:
            other: The string to prepend.

        Returns:
            The new constructed string.
        """
        return Self._add[True](other.as_bytes(), self.as_bytes())

    @always_inline
    fn __radd__(self, other: StringSlice) -> String:
        """Creates a string by prepending another string slice to the start.

        Args:
            other: The string to prepend.

        Returns:
            The new constructed string.
        """
        return Self._add[True](other.as_bytes(), self.as_bytes())

    fn _iadd[has_null: Bool](inout self, other: Span[Byte]):
        var s_len = self.byte_length()
        var o_len = len(other)
        var o_ptr = other.unsafe_ptr()
        if s_len == 0:
            alias S = StringSlice[ImmutableAnyOrigin]
            self = String(S(ptr=o_ptr, length=o_len))
            return
        elif o_len == 0:
            return
        var sum_len = s_len + o_len
        self._buffer.reserve(sum_len + 1)
        var s_ptr = self.unsafe_ptr()
        memcpy(s_ptr + s_len, o_ptr, o_len + int(has_null))
        self._buffer.size = sum_len + 1

        @parameter
        if not has_null:
            s_ptr[sum_len] = 0

    @always_inline
    fn __iadd__(inout self, other: String):
        """Appends another string to this string.

        Args:
            other: The string to append.
        """
        self._iadd[True](other.as_bytes())

    @always_inline
    fn __iadd__(inout self, other: StringLiteral):
        """Appends another string literal to this string.

        Args:
            other: The string to append.
        """
        self._iadd[False](other.as_bytes())

    @always_inline
    fn __iadd__(inout self, other: StringSlice):
        """Appends another string slice to this string.

        Args:
            other: The string to append.
        """
        self._iadd[False](other.as_bytes())

    fn __iter__(self) -> _StringSliceIter[__origin_of(self)]:
        """Iterate over the string, returning immutable references.

        Returns:
            An iterator of references to the string elements.
        """
        return _StringSliceIter[__origin_of(self)](
            unsafe_pointer=self.unsafe_ptr(), length=self.byte_length()
        )

    fn __reversed__(self) -> _StringSliceIter[__origin_of(self), False]:
        """Iterate backwards over the string, returning immutable references.

        Returns:
            A reversed iterator of references to the string elements.
        """
        return _StringSliceIter[__origin_of(self), forward=False](
            unsafe_pointer=self.unsafe_ptr(), length=self.byte_length()
        )

    # ===------------------------------------------------------------------=== #
    # Trait implementations
    # ===------------------------------------------------------------------=== #

    @always_inline
    fn __bool__(self) -> Bool:
        """Checks if the string is not empty.

        Returns:
            True if the string length is greater than zero, and False otherwise.
        """
        return self.byte_length() > 0

    fn __len__(self) -> Int:
        """Gets the string length, in bytes (for now) PREFER:
        String.byte_length(), a future version will make this method return
        Unicode codepoints.

        Returns:
            The string length, in bytes (for now).
        """
        var unicode_length = self.byte_length()

        # TODO: everything uses this method assuming it's byte length
        # for i in range(unicode_length):
        #     if _utf8_byte_type(self._buffer[i]) == 1:
        #         unicode_length -= 1

        return unicode_length

    @always_inline
    fn __str__(self) -> String:
        """Gets the string itself.

        This method ensures that you can pass a `String` to a method that
        takes a `Stringable` value.

        Returns:
            The string itself.
        """
        return self

    fn __repr__(self) -> String:
        """Return a Mojo-compatible representation of the `String` instance.

        Returns:
            A new representation of the string.
        """
        var result = String()
        var use_dquote = False
        for s in self:
            use_dquote = use_dquote or (s == "'")

            if s == "\\":
                result += r"\\"
            elif s == "\t":
                result += r"\t"
            elif s == "\n":
                result += r"\n"
            elif s == "\r":
                result += r"\r"
            else:
                var codepoint = ord(s)
                if isprintable(codepoint):
                    result += s
                elif codepoint < 0x10:
                    result += hex(codepoint, prefix=r"\x0")
                elif codepoint < 0x20 or codepoint == 0x7F:
                    result += hex(codepoint, prefix=r"\x")
                else:  # multi-byte character
                    result += s

        if use_dquote:
            return '"' + result + '"'
        else:
            return "'" + result + "'"

    fn __fspath__(self) -> String:
        """Return the file system path representation (just the string itself).

        Returns:
          The file system path representation as a string.
        """
        return self

    # ===------------------------------------------------------------------=== #
    # Methods
    # ===------------------------------------------------------------------=== #

    fn write_to[W: Writer](self, inout writer: W):
        """
        Formats this string to the provided Writer.

        Parameters:
            W: A type conforming to the Writable trait.

        Args:
            writer: The object to write to.
        """

        writer.write_bytes(self.as_bytes())

    fn join(self, *elems: Int) -> String:
        """Joins the elements from the tuple using the current string as a
        delimiter.

        Args:
            elems: The input tuple.

        Returns:
            The joined string.
        """
        if len(elems) == 0:
            return ""
        var curr = str(elems[0])
        for i in range(1, len(elems)):
            curr += self + str(elems[i])
        return curr

    fn join[*Types: Writable](self, *elems: *Types) -> String:
        """Joins string elements using the current string as a delimiter.

        Parameters:
            Types: The types of the elements.

        Args:
            elems: The input values.

        Returns:
            The joined string.
        """

        var result = String()
        var is_first = True

        @parameter
        fn add_elt[T: Writable](a: T):
            if is_first:
                is_first = False
            else:
                result.write(self)
            result.write(a)

        elems.each[add_elt]()
        _ = is_first
        return result

    fn join[T: StringableCollectionElement](self, elems: List[T, *_]) -> String:
        """Joins string elements using the current string as a delimiter.

        Parameters:
            T: The types of the elements.

        Args:
            elems: The input values.

        Returns:
            The joined string.
        """

        # TODO(#3403): Simplify this when the linked conditional conformance
        # feature is added.  Runs a faster algorithm if the concrete types are
        # able to be converted to a span of bytes.
        @parameter
        if _type_is_eq[T, String]():
            return self.fast_join(rebind[List[String]](elems))
        elif _type_is_eq[T, StringLiteral]():
            return self.fast_join(rebind[List[StringLiteral]](elems))
        # FIXME(#3597): once StringSlice conforms to CollectionElement trait:
        # if _type_is_eq[T, StringSlice]():
        # return self.fast_join(rebind[List[StringSlice]](elems))
        else:
            var result: String = ""
            var is_first = True

            for e in elems:
                if is_first:
                    is_first = False
                else:
                    result += self
                result += str(e[])

            return result

    fn fast_join[
        T: BytesCollectionElement, //,
    ](self, elems: List[T, *_]) -> String:
        """Joins string elements using the current string as a delimiter.

        Parameters:
            T: The types of the elements.

        Args:
            elems: The input values.

        Returns:
            The joined string.
        """
        var n_elems = len(elems)
        if n_elems == 0:
            return String("")
        var len_self = self.byte_length()
        var len_elems = 0
        # Calculate the total size of the elements to join beforehand
        # to prevent alloc syscalls as we know the buffer size.
        # This can hugely improve the performance on large lists
        for e_ref in elems:
            len_elems += len(e_ref[].as_bytes())
        var capacity = len_self * (n_elems - 1) + len_elems
        var buf = Self._buffer_type(capacity=capacity)
        var self_ptr = self.unsafe_ptr()
        var ptr = buf.unsafe_ptr()
        var offset = 0
        var i = 0
        var is_first = True
        while i < n_elems:
            if is_first:
                is_first = False
            else:
                memcpy(dest=ptr + offset, src=self_ptr, count=len_self)
                offset += len_self
            var e = elems[i].as_bytes()
            var e_len = len(e)
            memcpy(dest=ptr + offset, src=e.unsafe_ptr(), count=e_len)
            offset += e_len
            i += 1
        buf.size = capacity
        buf.append(0)
        return String(buf^)

    fn unsafe_ptr(self) -> UnsafePointer[UInt8]:
        """Retrieves a pointer to the underlying memory.

        Returns:
            The pointer to the underlying memory.
        """
        return self._buffer.data

    fn unsafe_cstr_ptr(self) -> UnsafePointer[c_char]:
        """Retrieves a C-string-compatible pointer to the underlying memory.

        The returned pointer is guaranteed to be null, or NUL terminated.

        Returns:
            The pointer to the underlying memory.
        """
        return self.unsafe_ptr().bitcast[c_char]()

    @always_inline
    fn as_bytes(ref self) -> Span[Byte, __origin_of(self)]:
        """Returns a contiguous slice of the bytes owned by this string.

        Returns:
            A contiguous slice pointing to the bytes owned by this string.

        Notes:
            This does not include the trailing null terminator.
        """

        # Does NOT include the NUL terminator.
        return Span[Byte, __origin_of(self)](
            ptr=self._buffer.unsafe_ptr(), length=self.byte_length()
        )

    @always_inline
<<<<<<< HEAD
    fn as_string_slice(
        ref [_]self,
    ) -> StringSlice[_lit_mut_cast[__origin_of(self), False].result]:
=======
    fn as_string_slice(ref self) -> StringSlice[__origin_of(self)]:
>>>>>>> 4cd07621
        """Returns a string slice of the data owned by this string.

        Returns:
            A string slice pointing to the data owned by this string.
        """
        # FIXME(MSTDL-160):
        #   Enforce UTF-8 encoding in String so this is actually
        #   guaranteed to be valid.
        return StringSlice[_lit_mut_cast[__origin_of(self), False].result](
            ptr=self.unsafe_ptr(), length=self.byte_length()
        )

    @always_inline
    fn byte_length(self) -> Int:
        """Get the string length in bytes.

        Returns:
            The length of this string in bytes, excluding null terminator.

        Notes:
            This does not include the trailing null terminator in the count.
        """
        var length = len(self._buffer)
        return length - int(length > 0)

    fn _steal_ptr(inout self) -> UnsafePointer[UInt8]:
        """Transfer ownership of pointer to the underlying memory.
        The caller is responsible for freeing up the memory.

        Returns:
            The pointer to the underlying memory.
        """
        var ptr = self.unsafe_ptr()
        self._buffer.data = UnsafePointer[UInt8]()
        self._buffer.size = 0
        self._buffer.capacity = 0
        return ptr

    fn count(self, substr: String) -> Int:
        """Return the number of non-overlapping occurrences of substring
        `substr` in the string.

        If sub is empty, returns the number of empty strings between characters
        which is the length of the string plus one.

        Args:
          substr: The substring to count.

        Returns:
          The number of occurrences of `substr`.
        """
        if not substr:
            return len(self) + 1

        var res = 0
        var offset = 0

        while True:
            var pos = self.find(substr, offset)
            if pos == -1:
                break
            res += 1

            offset = pos + substr.byte_length()

        return res

    fn __contains__(self, substr: String) -> Bool:
        """Returns True if the substring is contained within the current string.

        Args:
          substr: The substring to check.

        Returns:
          True if the string contains the substring.
        """
        return substr.as_string_slice() in self.as_string_slice()

    fn find(self, substr: String, start: Int = 0) -> Int:
        """Finds the offset of the first occurrence of `substr` starting at
        `start`. If not found, returns -1.

        Args:
          substr: The substring to find.
          start: The offset from which to find.

        Returns:
          The offset of `substr` relative to the beginning of the string.
        """

        return self.as_string_slice().find(substr.as_string_slice(), start)

    fn rfind(self, substr: String, start: Int = 0) -> Int:
        """Finds the offset of the last occurrence of `substr` starting at
        `start`. If not found, returns -1.

        Args:
          substr: The substring to find.
          start: The offset from which to find.

        Returns:
          The offset of `substr` relative to the beginning of the string.
        """

        return self.as_string_slice().rfind(
            substr.as_string_slice(), start=start
        )

    fn isspace(self) -> Bool:
        """Determines whether every character in the given String is a
        python whitespace String. This corresponds to Python's
        [universal separators](
            https://docs.python.org/3/library/stdtypes.html#str.splitlines)
        `" \\t\\n\\v\\f\\r\\x1c\\x1d\\x1e\\x85\\u2028\\u2029"`.

        Returns:
            True if the whole String is made up of whitespace characters
                listed above, otherwise False.
        """
        return self.as_string_slice().isspace()

    fn split(self, sep: String, maxsplit: Int = -1) raises -> List[String]:
        """Split the string by a separator.

        Args:
            sep: The string to split on.
            maxsplit: The maximum amount of items to split from String.
                Defaults to unlimited.

        Returns:
            A List of Strings containing the input split by the separator.

        Raises:
            If the separator is empty.

        Examples:

        ```mojo
        # Splitting a space
        _ = String("hello world").split(" ") # ["hello", "world"]
        # Splitting adjacent separators
        _ = String("hello,,world").split(",") # ["hello", "", "world"]
        # Splitting with maxsplit
        _ = String("1,2,3").split(",", 1) # ['1', '2,3']
        ```
        .
        """
        var output = List[String]()

        var str_byte_len = self.byte_length() - 1
        var lhs = 0
        var rhs = 0
        var items = 0
        var sep_len = sep.byte_length()
        if sep_len == 0:
            raise Error("Separator cannot be empty.")
        if str_byte_len < 0:
            output.append("")

        while lhs <= str_byte_len:
            rhs = self.find(sep, lhs)
            if rhs == -1:
                output.append(self[lhs:])
                break

            if maxsplit > -1:
                if items == maxsplit:
                    output.append(self[lhs:])
                    break
                items += 1

            output.append(self[lhs:rhs])
            lhs = rhs + sep_len

        if self.endswith(sep) and (len(output) <= maxsplit or maxsplit == -1):
            output.append("")
        return output

    fn split(self, sep: NoneType = None, maxsplit: Int = -1) -> List[String]:
        """Split the string by every Whitespace separator.

        Args:
            sep: None.
            maxsplit: The maximum amount of items to split from String. Defaults
                to unlimited.

        Returns:
            A List of Strings containing the input split by the separator.

        Examples:

        ```mojo
        # Splitting an empty string or filled with whitespaces
        _ = String("      ").split() # []
        _ = String("").split() # []

        # Splitting a string with leading, trailing, and middle whitespaces
        _ = String("      hello    world     ").split() # ["hello", "world"]
        # Splitting adjacent universal newlines:
        _ = String(
            "hello \\t\\n\\v\\f\\r\\x1c\\x1d\\x1e\\x85\\u2028\\u2029world"
        ).split()  # ["hello", "world"]
        ```
        .
        """

        fn num_bytes(b: UInt8) -> Int:
            var flipped = ~b
            return int(count_leading_zeros(flipped) + (flipped >> 7))

        var output = List[String]()
        var str_byte_len = self.byte_length() - 1
        var lhs = 0
        var rhs = 0
        var items = 0
        while lhs <= str_byte_len:
            # Python adds all "whitespace chars" as one separator
            # if no separator was specified
            for s in self[lhs:]:
                if not str(s).isspace():  # TODO: with StringSlice.isspace()
                    break
                lhs += s.byte_length()
            # if it went until the end of the String, then
            # it should be sliced up until the original
            # start of the whitespace which was already appended
            if lhs - 1 == str_byte_len:
                break
            elif lhs == str_byte_len:
                # if the last char is not whitespace
                output.append(self[str_byte_len])
                break
            rhs = lhs + num_bytes(self.unsafe_ptr()[lhs])
            for s in self[lhs + num_bytes(self.unsafe_ptr()[lhs]) :]:
                if str(s).isspace():  # TODO: with StringSlice.isspace()
                    break
                rhs += s.byte_length()

            if maxsplit > -1:
                if items == maxsplit:
                    output.append(self[lhs:])
                    break
                items += 1

            output.append(self[lhs:rhs])
            lhs = rhs

        return output

    fn splitlines(self, keepends: Bool = False) -> List[String]:
        """Split the string at line boundaries. This corresponds to Python's
        [universal newlines:](
            https://docs.python.org/3/library/stdtypes.html#str.splitlines)
        `"\\r\\n"` and `"\\t\\n\\v\\f\\r\\x1c\\x1d\\x1e\\x85\\u2028\\u2029"`.

        Args:
            keepends: If True, line breaks are kept in the resulting strings.

        Returns:
            A List of Strings containing the input split by line boundaries.
        """
        return _to_string_list(self.as_string_slice().splitlines(keepends))

    fn replace(self, old: String, new: String) -> String:
        """Return a copy of the string with all occurrences of substring `old`
        if replaced by `new`.

        Args:
            old: The substring to replace.
            new: The substring to replace with.

        Returns:
            The string where all occurrences of `old` are replaced with `new`.
        """
        if not old:
            return self._interleave(new)

        var occurrences = self.count(old)
        if occurrences == -1:
            return self

        var self_start = self.unsafe_ptr()
        var self_ptr = self.unsafe_ptr()
        var new_ptr = new.unsafe_ptr()

        var self_len = self.byte_length()
        var old_len = old.byte_length()
        var new_len = new.byte_length()

        var res = Self._buffer_type()
        res.reserve(self_len + (old_len - new_len) * occurrences + 1)

        for _ in range(occurrences):
            var curr_offset = int(self_ptr) - int(self_start)

            var idx = self.find(old, curr_offset)

            debug_assert(idx >= 0, "expected to find occurrence during find")

            # Copy preceding unchanged chars
            for _ in range(curr_offset, idx):
                res.append(self_ptr[])
                self_ptr += 1

            # Insert a copy of the new replacement string
            for i in range(new_len):
                res.append(new_ptr[i])

            self_ptr += old_len

        while True:
            var val = self_ptr[]
            if val == 0:
                break
            res.append(self_ptr[])
            self_ptr += 1

        res.append(0)
        return String(res^)

    fn strip(self, chars: String) -> String:
        """Return a copy of the string with leading and trailing characters
        removed.

        Args:
            chars: A set of characters to be removed. Defaults to whitespace.

        Returns:
            A copy of the string with no leading or trailing characters.
        """

        return self.lstrip(chars).rstrip(chars)

    fn strip(self) -> String:
        """Return a copy of the string with leading and trailing whitespaces
        removed.

        Returns:
            A copy of the string with no leading or trailing whitespaces.
        """
        return self.lstrip().rstrip()

    fn rstrip(self, chars: String) -> String:
        """Return a copy of the string with trailing characters removed.

        Args:
            chars: A set of characters to be removed. Defaults to whitespace.

        Returns:
            A copy of the string with no trailing characters.
        """

        var r_idx = self.byte_length()
        while r_idx > 0 and self[r_idx - 1] in chars:
            r_idx -= 1

        return self[:r_idx]

    fn rstrip(self) -> String:
        """Return a copy of the string with trailing whitespaces removed.

        Returns:
            A copy of the string with no trailing whitespaces.
        """
        var r_idx = self.byte_length()
        # TODO (#933): should use this once llvm intrinsics can be used at comp time
        # for s in self.__reversed__():
        #     if not s.isspace():
        #         break
        #     r_idx -= 1
        while r_idx > 0 and _isspace(self._buffer.unsafe_get(r_idx - 1)):
            r_idx -= 1
        return self[:r_idx]

    fn lstrip(self, chars: String) -> String:
        """Return a copy of the string with leading characters removed.

        Args:
            chars: A set of characters to be removed. Defaults to whitespace.

        Returns:
            A copy of the string with no leading characters.
        """

        var l_idx = 0
        while l_idx < self.byte_length() and self[l_idx] in chars:
            l_idx += 1

        return self[l_idx:]

    fn lstrip(self) -> String:
        """Return a copy of the string with leading whitespaces removed.

        Returns:
            A copy of the string with no leading whitespaces.
        """
        var l_idx = 0
        # TODO (#933): should use this once llvm intrinsics can be used at comp time
        # for s in self:
        #     if not s.isspace():
        #         break
        #     l_idx += 1
        while l_idx < self.byte_length() and _isspace(
            self._buffer.unsafe_get(l_idx)
        ):
            l_idx += 1
        return self[l_idx:]

    fn __hash__(self) -> UInt:
        """Hash the underlying buffer using builtin hash.

        Returns:
            A 64-bit hash value. This value is _not_ suitable for cryptographic
            uses. Its intended usage is for data structures. See the `hash`
            builtin documentation for more details.
        """
        return hash(self.as_string_slice())

    fn __hash__[H: _Hasher](self, inout hasher: H):
        """Updates hasher with the underlying bytes.

        Parameters:
            H: The hasher type.

        Args:
            hasher: The hasher instance.
        """
        hasher._update_with_bytes(self.unsafe_ptr(), self.byte_length())

    fn _interleave(self, val: String) -> String:
        var res = Self._buffer_type()
        var val_ptr = val.unsafe_ptr()
        var self_ptr = self.unsafe_ptr()
        res.reserve(val.byte_length() * self.byte_length() + 1)
        for i in range(self.byte_length()):
            for j in range(val.byte_length()):
                res.append(val_ptr[j])
            res.append(self_ptr[i])
        res.append(0)
        return String(res^)

    fn lower(self) -> String:
        """Returns a copy of the string with all cased characters
        converted to lowercase.

        Returns:
            A new string where cased letters have been converted to lowercase.
        """

        # TODO: the _unicode module does not support locale sensitive conversions yet.
        return to_lowercase(self)

    fn upper(self) -> String:
        """Returns a copy of the string with all cased characters
        converted to uppercase.

        Returns:
            A new string where cased letters have been converted to uppercase.
        """

        # TODO: the _unicode module does not support locale sensitive conversions yet.
        return to_uppercase(self)

    fn startswith(
        ref self, prefix: String, start: Int = 0, end: Int = -1
    ) -> Bool:
        """Checks if the string starts with the specified prefix between start
        and end positions. Returns True if found and False otherwise.

        Args:
          prefix: The prefix to check.
          start: The start offset from which to check.
          end: The end offset from which to check.

        Returns:
          True if the self[start:end] is prefixed by the input prefix.
        """
        if end == -1:
            return StringSlice[__origin_of(self)](
                ptr=self.unsafe_ptr() + start,
                length=self.byte_length() - start,
            ).startswith(prefix.as_string_slice())

        return StringSlice[__origin_of(self)](
            ptr=self.unsafe_ptr() + start, length=end - start
        ).startswith(prefix.as_string_slice())

    fn endswith(self, suffix: String, start: Int = 0, end: Int = -1) -> Bool:
        """Checks if the string end with the specified suffix between start
        and end positions. Returns True if found and False otherwise.

        Args:
          suffix: The suffix to check.
          start: The start offset from which to check.
          end: The end offset from which to check.

        Returns:
          True if the self[start:end] is suffixed by the input suffix.
        """
        if end == -1:
            return StringSlice[__origin_of(self)](
                ptr=self.unsafe_ptr() + start,
                length=self.byte_length() - start,
            ).endswith(suffix.as_string_slice())

        return StringSlice[__origin_of(self)](
            ptr=self.unsafe_ptr() + start, length=end - start
        ).endswith(suffix.as_string_slice())

    fn removeprefix(self, prefix: String, /) -> String:
        """Returns a new string with the prefix removed if it was present.

        For example:

        ```mojo
        print(String('TestHook').removeprefix('Test'))
        # 'Hook'
        print(String('BaseTestCase').removeprefix('Test'))
        # 'BaseTestCase'
        ```

        Args:
            prefix: The prefix to remove from the string.

        Returns:
            `string[len(prefix):]` if the string starts with the prefix string,
            or a copy of the original string otherwise.
        """
        if self.startswith(prefix):
            return self[prefix.byte_length() :]
        return self

    fn removesuffix(self, suffix: String, /) -> String:
        """Returns a new string with the suffix removed if it was present.

        For example:

        ```mojo
        print(String('TestHook').removesuffix('Hook'))
        # 'Test'
        print(String('BaseTestCase').removesuffix('Test'))
        # 'BaseTestCase'
        ```

        Args:
            suffix: The suffix to remove from the string.

        Returns:
            `string[:-len(suffix)]` if the string ends with the suffix string,
            or a copy of the original string otherwise.
        """
        if suffix and self.endswith(suffix):
            return self[: -suffix.byte_length()]
        return self

    @always_inline
    fn __int__(self) raises -> Int:
        """Parses the given string as a base-10 integer and returns that value.
        If the string cannot be parsed as an int, an error is raised.

        Returns:
            An integer value that represents the string, or otherwise raises.
        """
        return atol(self)

    @always_inline
    fn __float__(self) raises -> Float64:
        """Parses the string as a float point number and returns that value. If
        the string cannot be parsed as a float, an error is raised.

        Returns:
            A float value that represents the string, or otherwise raises.
        """
        return atof(self)

    fn __mul__(self, n: Int) -> String:
        """Concatenates the string `n` times.

        Args:
            n : The number of times to concatenate the string.

        Returns:
            The string concatenated `n` times.
        """
        return self.as_string_slice() * n

    @always_inline
    fn format[*Ts: _CurlyEntryFormattable](self, *args: *Ts) raises -> String:
        """Format a template with `*args`.

        Args:
            args: The substitution values.

        Parameters:
            Ts: The types of substitution values that implement `Representable`
                and `Stringable` (to be changed and made more flexible).

        Returns:
            The template with the given values substituted.

        Examples:

        ```mojo
        # Manual indexing:
        print(String("{0} {1} {0}").format("Mojo", 1.125)) # Mojo 1.125 Mojo
        # Automatic indexing:
        print(String("{} {}").format(True, "hello world")) # True hello world
        ```
        .
        """
        return _FormatCurlyEntry.format(self, args)

    fn isdigit(self) -> Bool:
        """A string is a digit string if all characters in the string are digits
        and there is at least one character in the string.

        Note that this currently only works with ASCII strings.

        Returns:
            True if all characters are digits and it's not empty else False.
        """
        if not self:
            return False
        for c in self:
            if not isdigit(ord(c)):
                return False
        return True

    fn isupper(self) -> Bool:
        """Returns True if all cased characters in the string are uppercase and
        there is at least one cased character.

        Returns:
            True if all cased characters in the string are uppercase and there
            is at least one cased character, False otherwise.
        """
        return len(self) > 0 and is_uppercase(self)

    fn islower(self) -> Bool:
        """Returns True if all cased characters in the string are lowercase and
        there is at least one cased character.

        Returns:
            True if all cased characters in the string are lowercase and there
            is at least one cased character, False otherwise.
        """
        return len(self) > 0 and is_lowercase(self)

    fn isprintable(self) -> Bool:
        """Returns True if all characters in the string are ASCII printable.

        Note that this currently only works with ASCII strings.

        Returns:
            True if all characters are printable else False.
        """
        for c in self:
            if not isprintable(ord(c)):
                return False
        return True

    fn rjust(self, width: Int, fillchar: StringLiteral = " ") -> String:
        """Returns the string right justified in a string of specified width.

        Args:
            width: The width of the field containing the string.
            fillchar: Specifies the padding character.

        Returns:
            Returns right justified string, or self if width is not bigger than self length.
        """
        return self._justify(width - len(self), width, fillchar)

    fn ljust(self, width: Int, fillchar: StringLiteral = " ") -> String:
        """Returns the string left justified in a string of specified width.

        Args:
            width: The width of the field containing the string.
            fillchar: Specifies the padding character.

        Returns:
            Returns left justified string, or self if width is not bigger than self length.
        """
        return self._justify(0, width, fillchar)

    fn center(self, width: Int, fillchar: StringLiteral = " ") -> String:
        """Returns the string center justified in a string of specified width.

        Args:
            width: The width of the field containing the string.
            fillchar: Specifies the padding character.

        Returns:
            Returns center justified string, or self if width is not bigger than self length.
        """
        return self._justify(width - len(self) >> 1, width, fillchar)

    fn _justify(
        self, start: Int, width: Int, fillchar: StringLiteral
    ) -> String:
        if len(self) >= width:
            return self
        debug_assert(
            len(fillchar) == 1, "fill char needs to be a one byte literal"
        )
        var fillbyte = fillchar.as_bytes()[0]
        var buffer = Self._buffer_type(capacity=width + 1)
        buffer.resize(width, fillbyte)
        buffer.append(0)
        memcpy(buffer.unsafe_ptr().offset(start), self.unsafe_ptr(), len(self))
        var result = String(buffer)
        return result^

    fn reserve(inout self, new_capacity: Int):
        """Reserves the requested capacity.

        Args:
            new_capacity: The new capacity.

        Notes:
            If the current capacity is greater or equal, this is a no-op.
            Otherwise, the storage is reallocated and the data is moved.
        """
        self._buffer.reserve(new_capacity)


# ===----------------------------------------------------------------------=== #
# Utilities
# ===----------------------------------------------------------------------=== #


fn _toggle_ascii_case(char: UInt8) -> UInt8:
    """Assuming char is a cased ASCII character, this function will return the
    opposite-cased letter.
    """

    # ASCII defines A-Z and a-z as differing only in their 6th bit,
    # so converting is as easy as a bit flip.
    return char ^ (1 << 5)


fn _calc_initial_buffer_size_int32(n0: Int) -> Int:
    # See https://commaok.xyz/post/lookup_tables/ and
    # https://lemire.me/blog/2021/06/03/computing-the-number-of-digits-of-an-integer-even-faster/
    # for a description.
    alias lookup_table = VariadicList[Int](
        4294967296,
        8589934582,
        8589934582,
        8589934582,
        12884901788,
        12884901788,
        12884901788,
        17179868184,
        17179868184,
        17179868184,
        21474826480,
        21474826480,
        21474826480,
        21474826480,
        25769703776,
        25769703776,
        25769703776,
        30063771072,
        30063771072,
        30063771072,
        34349738368,
        34349738368,
        34349738368,
        34349738368,
        38554705664,
        38554705664,
        38554705664,
        41949672960,
        41949672960,
        41949672960,
        42949672960,
        42949672960,
    )
    var n = UInt32(n0)
    var log2 = int(
        (bitwidthof[DType.uint32]() - 1) ^ count_leading_zeros(n | 1)
    )
    return (n0 + lookup_table[int(log2)]) >> 32


fn _calc_initial_buffer_size_int64(n0: UInt64) -> Int:
    var result: Int = 1
    var n = n0
    while True:
        if n < 10:
            return result
        if n < 100:
            return result + 1
        if n < 1_000:
            return result + 2
        if n < 10_000:
            return result + 3
        n //= 10_000
        result += 4


fn _calc_initial_buffer_size(n0: Int) -> Int:
    var sign = 0 if n0 > 0 else 1

    # Add 1 for the terminator
    return sign + n0._decimal_digit_count() + 1


fn _calc_initial_buffer_size(n: Float64) -> Int:
    return 128 + 1  # Add 1 for the terminator


fn _calc_initial_buffer_size[type: DType](n0: Scalar[type]) -> Int:
    @parameter
    if type.is_integral():
        var n = abs(n0)
        var sign = 0 if n0 > 0 else 1
        alias is_32bit_system = bitwidthof[DType.index]() == 32

        @parameter
        if is_32bit_system or bitwidthof[type]() <= 32:
            return sign + _calc_initial_buffer_size_int32(int(n)) + 1
        else:
            return (
                sign
                + _calc_initial_buffer_size_int64(n.cast[DType.uint64]())
                + 1
            )

    return 128 + 1  # Add 1 for the terminator


fn _calc_format_buffer_size[type: DType]() -> Int:
    """
    Returns a buffer size in bytes that is large enough to store a formatted
    number of the specified type.
    """

    # TODO:
    #   Use a smaller size based on the `dtype`, e.g. we don't need as much
    #   space to store a formatted int8 as a float64.
    @parameter
    if type.is_integral():
        return 64 + 1
    else:
        return 128 + 1  # Add 1 for the terminator<|MERGE_RESOLUTION|>--- conflicted
+++ resolved
@@ -1557,13 +1557,9 @@
         )
 
     @always_inline
-<<<<<<< HEAD
     fn as_string_slice(
-        ref [_]self,
+        ref self,
     ) -> StringSlice[_lit_mut_cast[__origin_of(self), False].result]:
-=======
-    fn as_string_slice(ref self) -> StringSlice[__origin_of(self)]:
->>>>>>> 4cd07621
         """Returns a string slice of the data owned by this string.
 
         Returns:
