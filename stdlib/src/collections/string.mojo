# ===----------------------------------------------------------------------=== #
# Copyright (c) 2024, Modular Inc. All rights reserved.
#
# Licensed under the Apache License v2.0 with LLVM Exceptions:
# https://llvm.org/LICENSE.txt
#
# Unless required by applicable law or agreed to in writing, software
# distributed under the License is distributed on an "AS IS" BASIS,
# WITHOUT WARRANTIES OR CONDITIONS OF ANY KIND, either express or implied.
# See the License for the specific language governing permissions and
# limitations under the License.
# ===----------------------------------------------------------------------=== #
"""Implements basic object methods for working with strings.

These are Mojo built-ins, so you don't need to import them.
"""

from collections import KeyElement, List, Optional
from collections._index_normalization import normalize_index
from sys import bitwidthof, llvm_intrinsic
from sys.ffi import c_char, OpaquePointer
from utils import StaticString

from bit import count_leading_zeros
from memory import UnsafePointer, memcmp, memcpy
from python import PythonObject

from sys.intrinsics import _type_is_eq
from hashlib._hasher import _HashableWithHasher, _Hasher

<<<<<<< HEAD
from utils import IndexList, StringRef, Variant
from utils.span import Span, AsBytesWrite
from utils.format import Formatter, Formattable, ToFormatter
=======
from utils import (
    Span,
    IndexList,
    StringRef,
    StringSlice,
    Variant,
    Writable,
    Writer,
)
>>>>>>> 91155e08
from utils.string_slice import (
    StringSlice,
    Stringlike,
    _utf8_byte_type,
    _StringSliceIter,
    _unicode_codepoint_utf8_byte_length,
    _shift_unicode_to_utf8,
    _FormatCurlyEntry,
    _CurlyEntryFormattable,
    _utf8_first_byte_sequence_length,
    _split,
)

# ===----------------------------------------------------------------------=== #
# ord
# ===----------------------------------------------------------------------=== #


fn ord(s: String) -> Int:
    """Returns an integer that represents the given one-character string.

    Given a string representing one character, return an integer
    representing the code point of that character. For example, `ord("a")`
    returns the integer `97`. This is the inverse of the `chr()` function.

    Args:
        s: The input string slice, which must contain only a single character.

    Returns:
        An integer representing the code point of the given character.
    """
    return ord(s.as_string_slice())


fn ord(s: StringSlice) -> Int:
    """Returns an integer that represents the given one-character string.

    Given a string representing one character, return an integer
    representing the code point of that character. For example, `ord("a")`
    returns the integer `97`. This is the inverse of the `chr()` function.

    Args:
        s: The input string, which must contain only a single character.

    Returns:
        An integer representing the code point of the given character.
    """
    # UTF-8 to Unicode conversion:              (represented as UInt32 BE)
    # 1: 0aaaaaaa                            -> 00000000 00000000 00000000 0aaaaaaa     a
    # 2: 110aaaaa 10bbbbbb                   -> 00000000 00000000 00000aaa aabbbbbb     a << 6  | b
    # 3: 1110aaaa 10bbbbbb 10cccccc          -> 00000000 00000000 aaaabbbb bbcccccc     a << 12 | b << 6  | c
    # 4: 11110aaa 10bbbbbb 10cccccc 10dddddd -> 00000000 000aaabb bbbbcccc ccdddddd     a << 18 | b << 12 | c << 6 | d
    var p = s.unsafe_ptr().bitcast[UInt8]()
    var b1 = p[]
    if (b1 >> 7) == 0:  # This is 1 byte ASCII char
        debug_assert(s.byte_length() == 1, "input string length must be 1")
        return int(b1)
    var num_bytes = count_leading_zeros(~b1)
    debug_assert(
        s.byte_length() == int(num_bytes), "input string must be one character"
    )
    debug_assert(
        1 < int(num_bytes) < 5, "invalid UTF-8 byte ", b1, " at index 0"
    )
    var shift = int((6 * (num_bytes - 1)))
    var b1_mask = 0b11111111 >> (num_bytes + 1)
    var result = int(b1 & b1_mask) << shift
    for i in range(1, num_bytes):
        p += 1
        debug_assert(
            p[] >> 6 == 0b00000010, "invalid UTF-8 byte ", b1, " at index ", i
        )
        shift -= 6
        result |= int(p[] & 0b00111111) << shift
    return result


# ===----------------------------------------------------------------------=== #
# chr
# ===----------------------------------------------------------------------=== #


fn chr(c: Int) -> String:
    """Returns a String based on the given Unicode code point. This is the
    inverse of the `ord()` function.

    Args:
        c: An integer that represents a code point.

    Returns:
        A string containing a single character based on the given code point.

    Examples:
    ```mojo
    print(chr(97)) # "a"
    print(chr(8364)) # "€"
    ```
    .
    """

    if c < 0b1000_0000:  # 1 byte ASCII char
        return String(String._buffer_type(c, 0))

    var num_bytes = _unicode_codepoint_utf8_byte_length(c)
    var p = UnsafePointer[UInt8].alloc(num_bytes + 1)
    _shift_unicode_to_utf8(p, c, num_bytes)
    # TODO: decide whether to use replacement char (�) or raise ValueError
    # if not _is_valid_utf8(p, num_bytes):
    #     debug_assert(False, "Invalid Unicode code point")
    #     p.free()
    #     return chr(0xFFFD)
    p[num_bytes] = 0
    return String(ptr=p, len=num_bytes + 1)


# ===----------------------------------------------------------------------=== #
# ascii
# ===----------------------------------------------------------------------=== #


fn _chr_ascii(c: UInt8) -> String:
    """Returns a string based on the given ASCII code point.

    Args:
        c: An integer that represents a code point.

    Returns:
        A string containing a single character based on the given code point.
    """
    return String(String._buffer_type(c, 0))


fn _repr_ascii(c: UInt8) -> String:
    """Returns a printable representation of the given ASCII code point.

    Args:
        c: An integer that represents a code point.

    Returns:
        A string containing a representation of the given code point.
    """
    alias ord_tab = ord("\t")
    alias ord_new_line = ord("\n")
    alias ord_carriage_return = ord("\r")
    alias ord_back_slash = ord("\\")

    if c == ord_back_slash:
        return r"\\"
    elif isprintable(c):
        return _chr_ascii(c)
    elif c == ord_tab:
        return r"\t"
    elif c == ord_new_line:
        return r"\n"
    elif c == ord_carriage_return:
        return r"\r"
    else:
        var uc = c.cast[DType.uint8]()
        if uc < 16:
            return hex(uc, prefix=r"\x0")
        else:
            return hex(uc, prefix=r"\x")


@always_inline
fn ascii(value: String) -> String:
    """Get the ASCII representation of the object.

    Args:
        value: The object to get the ASCII representation of.

    Returns:
        A string containing the ASCII representation of the object.
    """
    alias ord_squote = ord("'")
    var result = String()
    var use_dquote = False

    for idx in range(len(value._buffer) - 1):
        var char = value._buffer[idx]
        result += _repr_ascii(char)
        use_dquote = use_dquote or (char == ord_squote)

    if use_dquote:
        return '"' + result + '"'
    else:
        return "'" + result + "'"


# ===----------------------------------------------------------------------=== #
# strtol
# ===----------------------------------------------------------------------=== #


fn _atol(str_ref: StringSlice[_], base: Int = 10) raises -> Int:
    """Implementation of `atol` for StringRef inputs.

    Please see its docstring for details.
    """
    if (base != 0) and (base < 2 or base > 36):
        raise Error("Base must be >= 2 and <= 36, or 0.")
    if not str_ref:
        raise Error(_atol_error(base, str_ref))

    var real_base: Int
    var ord_num_max: Int

    var ord_letter_max = (-1, -1)
    var result = 0
    var is_negative: Bool = False
    var has_prefix: Bool = False
    var start: Int = 0
    var str_len = len(str_ref)
    var buff = str_ref.unsafe_ptr()

    for pos in range(start, str_len):
        if _isspace(buff[pos]):
            continue

        if str_ref[pos] == "-":
            is_negative = True
            start = pos + 1
        elif str_ref[pos] == "+":
            start = pos + 1
        else:
            start = pos
        break

    if str_ref[start] == "0" and start + 1 < str_len:
        if base == 2 and (
            str_ref[start + 1] == "b" or str_ref[start + 1] == "B"
        ):
            start += 2
            has_prefix = True
        elif base == 8 and (
            str_ref[start + 1] == "o" or str_ref[start + 1] == "O"
        ):
            start += 2
            has_prefix = True
        elif base == 16 and (
            str_ref[start + 1] == "x" or str_ref[start + 1] == "X"
        ):
            start += 2
            has_prefix = True

    alias ord_0 = ord("0")
    # FIXME:
    #   Change this to `alias` after fixing support for __getitem__ of alias.
    var ord_letter_min = (ord("a"), ord("A"))
    alias ord_underscore = ord("_")

    if base == 0:
        var real_base_new_start = _identify_base(str_ref, start)
        real_base = real_base_new_start[0]
        start = real_base_new_start[1]
        has_prefix = real_base != 10
        if real_base == -1:
            raise Error(_atol_error(base, str_ref))
    else:
        real_base = base

    if real_base <= 10:
        ord_num_max = ord(str(real_base - 1))
    else:
        ord_num_max = ord("9")
        ord_letter_max = (
            ord("a") + (real_base - 11),
            ord("A") + (real_base - 11),
        )

    var found_valid_chars_after_start = False
    var has_space_after_number = False
    # Prefixed integer literals with real_base 2, 8, 16 may begin with leading
    # underscores under the conditions they have a prefix
    var was_last_digit_undescore = not (real_base in (2, 8, 16) and has_prefix)
    for pos in range(start, str_len):
        var ord_current = int(buff[pos])
        if ord_current == ord_underscore:
            if was_last_digit_undescore:
                raise Error(_atol_error(base, str_ref))
            else:
                was_last_digit_undescore = True
                continue
        else:
            was_last_digit_undescore = False
        if ord_0 <= ord_current <= ord_num_max:
            result += ord_current - ord_0
            found_valid_chars_after_start = True
        elif ord_letter_min[0] <= ord_current <= ord_letter_max[0]:
            result += ord_current - ord_letter_min[0] + 10
            found_valid_chars_after_start = True
        elif ord_letter_min[1] <= ord_current <= ord_letter_max[1]:
            result += ord_current - ord_letter_min[1] + 10
            found_valid_chars_after_start = True
        elif _isspace(ord_current):
            has_space_after_number = True
            start = pos + 1
            break
        else:
            raise Error(_atol_error(base, str_ref))
        if pos + 1 < str_len and not _isspace(buff[pos + 1]):
            var nextresult = result * real_base
            if nextresult < result:
                raise Error(
                    _atol_error(base, str_ref)
                    + " String expresses an integer too large to store in Int."
                )
            result = nextresult

    if was_last_digit_undescore or (not found_valid_chars_after_start):
        raise Error(_atol_error(base, str_ref))

    if has_space_after_number:
        for pos in range(start, str_len):
            if not _isspace(buff[pos]):
                raise Error(_atol_error(base, str_ref))
    if is_negative:
        result = -result
    return result


fn _atol_error(base: Int, str_ref: StringSlice[_]) -> String:
    return (
        "String is not convertible to integer with base "
        + str(base)
        + ": '"
        + str(str_ref)
        + "'"
    )


fn _identify_base(str_ref: StringSlice[_], start: Int) -> Tuple[Int, Int]:
    var length = len(str_ref)
    # just 1 digit, assume base 10
    if start == (length - 1):
        return 10, start
    if str_ref[start] == "0":
        var second_digit = str_ref[start + 1]
        if second_digit == "b" or second_digit == "B":
            return 2, start + 2
        if second_digit == "o" or second_digit == "O":
            return 8, start + 2
        if second_digit == "x" or second_digit == "X":
            return 16, start + 2
        # checking for special case of all "0", "_" are also allowed
        var was_last_character_underscore = False
        for i in range(start + 1, length):
            if str_ref[i] == "_":
                if was_last_character_underscore:
                    return -1, -1
                else:
                    was_last_character_underscore = True
                    continue
            else:
                was_last_character_underscore = False
            if str_ref[i] != "0":
                return -1, -1
    elif ord("1") <= ord(str_ref[start]) <= ord("9"):
        return 10, start
    else:
        return -1, -1

    return 10, start


fn atol(str: String, base: Int = 10) raises -> Int:
    """Parses and returns the given string as an integer in the given base.

    For example, `atol("19")` returns `19`. If base is 0 the the string is
    parsed as an Integer literal, see: https://docs.python.org/3/reference/lexical_analysis.html#integers.

    Raises:
        If the given string cannot be parsed as an integer value. For example in
        `atol("hi")`.

    Args:
        str: A string to be parsed as an integer in the given base.
        base: Base used for conversion, value must be between 2 and 36, or 0.

    Returns:
        An integer value that represents the string, or otherwise raises.
    """
    return _atol(str.as_string_slice(), base)


fn _atof_error(str_ref: StringSlice[_]) -> Error:
    return Error("String is not convertible to float: '" + str(str_ref) + "'")


fn _atof(str_ref: StringSlice[_]) raises -> Float64:
    """Implementation of `atof` for StringRef inputs.

    Please see its docstring for details.
    """
    if not str_ref:
        raise _atof_error(str_ref)

    var result: Float64 = 0.0
    var exponent: Int = 0
    var sign: Int = 1

    alias ord_0 = UInt8(ord("0"))
    alias ord_9 = UInt8(ord("9"))
    alias ord_dot = UInt8(ord("."))
    alias ord_plus = UInt8(ord("+"))
    alias ord_minus = UInt8(ord("-"))
    alias ord_f = UInt8(ord("f"))
    alias ord_F = UInt8(ord("F"))
    alias ord_e = UInt8(ord("e"))
    alias ord_E = UInt8(ord("E"))

    var start: Int = 0
    var str_ref_strip = str_ref.strip()
    var str_len = len(str_ref_strip)
    var buff = str_ref_strip.unsafe_ptr()

    # check sign, inf, nan
    if buff[start] == ord_plus:
        start += 1
    elif buff[start] == ord_minus:
        start += 1
        sign = -1
    if (str_len - start) >= 3:
        if StringRef(buff + start, 3) == "nan":
            return FloatLiteral.nan
        if StringRef(buff + start, 3) == "inf":
            return FloatLiteral.infinity * sign
    # read before dot
    for pos in range(start, str_len):
        if ord_0 <= buff[pos] <= ord_9:
            result = result * 10.0 + int(buff[pos] - ord_0)
            start += 1
        else:
            break
    # if dot -> read after dot
    if buff[start] == ord_dot:
        start += 1
        for pos in range(start, str_len):
            if ord_0 <= buff[pos] <= ord_9:
                result = result * 10.0 + int(buff[pos] - ord_0)
                exponent -= 1
            else:
                break
            start += 1
    # if e/E -> read scientific notation
    if buff[start] == ord_e or buff[start] == ord_E:
        start += 1
        var sign: Int = 1
        var shift: Int = 0
        var has_number: Bool = False
        for pos in range(start, str_len):
            if buff[start] == ord_plus:
                pass
            elif buff[pos] == ord_minus:
                sign = -1
            elif ord_0 <= buff[start] <= ord_9:
                has_number = True
                shift = shift * 10 + int(buff[pos] - ord_0)
            else:
                break
            start += 1
        exponent += sign * shift
        if not has_number:
            raise _atof_error(str_ref)
    # check for f/F at the end
    if buff[start] == ord_f or buff[start] == ord_F:
        start += 1
    # check if string got fully parsed
    if start != str_len:
        raise _atof_error(str_ref)
    # apply shift
    # NOTE: Instead of `var result *= 10.0 ** exponent`, we calculate a positive
    # integer factor as shift and multiply or divide by it based on the shift
    # direction. This allows for better precision.
    # TODO: investigate if there is a floating point arithmetic problem.
    var shift: Int = 10 ** abs(exponent)
    if exponent > 0:
        result *= shift
    if exponent < 0:
        result /= shift
    # apply sign
    return result * sign


fn atof(str: String) raises -> Float64:
    """Parses the given string as a floating point and returns that value.

    For example, `atof("2.25")` returns `2.25`.

    Raises:
        If the given string cannot be parsed as an floating point value, for
        example in `atof("hi")`.

    Args:
        str: A string to be parsed as a floating point.

    Returns:
        An floating point value that represents the string, or otherwise raises.
    """
    return _atof(str.as_string_slice())


# ===----------------------------------------------------------------------=== #
# isdigit
# ===----------------------------------------------------------------------=== #


fn isdigit(c: UInt8) -> Bool:
    """Determines whether the given character is a digit [0-9].

    Args:
        c: The character to check.

    Returns:
        True if the character is a digit.
    """
    alias ord_0 = ord("0")
    alias ord_9 = ord("9")
    return ord_0 <= int(c) <= ord_9


# ===----------------------------------------------------------------------=== #
# isupper
# ===----------------------------------------------------------------------=== #


fn isupper(c: UInt8) -> Bool:
    """Determines whether the given character is an uppercase character.

    This currently only respects the default "C" locale, i.e. returns True iff
    the character specified is one of "ABCDEFGHIJKLMNOPQRSTUVWXYZ".

    Args:
        c: The character to check.

    Returns:
        True if the character is uppercase.
    """
    return _is_ascii_uppercase(c)


fn _is_ascii_uppercase(c: UInt8) -> Bool:
    alias ord_a = ord("A")
    alias ord_z = ord("Z")
    return ord_a <= int(c) <= ord_z


# ===----------------------------------------------------------------------=== #
# islower
# ===----------------------------------------------------------------------=== #


fn islower(c: UInt8) -> Bool:
    """Determines whether the given character is an lowercase character.

    This currently only respects the default "C" locale, i.e. returns True iff
    the character specified is one of "abcdefghijklmnopqrstuvwxyz".

    Args:
        c: The character to check.

    Returns:
        True if the character is lowercase.
    """
    return _is_ascii_lowercase(c)


fn _is_ascii_lowercase(c: UInt8) -> Bool:
    alias ord_a = ord("a")
    alias ord_z = ord("z")
    return ord_a <= int(c) <= ord_z


# ===----------------------------------------------------------------------=== #
# _isspace
# ===----------------------------------------------------------------------=== #


fn _isspace(c: String) -> Bool:
    """Determines whether the given character is a whitespace character.

    This only respects the default "C" locale, i.e. returns True only if the
    character specified is one of " \\t\\n\\r\\f\\v". For semantics similar
    to Python, use `String.isspace()`.

    Args:
        c: The character to check.

    Returns:
        True iff the character is one of the whitespace characters listed above.
    """
    return _isspace(ord(c))


fn _isspace(c: UInt8) -> Bool:
    """Determines whether the given character is a whitespace character.

    This only respects the default "C" locale, i.e. returns True only if the
    character specified is one of " \\t\\n\\r\\f\\v". For semantics similar
    to Python, use `String.isspace()`.

    Args:
        c: The character to check.

    Returns:
        True iff the character is one of the whitespace characters listed above.
    """

    # NOTE: a global LUT doesn't work at compile time so we can't use it here.
    alias ` ` = UInt8(ord(" "))
    alias `\t` = UInt8(ord("\t"))
    alias `\n` = UInt8(ord("\n"))
    alias `\r` = UInt8(ord("\r"))
    alias `\f` = UInt8(ord("\f"))
    alias `\v` = UInt8(ord("\v"))
    alias `\x1c` = UInt8(ord("\x1c"))
    alias `\x1d` = UInt8(ord("\x1d"))
    alias `\x1e` = UInt8(ord("\x1e"))

    # This compiles to something very clever that's even faster than a LUT.
    return (
        c == ` `
        or c == `\t`
        or c == `\n`
        or c == `\r`
        or c == `\f`
        or c == `\v`
        or c == `\x1c`
        or c == `\x1d`
        or c == `\x1e`
    )


# ===----------------------------------------------------------------------=== #
# isprintable
# ===----------------------------------------------------------------------=== #


fn isprintable(c: UInt8) -> Bool:
    """Determines whether the given character is a printable character.

    Args:
        c: The character to check.

    Returns:
        True if the character is a printable character, otherwise False.
    """
    alias ord_space = ord(" ")
    alias ord_tilde = ord("~")
    return ord_space <= int(c) <= ord_tilde


# ===----------------------------------------------------------------------=== #
# String
# ===----------------------------------------------------------------------=== #


@value
struct String(
    Sized,
    Stringable,
    AsBytes,
    Representable,
    IntableRaising,
    KeyElement,
    Comparable,
    Boolable,
    Writable,
    Writer,
    CollectionElementNew,
    FloatableRaising,
    _HashableWithHasher,
    Stringlike,
    AsBytesWrite,
):
    """Represents a mutable string."""

    # Fields
    alias _buffer_type = List[UInt8, hint_trivial_type=True]
    var _buffer: Self._buffer_type
    """The underlying storage for the string."""

    """ Useful string aliases. """
    alias ASCII_LOWERCASE = String("abcdefghijklmnopqrstuvwxyz")
    alias ASCII_UPPERCASE = String("ABCDEFGHIJKLMNOPQRSTUVWXYZ")
    alias ASCII_LETTERS = String.ASCII_LOWERCASE + String.ASCII_UPPERCASE
    alias DIGITS = String("0123456789")
    alias HEX_DIGITS = String.DIGITS + String("abcdef") + String("ABCDEF")
    alias OCT_DIGITS = String("01234567")
    alias PUNCTUATION = String("""!"#$%&'()*+,-./:;<=>?@[\\]^_`{|}~""")
    alias PRINTABLE = (
        String.DIGITS
        + String.ASCII_LETTERS
        + String.PUNCTUATION
        + " \t\n\r\v\f"  # single byte utf8 whitespaces
    )

    # ===------------------------------------------------------------------=== #
    # Life cycle methods
    # ===------------------------------------------------------------------=== #

    @always_inline
    fn __init__(inout self, owned impl: List[UInt8, *_]):
        """Construct a string from a buffer of bytes.

        The buffer must be terminated with a null byte:

        ```mojo
        var buf = List[UInt8]()
        buf.append(ord('H'))
        buf.append(ord('i'))
        buf.append(0)
        var hi = String(buf)
        ```

        Args:
            impl: The buffer.
        """
        debug_assert(
            len(impl) > 0 and impl[-1] == 0,
            "expected last element of String buffer to be null terminator",
        )
        # We make a backup because steal_data() will clear size and capacity.
        var size = impl.size
        var capacity = impl.capacity
        self._buffer = Self._buffer_type(
            unsafe_pointer=impl.steal_data(), size=size, capacity=capacity
        )

    @always_inline
    fn __init__(inout self):
        """Construct an uninitialized string."""
        self._buffer = Self._buffer_type()

    fn __init__(inout self, *, other: Self):
        """Explicitly copy the provided value.

        Args:
            other: The value to copy.
        """
        self.__copyinit__(other)

    fn __init__(inout self, str: StringRef):
        """Construct a string from a StringRef object.

        Args:
            str: The StringRef from which to construct this string object.
        """
        var length = len(str)
        var buffer = Self._buffer_type()
        # +1 for null terminator, initialized to 0
        buffer.resize(length + 1, 0)
        memcpy(dest=buffer.data, src=str.data, count=length)
        self = Self(buffer^)

    fn __init__(inout self, str_slice: StringSlice):
        """Construct a string from a string slice.

        This will allocate a new string that copies the string contents from
        the provided string slice `str_slice`.

        Args:
            str_slice: The string slice from which to construct this string.
        """

        var length = str_slice.byte_length()
        var buffer = Self._buffer_type(capacity=length + 1)
        var ptr = buffer.unsafe_ptr()
        memcpy(ptr, str_slice.unsafe_ptr(), length)
        buffer.size = length + 1
        ptr[length] = 0
        self = Self(buffer^)

    @always_inline
    fn __init__(inout self, literal: StringLiteral):
        """Constructs a String value given a constant string.

        Args:
            literal: The input constant string.
        """
        self = literal.__str__()

    @always_inline
    fn __init__(inout self, ptr: UnsafePointer[UInt8], len: Int):
        """Creates a string from the buffer. Note that the string now owns
        the buffer.

        The buffer must be terminated with a null byte.

        Args:
            ptr: The pointer to the buffer.
            len: The length of the buffer, including the null terminator.
        """
        # we don't know the capacity of ptr, but we'll assume it's the same or
        # larger than len
        self = Self(
            Self._buffer_type(
                unsafe_pointer=ptr.bitcast[UInt8](), size=len, capacity=len
            )
        )

    # ===------------------------------------------------------------------=== #
    # Factory dunders
    # ===------------------------------------------------------------------=== #

    fn write_bytes(inout self, bytes: Span[Byte, _]):
        """
        Write a byte span to this String.

        Args:
            bytes: The byte span to write to this String. Must NOT be
              null terminated.
        """
        self._iadd[True](bytes)

    fn write[*Ts: Writable](inout self, *args: *Ts):
        """Write a sequence of Writable arguments to the provided Writer.

        Parameters:
            Ts: Types of the provided argument sequence.

        Args:
            args: Sequence of arguments to write to this Writer.
        """

        @parameter
        fn write_arg[T: Writable](arg: T):
            arg.write_to(self)

        args.each[write_arg]()

    @staticmethod
    @no_inline
    fn write[
        *Ts: Writable
    ](*args: *Ts, sep: StaticString = "", end: StaticString = "") -> Self:
        """
        Construct a string by concatenating a sequence of Writable arguments.

        Args:
            args: A sequence of Writable arguments.
            sep: The separator used between elements.
            end: The String to write after printing the elements.

        Parameters:
            Ts: The types of the arguments to format. Each type must be satisfy
                `Writable`.

        Returns:
            A string formed by formatting the argument sequence.

        Examples:

        Construct a String from several `Writable` arguments:

        ```mojo
        var string = String.write(1, ", ", 2.0, ", ", "three")
        print(string) # "1, 2.0, three"
        %# from testing import assert_equal
        %# assert_equal(string, "1, 2.0, three")
        ```
        .
        """

        return Self.write(args)

    @staticmethod
    @no_inline
    fn write[
        *Ts: Writable
    ](
        args: VariadicPack[_, Writable, *Ts],
        sep: StaticString = "",
        end: StaticString = "",
    ) -> Self:
        """
        Construct a string by passing a variadic pack.

        Args:
            args: A VariadicPack of Writable arguments.
            sep: The separator used between elements.
            end: The String to write after printing the elements.

        Parameters:
            Ts: The types of the arguments to format. Each type must be satisfy
                `Writable`.

        Returns:
            A string formed by formatting the VariadicPack.

        Examples:

        ```mojo
        fn variadic_pack_to_string[
            *Ts: Writable,
        ](*args: *Ts) -> String:
            return String.write(args)

        string = variadic_pack_to_string(1, ", ", 2.0, ", ", "three")
        %# from testing import assert_equal
        %# assert_equal(string, "1, 2.0, three")
        ```
        .
        """

        var output = String()

        @parameter
        fn write_arg[i: Int, T: Writable](arg: T):
            output.write(arg)

            @parameter
            if i < len(VariadicList(Ts)) - 1:
                output.write(sep)

        args.each_idx[write_arg]()

        output.write(end)

        return output^

    @staticmethod
    @always_inline
    fn _from_bytes(owned buff: UnsafePointer[UInt8]) -> String:
        """Construct a string from a sequence of bytes.

        This does no validation that the given bytes are valid in any specific
        String encoding.

        Args:
            buff: The buffer. This should have an existing terminator.
        """

        return String(buff, len(StringRef(buff)) + 1)

    @staticmethod
    fn _from_bytes(owned buff: Self._buffer_type) -> String:
        """Construct a string from a sequence of bytes.

        This does no validation that the given bytes are valid in any specific
        String encoding.

        Args:
            buff: The buffer.
        """

        # If a terminator does not already exist, then add it.
        if buff[-1]:
            buff.append(0)

        return String(buff^)

    # ===------------------------------------------------------------------=== #
    # Operator dunders
    # ===------------------------------------------------------------------=== #

    fn __getitem__[IndexerType: Indexer](self, idx: IndexerType) -> String:
        """Gets the character at the specified position.

        Parameters:
            IndexerType: The inferred type of an indexer argument.

        Args:
            idx: The index value.

        Returns:
            A new string containing the character at the specified position.
        """
        # TODO(#933): implement this for unicode when we support llvm intrinsic evaluation at compile time
        var normalized_idx = normalize_index["String"](idx, self)
        var buf = Self._buffer_type(capacity=1)
        buf.append(self._buffer[normalized_idx])
        buf.append(0)
        return String(buf^)

    fn __getitem__(self, span: Slice) -> String:
        """Gets the sequence of characters at the specified positions.

        Args:
            span: A slice that specifies positions of the new substring.

        Returns:
            A new string containing the string at the specified positions.
        """
        var start: Int
        var end: Int
        var step: Int
        # TODO(#933): implement this for unicode when we support llvm intrinsic evaluation at compile time

        start, end, step = span.indices(self.byte_length())
        var r = range(start, end, step)
        if step == 1:
            return StringRef(self._buffer.data + start, len(r))

        var buffer = Self._buffer_type()
        var result_len = len(r)
        buffer.resize(result_len + 1, 0)
        var ptr = self.unsafe_ptr()
        for i in range(result_len):
            buffer[i] = ptr[r[i]]
        buffer[result_len] = 0
        return Self(buffer^)

    @always_inline
    fn __eq__(self, other: String) -> Bool:
        """Compares two Strings if they have the same values.

        Args:
            other: The rhs of the operation.

        Returns:
            True if the Strings are equal and False otherwise.
        """
        return not (self != other)

    @always_inline
    fn __ne__(self, other: String) -> Bool:
        """Compares two Strings if they do not have the same values.

        Args:
            other: The rhs of the operation.

        Returns:
            True if the Strings are not equal and False otherwise.
        """
        return self._strref_dangerous() != other._strref_dangerous()

    @always_inline
    fn __lt__(self, rhs: String) -> Bool:
        """Compare this String to the RHS using LT comparison.

        Args:
            rhs: The other String to compare against.

        Returns:
            True if this String is strictly less than the RHS String and False
            otherwise.
        """
        return self.as_string_slice() < rhs.as_string_slice()

    @always_inline
    fn __le__(self, rhs: String) -> Bool:
        """Compare this String to the RHS using LE comparison.

        Args:
            rhs: The other String to compare against.

        Returns:
            True iff this String is less than or equal to the RHS String.
        """
        return not (rhs < self)

    @always_inline
    fn __gt__(self, rhs: String) -> Bool:
        """Compare this String to the RHS using GT comparison.

        Args:
            rhs: The other String to compare against.

        Returns:
            True iff this String is strictly greater than the RHS String.
        """
        return rhs < self

    @always_inline
    fn __ge__(self, rhs: String) -> Bool:
        """Compare this String to the RHS using GE comparison.

        Args:
            rhs: The other String to compare against.

        Returns:
            True iff this String is greater than or equal to the RHS String.
        """
        return not (self < rhs)

    @staticmethod
    fn _add[rhs_has_null: Bool](lhs: Span[Byte], rhs: Span[Byte]) -> String:
        var lhs_len = len(lhs)
        var rhs_len = len(rhs)
        var lhs_ptr = lhs.unsafe_ptr()
        var rhs_ptr = rhs.unsafe_ptr()
        alias S = StringSlice[ImmutableAnyOrigin]
        if lhs_len == 0:
            return String(S(unsafe_from_utf8_ptr=rhs_ptr, len=rhs_len))
        elif rhs_len == 0:
            return String(S(unsafe_from_utf8_ptr=lhs_ptr, len=lhs_len))
        var sum_len = lhs_len + rhs_len
        var buffer = Self._buffer_type(capacity=sum_len + 1)
        var ptr = buffer.unsafe_ptr()
        memcpy(ptr, lhs_ptr, lhs_len)
        memcpy(ptr + lhs_len, rhs_ptr, rhs_len + int(rhs_has_null))
        buffer.size = sum_len + 1

        @parameter
        if not rhs_has_null:
            ptr[sum_len] = 0
        return Self(buffer^)

    @always_inline
    fn __add__(self, other: String) -> String:
        """Creates a string by appending another string at the end.

        Args:
            other: The string to append.

        Returns:
            The new constructed string.
        """
        return Self._add[True](self.as_bytes(), other.as_bytes())

    @always_inline
    fn __add__(self, other: StringLiteral) -> String:
        """Creates a string by appending a string literal at the end.

        Args:
            other: The string literal to append.

        Returns:
            The new constructed string.
        """
        return Self._add[False](self.as_bytes(), other.as_bytes())

    @always_inline
    fn __add__(self, other: StringSlice) -> String:
        """Creates a string by appending a string slice at the end.

        Args:
            other: The string slice to append.

        Returns:
            The new constructed string.
        """
        return Self._add[False](self.as_bytes(), other.as_bytes())

    @always_inline
    fn __radd__(self, other: String) -> String:
        """Creates a string by prepending another string to the start.

        Args:
            other: The string to prepend.

        Returns:
            The new constructed string.
        """
        return Self._add[True](other.as_bytes(), self.as_bytes())

    @always_inline
    fn __radd__(self, other: StringLiteral) -> String:
        """Creates a string by prepending another string literal to the start.

        Args:
            other: The string to prepend.

        Returns:
            The new constructed string.
        """
        return Self._add[True](other.as_bytes(), self.as_bytes())

    @always_inline
    fn __radd__(self, other: StringSlice) -> String:
        """Creates a string by prepending another string slice to the start.

        Args:
            other: The string to prepend.

        Returns:
            The new constructed string.
        """
        return Self._add[True](other.as_bytes(), self.as_bytes())

    fn _iadd[has_null: Bool](inout self, other: Span[Byte]):
        var s_len = self.byte_length()
        var o_len = len(other)
        var o_ptr = other.unsafe_ptr()
        if s_len == 0:
            alias S = StringSlice[ImmutableAnyOrigin]
            self = String(S(unsafe_from_utf8_ptr=o_ptr, len=o_len))
            return
        elif o_len == 0:
            return
        var sum_len = s_len + o_len
        self._buffer.reserve(sum_len + 1)
        var s_ptr = self.unsafe_ptr()
        memcpy(s_ptr + s_len, o_ptr, o_len + int(has_null))
        self._buffer.size = sum_len + 1

        @parameter
        if not has_null:
            s_ptr[sum_len] = 0

    @always_inline
    fn __iadd__(inout self, other: String):
        """Appends another string to this string.

        Args:
            other: The string to append.
        """
        self._iadd[True](other.as_bytes())

    @always_inline
    fn __iadd__(inout self, other: StringLiteral):
        """Appends another string literal to this string.

        Args:
            other: The string to append.
        """
        self._iadd[False](other.as_bytes())

    @always_inline
    fn __iadd__(inout self, other: StringSlice):
        """Appends another string slice to this string.

        Args:
            other: The string to append.
        """
        self._iadd[False](other.as_bytes())

    fn __iter__(ref [_]self) -> _StringSliceIter[__origin_of(self)]:
        """Iterate over the string unicode characters.

        Returns:
            An iterator of references to the string unicode characters.
        """
        return _StringSliceIter[__origin_of(self)](
            unsafe_pointer=self.unsafe_ptr(), length=self.byte_length()
        )

    fn __reversed__(ref [_]self) -> _StringSliceIter[__origin_of(self), False]:
        """Iterate backwards over the string unicode characters.

        Returns:
            A reversed iterator of references to the string unicode characters.
        """
        return _StringSliceIter[__origin_of(self), forward=False](
            unsafe_pointer=self.unsafe_ptr(), length=self.byte_length()
        )

    # ===------------------------------------------------------------------=== #
    # Trait implementations
    # ===------------------------------------------------------------------=== #

    @always_inline
    fn __bool__(self) -> Bool:
        """Checks if the string is not empty.

        Returns:
            True if the string length is greater than zero, and False otherwise.
        """
        return self.byte_length() > 0

    fn __len__(self) -> Int:
        """Gets the string length, in bytes (for now) PREFER:
        String.byte_length(), a future version will make this method return
        Unicode codepoints.

        Returns:
            The string length, in bytes (for now).
        """
        var unicode_length = self.byte_length()

        # TODO: everything uses this method assuming it's byte length
        # for i in range(unicode_length):
        #     if _utf8_byte_type(self._buffer[i]) == 1:
        #         unicode_length -= 1

        return unicode_length

    @always_inline
    fn __str__(self) -> String:
        """Gets the string itself.

        This method ensures that you can pass a `String` to a method that
        takes a `Stringable` value.

        Returns:
            The string itself.
        """
        return self

    fn __repr__(self) -> String:
        """Return a Mojo-compatible representation of the `String` instance.

        Returns:
            A new representation of the string.
        """
        var result = String()
        var use_dquote = False
        for s in self:
            use_dquote = use_dquote or (s == "'")

            if s == "\\":
                result += r"\\"
            elif s == "\t":
                result += r"\t"
            elif s == "\n":
                result += r"\n"
            elif s == "\r":
                result += r"\r"
            else:
                var codepoint = ord(s)
                if isprintable(codepoint):
                    result += s
                elif codepoint < 0x10:
                    result += hex(codepoint, prefix=r"\x0")
                elif codepoint < 0x20 or codepoint == 0x7F:
                    result += hex(codepoint, prefix=r"\x")
                else:  # multi-byte character
                    result += s

        if use_dquote:
            return '"' + result + '"'
        else:
            return "'" + result + "'"

    fn __fspath__(self) -> String:
        """Return the file system path representation (just the string itself).

        Returns:
          The file system path representation as a string.
        """
        return self

    # ===------------------------------------------------------------------=== #
    # Methods
    # ===------------------------------------------------------------------=== #

    fn write_to[W: Writer](self, inout writer: W):
        """
        Formats this string to the provided Writer.

        Parameters:
            W: A type conforming to the Writable trait.

        Args:
            writer: The object to write to.
        """

        writer.write_bytes(self.as_bytes())

    fn join(self, *elems: Int) -> String:
        """Joins the elements from the tuple using the current string as a
        delimiter.

        Args:
            elems: The input tuple.

        Returns:
            The joined string.
        """
        if len(elems) == 0:
            return ""
        var curr = str(elems[0])
        for i in range(1, len(elems)):
            curr += self + str(elems[i])
        return curr

    fn join[*Types: Writable](self, *elems: *Types) -> String:
        """Joins string elements using the current string as a delimiter.

        Parameters:
            Types: The types of the elements.

        Args:
            elems: The input values.

        Returns:
            The joined string.
        """

        var result = String()
        var is_first = True

        @parameter
        fn add_elt[T: Writable](a: T):
            if is_first:
                is_first = False
            else:
                result.write(self)
            result.write(a)

        elems.each[add_elt]()
        _ = is_first
        return result

    fn join[T: StringableCollectionElement](self, elems: List[T, *_]) -> String:
        """Joins string elements using the current string as a delimiter.

        Parameters:
            T: The types of the elements.

        Args:
            elems: The input values.

        Returns:
            The joined string.
        """

        # TODO(#3403): Simplify this when the linked conditional conformance
        # feature is added.  Runs a faster algorithm if the concrete types are
        # able to be converted to a span of bytes.
        @parameter
        if _type_is_eq[T, String]():
            return self.fast_join(rebind[List[String]](elems))
        elif _type_is_eq[T, StringLiteral]():
            return self.fast_join(rebind[List[StringLiteral]](elems))
        # FIXME(#3597): once StringSlice conforms to CollectionElement trait:
        # if _type_is_eq[T, StringSlice]():
        # return self.fast_join(rebind[List[StringSlice]](elems))
        else:
            var result: String = ""
            var is_first = True

            for e in elems:
                if is_first:
                    is_first = False
                else:
                    result += self
                result += str(e[])

            return result

    fn fast_join[
        T: BytesCollectionElement, //,
    ](self, elems: List[T, *_]) -> String:
        """Joins string elements using the current string as a delimiter.

        Parameters:
            T: The types of the elements.

        Args:
            elems: The input values.

        Returns:
            The joined string.
        """
        var n_elems = len(elems)
        if n_elems == 0:
            return String("")
        var len_self = self.byte_length()
        var len_elems = 0
        # Calculate the total size of the elements to join beforehand
        # to prevent alloc syscalls as we know the buffer size.
        # This can hugely improve the performance on large lists
        for e_ref in elems:
            len_elems += len(e_ref[].as_bytes())
        var capacity = len_self * (n_elems - 1) + len_elems
        var buf = Self._buffer_type(capacity=capacity)
        var self_ptr = self.unsafe_ptr()
        var ptr = buf.unsafe_ptr()
        var offset = 0
        var i = 0
        var is_first = True
        while i < n_elems:
            if is_first:
                is_first = False
            else:
                memcpy(dest=ptr + offset, src=self_ptr, count=len_self)
                offset += len_self
            var e = elems[i].as_bytes()
            var e_len = len(e)
            memcpy(dest=ptr + offset, src=e.unsafe_ptr(), count=e_len)
            offset += e_len
            i += 1
        buf.size = capacity
        buf.append(0)
        return String(buf^)

    fn _strref_dangerous(self) -> StringRef:
        """
        Returns an inner pointer to the string as a StringRef.
        This functionality is extremely dangerous because Mojo eagerly releases
        strings.  Using this requires the use of the _strref_keepalive() method
        to keep the underlying string alive long enough.
        """
        return StringRef(self.unsafe_ptr(), self.byte_length())

    fn _strref_keepalive(self):
        """
        A noop that keeps `self` alive through the call.  This
        can be carefully used with `_strref_dangerous()` to wield inner pointers
        without the string getting deallocated early.
        """
        pass

    fn unsafe_ptr(self) -> UnsafePointer[UInt8]:
        """Retrieves a pointer to the underlying memory.

        Returns:
            The pointer to the underlying memory.
        """
        return self._buffer.data

    fn unsafe_cstr_ptr(self) -> UnsafePointer[c_char]:
        """Retrieves a C-string-compatible pointer to the underlying memory.

        The returned pointer is guaranteed to be null, or NUL terminated.

        Returns:
            The pointer to the underlying memory.
        """
        return self.unsafe_ptr().bitcast[c_char]()

    @always_inline
<<<<<<< HEAD
    fn as_bytes(ref [_]self) -> Span[UInt8, __origin_of(self)]:
        """Returns a contiguous slice of bytes.
=======
    fn as_bytes(ref [_]self) -> Span[Byte, __origin_of(self)]:
        """Returns a contiguous slice of the bytes owned by this string.
>>>>>>> 91155e08

        Returns:
            A contiguous slice pointing to bytes.

        Notes:
            This does not include the trailing null terminator.
        """

<<<<<<< HEAD
        return Span[UInt8, __origin_of(self)](
            unsafe_ptr=self.unsafe_ptr(), len=self.byte_length()
=======
        # Does NOT include the NUL terminator.
        return Span[Byte, __origin_of(self)](
            unsafe_ptr=self._buffer.unsafe_ptr(), len=self.byte_length()
>>>>>>> 91155e08
        )

    @always_inline
    fn as_bytes_write[O: MutableOrigin, //](ref [O]self) -> Span[UInt8, O]:
        """Returns a mutable contiguous slice of the bytes.

        Parameters:
            O: The Origin of the bytes.

        Returns:
            A mutable contiguous slice pointing to the bytes.

        Notes:
            This does not include the trailing null terminator.
        """
        return self.as_bytes()

    @always_inline
    fn as_bytes_read[O: ImmutableOrigin, //](ref [O]self) -> Span[UInt8, O]:
        """Returns an immutable contiguous slice of the bytes.

        Parameters:
            O: The Origin of the bytes.

        Returns:
            An immutable contiguous slice pointing to the bytes.

        Notes:
            This does not include the trailing null terminator.
        """
        return self.as_bytes()

    @always_inline
    fn as_string_slice(ref [_]self) -> StringSlice[__origin_of(self)]:
        """Returns a string slice of the data owned by this string.

        Returns:
            A string slice pointing to the data owned by this string.
        """
        # FIXME(MSTDL-160):
        #   Enforce UTF-8 encoding in String so this is actually
        #   guaranteed to be valid.
        return StringSlice(unsafe_from_utf8=self.as_bytes())

    @always_inline
    fn byte_length(self) -> Int:
        """Get the string length in bytes.

        Returns:
            The length of this string in bytes, excluding null terminator.

        Notes:
            This does not include the trailing null terminator in the count.
        """
        var length = len(self._buffer)
        return length - int(length > 0)

    fn _steal_ptr(inout self) -> UnsafePointer[UInt8]:
        """Transfer ownership of pointer to the underlying memory.
        The caller is responsible for freeing up the memory.

        Returns:
            The pointer to the underlying memory.
        """
        var ptr = self.unsafe_ptr()
        self._buffer.data = UnsafePointer[UInt8]()
        self._buffer.size = 0
        self._buffer.capacity = 0
        return ptr

    fn count(self, substr: String) -> Int:
        """Return the number of non-overlapping occurrences of substring
        `substr` in the string.

        If sub is empty, returns the number of empty strings between characters
        which is the length of the string plus one.

        Args:
          substr: The substring to count.

        Returns:
          The number of occurrences of `substr`.
        """
        if not substr:
            return len(self) + 1

        var res = 0
        var offset = 0

        while True:
            var pos = self.find(substr, offset)
            if pos == -1:
                break
            res += 1

            offset = pos + substr.byte_length()

        return res

    fn __contains__(self, substr: String) -> Bool:
        """Returns True if the substring is contained within the current string.

        Args:
          substr: The substring to check.

        Returns:
          True if the string contains the substring.
        """
        return substr.as_string_slice() in self.as_string_slice()

    fn find[T: Stringlike, //](self, substr: T, start: Int = 0) -> Int:
        """Finds the offset of the first occurrence of `substr` starting at
        `start`. If not found, returns -1.

        Parameters:
            T: The type of the substring.

        Args:
            substr: The substring to find.
            start: The offset from which to find.

        Returns:
            The offset of `substr` relative to the beginning of the string.
        """
        return self.as_string_slice().find(substr, start)

    fn rfind(self, substr: String, start: Int = 0) -> Int:
        """Finds the offset of the last occurrence of `substr` starting at
        `start`. If not found, returns -1.

        Args:
          substr: The substring to find.
          start: The offset from which to find.

        Returns:
          The offset of `substr` relative to the beginning of the string.
        """

        return self.as_string_slice().rfind(
            substr.as_string_slice(), start=start
        )

    fn isspace(self) -> Bool:
        """Determines whether every character in the given String is a
        python whitespace String. This corresponds to Python's
        [universal separators](
            https://docs.python.org/3/library/stdtypes.html#str.splitlines)
        `" \\t\\n\\r\\f\\v\\x1c\\x1d\\x1e\\x85\\u2028\\u2029"`.

        Returns:
            True if the whole String is made up of whitespace characters
                listed above, otherwise False.
        """
        return self.as_string_slice().isspace()

    @always_inline
    fn split[T: Stringlike, //](self, sep: T, maxsplit: Int) -> List[String]:
        """Split the string by a separator.

        Parameters:
            T: The type of the separator.

        Args:
            sep: The string to split on.
            maxsplit: The maximum amount of items to split from String.

        Returns:
            A List of Strings containing the input split by the separator.

        Examples:

        ```mojo
        # Splitting with maxsplit
        _ = "1,2,3".split(",", maxsplit=1) # ['1', '2,3']
        # Splitting with starting or ending separators
        _ = ",1,2,3,".split(",", maxsplit=1) # ['', '1,2,3,']
        _ = "123".split("", maxsplit=1) # ['', '123']
        ```
        .
        """
        return _split[has_maxsplit=True, has_sep=True](self, sep, maxsplit)

    @always_inline
    fn split[T: Stringlike, //](self, sep: T) -> List[String]:
        """Split the string by a separator.

        Parameters:
            T: The type of the separator.

        Args:
            sep: The string to split on.

        Returns:
            A List of Strings containing the input split by the separator.

        Examples:

        ```mojo
        # Splitting a space
        _ = "hello world".split(" ") # ["hello", "world"]
        # Splitting adjacent separators
        _ = "hello,,world".split(",") # ["hello", "", "world"]
        # Splitting with starting or ending separators
        _ = ",1,2,3,".split(",") # ['', '1', '2', '3', '']
        _ = "123".split("") # ['', '1', '2', '3', '']
        ```
        .
        """
        return _split[has_maxsplit=False, has_sep=True](self, sep, -1)

    @always_inline
    fn split(self, *, maxsplit: Int) -> List[String]:
        """Split the string by every Whitespace separator.

        Args:
            maxsplit: The maximum amount of items to split from String.

        Returns:
            A List of Strings containing the input split by the separator.

        Examples:

        ```mojo
        # Splitting with maxsplit
        _ = "1     2  3".split(maxsplit=1) # ['1', '2  3']
        ```
        .
        """
        return _split[has_maxsplit=True, has_sep=False](self, None, maxsplit)

    @always_inline
    fn split(self, sep: NoneType = None) -> List[String]:
        """Split the string by every Whitespace separator.

        Args:
            sep: None.

        Returns:
            A List of Strings containing the input split by the separator.

        Examples:

        ```mojo
        # Splitting an empty string or filled with whitespaces
        _ = "      ".split() # []
        _ = "".split() # []
        # Splitting a string with leading, trailing, and middle whitespaces
        _ = "      hello    world     ".split() # ["hello", "world"]
        # Splitting adjacent universal newlines:
        _ = (
            "hello \\t\\n\\r\\f\\v\\x1c\\x1d\\x1e\\x85\\u2028\\u2029world"
        ).split()  # ["hello", "world"]
        ```
        .
        """
        return _split[has_maxsplit=False, has_sep=False](self, None, -1)

    fn splitlines(self, keepends: Bool = False) -> List[String]:
        """Split the string at line boundaries. This corresponds to Python's
        [universal newlines](
            https://docs.python.org/3/library/stdtypes.html#str.splitlines)
        `"\\t\\n\\r\\r\\n\\f\\v\\x1c\\x1d\\x1e\\x85\\u2028\\u2029"`.

        Args:
            keepends: If True, line breaks are kept in the resulting strings.

        Returns:
            A List of Strings containing the input split by line boundaries.
        """
        return self.as_string_slice().splitlines(keepends)

    fn replace(self, old: String, new: String) -> String:
        """Return a copy of the string with all occurrences of substring `old`
        if replaced by `new`.

        Args:
            old: The substring to replace.
            new: The substring to replace with.

        Returns:
            The string where all occurrences of `old` are replaced with `new`.
        """
        if not old:
            return self._interleave(new)

        var occurrences = self.count(old)
        if occurrences == -1:
            return self

        var self_start = self.unsafe_ptr()
        var self_ptr = self.unsafe_ptr()
        var new_ptr = new.unsafe_ptr()

        var self_len = self.byte_length()
        var old_len = old.byte_length()
        var new_len = new.byte_length()

        var res = Self._buffer_type()
        res.reserve(self_len + (old_len - new_len) * occurrences + 1)

        for _ in range(occurrences):
            var curr_offset = int(self_ptr) - int(self_start)

            var idx = self.find(old, curr_offset)

            debug_assert(idx >= 0, "expected to find occurrence during find")

            # Copy preceding unchanged chars
            for _ in range(curr_offset, idx):
                res.append(self_ptr[])
                self_ptr += 1

            # Insert a copy of the new replacement string
            for i in range(new_len):
                res.append(new_ptr[i])

            self_ptr += old_len

        while True:
            var val = self_ptr[]
            if val == 0:
                break
            res.append(self_ptr[])
            self_ptr += 1

        res.append(0)
        return String(res^)

    fn strip(self, chars: String) -> String:
        """Return a copy of the string with leading and trailing characters
        removed.

        Args:
            chars: A set of characters to be removed. Defaults to whitespace.

        Returns:
            A copy of the string with no leading or trailing characters.
        """

        return self.lstrip(chars).rstrip(chars)

    fn strip(self) -> String:
        """Return a copy of the string with leading and trailing whitespaces
        removed.

        Returns:
            A copy of the string with no leading or trailing whitespaces.
        """
        return self.lstrip().rstrip()

    fn rstrip(self, chars: String) -> String:
        """Return a copy of the string with trailing characters removed.

        Args:
            chars: A set of characters to be removed. Defaults to whitespace.

        Returns:
            A copy of the string with no trailing characters.
        """

        var r_idx = self.byte_length()
        while r_idx > 0 and self[r_idx - 1] in chars:
            r_idx -= 1

        return self[:r_idx]

    fn rstrip(self) -> String:
        """Return a copy of the string with trailing whitespaces removed.

        Returns:
            A copy of the string with no trailing whitespaces.
        """
        var r_idx = self.byte_length()
        # TODO (#933): should use this once llvm intrinsics can be used at comp time
        # for s in self.__reversed__():
        #     if not s.isspace():
        #         break
        #     r_idx -= 1
        while r_idx > 0 and _isspace(self._buffer.unsafe_get(r_idx - 1)):
            r_idx -= 1
        return self[:r_idx]

    fn lstrip(self, chars: String) -> String:
        """Return a copy of the string with leading characters removed.

        Args:
            chars: A set of characters to be removed. Defaults to whitespace.

        Returns:
            A copy of the string with no leading characters.
        """

        var l_idx = 0
        while l_idx < self.byte_length() and self[l_idx] in chars:
            l_idx += 1

        return self[l_idx:]

    fn lstrip(self) -> String:
        """Return a copy of the string with leading whitespaces removed.

        Returns:
            A copy of the string with no leading whitespaces.
        """
        var l_idx = 0
        # TODO (#933): should use this once llvm intrinsics can be used at comp time
        # for s in self:
        #     if not s.isspace():
        #         break
        #     l_idx += 1
        while l_idx < self.byte_length() and _isspace(
            self._buffer.unsafe_get(l_idx)
        ):
            l_idx += 1
        return self[l_idx:]

    fn __hash__(self) -> UInt:
        """Hash the underlying buffer using builtin hash.

        Returns:
            A 64-bit hash value. This value is _not_ suitable for cryptographic
            uses. Its intended usage is for data structures. See the `hash`
            builtin documentation for more details.
        """
        return hash(self.as_string_slice())

    fn __hash__[H: _Hasher](self, inout hasher: H):
        """Updates hasher with the underlying bytes.

        Parameters:
            H: The hasher type.

        Args:
            hasher: The hasher instance.
        """
        hasher._update_with_bytes(self.unsafe_ptr(), self.byte_length())

    fn _interleave(self, val: String) -> String:
        var res = Self._buffer_type()
        var val_ptr = val.unsafe_ptr()
        var self_ptr = self.unsafe_ptr()
        res.reserve(val.byte_length() * self.byte_length() + 1)
        for i in range(self.byte_length()):
            for j in range(val.byte_length()):
                res.append(val_ptr[j])
            res.append(self_ptr[i])
        res.append(0)
        return String(res^)

    fn lower(self) -> String:
        """Returns a copy of the string with all ASCII cased characters
        converted to lowercase.

        Returns:
            A new string where cased letters have been converted to lowercase.
        """

        # TODO(#26444):
        # Support the Unicode standard casing behavior to handle cased letters
        # outside of the standard ASCII letters.
        return self._toggle_ascii_case[_is_ascii_uppercase]()

    fn upper(self) -> String:
        """Returns a copy of the string with all ASCII cased characters
        converted to uppercase.

        Returns:
            A new string where cased letters have been converted to uppercase.
        """

        # TODO(#26444):
        # Support the Unicode standard casing behavior to handle cased letters
        # outside of the standard ASCII letters.
        return self._toggle_ascii_case[_is_ascii_lowercase]()

    fn _toggle_ascii_case[check_case: fn (UInt8) -> Bool](self) -> String:
        var copy: String = self

        var char_ptr = copy.unsafe_ptr()

        for i in range(self.byte_length()):
            var char: UInt8 = char_ptr[i]
            if check_case(char):
                var lower = _toggle_ascii_case(char)
                char_ptr[i] = lower

        return copy

    fn startswith(
        ref [_]self, prefix: String, start: Int = 0, end: Int = -1
    ) -> Bool:
        """Checks if the string starts with the specified prefix between start
        and end positions. Returns True if found and False otherwise.

        Args:
          prefix: The prefix to check.
          start: The start offset from which to check.
          end: The end offset from which to check.

        Returns:
          True if the self[start:end] is prefixed by the input prefix.
        """
        if end == -1:
            return StringSlice[__origin_of(self)](
                unsafe_from_utf8_ptr=self.unsafe_ptr() + start,
                len=self.byte_length() - start,
            ).startswith(prefix.as_string_slice())

        return StringSlice[__origin_of(self)](
            unsafe_from_utf8_ptr=self.unsafe_ptr() + start, len=end - start
        ).startswith(prefix.as_string_slice())

    fn endswith(self, suffix: String, start: Int = 0, end: Int = -1) -> Bool:
        """Checks if the string end with the specified suffix between start
        and end positions. Returns True if found and False otherwise.

        Args:
          suffix: The suffix to check.
          start: The start offset from which to check.
          end: The end offset from which to check.

        Returns:
          True if the self[start:end] is suffixed by the input suffix.
        """
        if end == -1:
            return StringSlice[__origin_of(self)](
                unsafe_from_utf8_ptr=self.unsafe_ptr() + start,
                len=self.byte_length() - start,
            ).endswith(suffix.as_string_slice())

        return StringSlice[__origin_of(self)](
            unsafe_from_utf8_ptr=self.unsafe_ptr() + start, len=end - start
        ).endswith(suffix.as_string_slice())

    fn removeprefix(self, prefix: String, /) -> String:
        """Returns a new string with the prefix removed if it was present.

        For example:

        ```mojo
        print(String('TestHook').removeprefix('Test'))
        # 'Hook'
        print(String('BaseTestCase').removeprefix('Test'))
        # 'BaseTestCase'
        ```

        Args:
            prefix: The prefix to remove from the string.

        Returns:
            `string[len(prefix):]` if the string starts with the prefix string,
            or a copy of the original string otherwise.
        """
        if self.startswith(prefix):
            return self[prefix.byte_length() :]
        return self

    fn removesuffix(self, suffix: String, /) -> String:
        """Returns a new string with the suffix removed if it was present.

        For example:

        ```mojo
        print(String('TestHook').removesuffix('Hook'))
        # 'Test'
        print(String('BaseTestCase').removesuffix('Test'))
        # 'BaseTestCase'
        ```

        Args:
            suffix: The suffix to remove from the string.

        Returns:
            `string[:-len(suffix)]` if the string ends with the suffix string,
            or a copy of the original string otherwise.
        """
        if suffix and self.endswith(suffix):
            return self[: -suffix.byte_length()]
        return self

    @always_inline
    fn __int__(self) raises -> Int:
        """Parses the given string as a base-10 integer and returns that value.
        If the string cannot be parsed as an int, an error is raised.

        Returns:
            An integer value that represents the string, or otherwise raises.
        """
        return atol(self)

    @always_inline
    fn __float__(self) raises -> Float64:
        """Parses the string as a float point number and returns that value. If
        the string cannot be parsed as a float, an error is raised.

        Returns:
            A float value that represents the string, or otherwise raises.
        """
        return atof(self)

    fn __mul__(self, n: Int) -> String:
        """Concatenates the string `n` times.

        Args:
            n : The number of times to concatenate the string.

        Returns:
            The string concatenated `n` times.
        """
        if n <= 0:
            return ""
        var len_self = self.byte_length()
        var count = len_self * n + 1
        var buf = Self._buffer_type(capacity=count)
        var ptr = buf.unsafe_ptr()
        var s_ptr = self.unsafe_ptr()
        for i in range(n):
            memcpy(ptr + len_self * i, s_ptr, len_self)
        ptr[len_self * n] = 0
        buf.size = count
        return String(buf^)

    @always_inline
    fn format[*Ts: _CurlyEntryFormattable](self, *args: *Ts) raises -> String:
        """Format a template with `*args`.

        Args:
            args: The substitution values.

        Parameters:
            Ts: The types of substitution values that implement `Representable`
                and `Stringable` (to be changed and made more flexible).

        Returns:
            The template with the given values substituted.

        Examples:

        ```mojo
        # Manual indexing:
        print(String("{0} {1} {0}").format("Mojo", 1.125)) # Mojo 1.125 Mojo
        # Automatic indexing:
        print(String("{} {}").format(True, "hello world")) # True hello world
        ```
        .
        """
        return _FormatCurlyEntry.format(self, args)

    fn isdigit(self) -> Bool:
        """A string is a digit string if all characters in the string are digits
        and there is at least one character in the string.

        Note that this currently only works with ASCII strings.

        Returns:
            True if all characters are digits and it's not empty else False.
        """
        if not self:
            return False
        for c in self:
            if not isdigit(ord(c)):
                return False
        return True

    fn _isupper_islower[*, upper: Bool](self) -> Bool:
        fn is_ascii_cased(c: UInt8) -> Bool:
            return _is_ascii_uppercase(c) or _is_ascii_lowercase(c)

        for c in self:
            debug_assert(c.byte_length() == 1, "only implemented for ASCII")
            if is_ascii_cased(ord(c)):

                @parameter
                if upper:
                    return self == self.upper()
                else:
                    return self == self.lower()
        return False

    fn isupper(self) -> Bool:
        """Returns True if all cased characters in the string are uppercase and
        there is at least one cased character.

        Note that this currently only works with ASCII strings.

        Returns:
            True if all cased characters in the string are uppercase and there
            is at least one cased character, False otherwise.
        """
        return self._isupper_islower[upper=True]()

    fn islower(self) -> Bool:
        """Returns True if all cased characters in the string are lowercase and
        there is at least one cased character.

        Note that this currently only works with ASCII strings.

        Returns:
            True if all cased characters in the string are lowercase and there
            is at least one cased character, False otherwise.
        """
        return self._isupper_islower[upper=False]()

    fn isprintable(self) -> Bool:
        """Returns True if all characters in the string are ASCII printable.

        Note that this currently only works with ASCII strings.

        Returns:
            True if all characters are printable else False.
        """
        for c in self:
            if not isprintable(ord(c)):
                return False
        return True

    fn rjust(self, width: Int, fillchar: StringLiteral = " ") -> String:
        """Returns the string right justified in a string of specified width.

        Args:
            width: The width of the field containing the string.
            fillchar: Specifies the padding character.

        Returns:
            Returns right justified string, or self if width is not bigger than self length.
        """
        return self._justify(width - len(self), width, fillchar)

    fn ljust(self, width: Int, fillchar: StringLiteral = " ") -> String:
        """Returns the string left justified in a string of specified width.

        Args:
            width: The width of the field containing the string.
            fillchar: Specifies the padding character.

        Returns:
            Returns left justified string, or self if width is not bigger than self length.
        """
        return self._justify(0, width, fillchar)

    fn center(self, width: Int, fillchar: StringLiteral = " ") -> String:
        """Returns the string center justified in a string of specified width.

        Args:
            width: The width of the field containing the string.
            fillchar: Specifies the padding character.

        Returns:
            Returns center justified string, or self if width is not bigger than self length.
        """
        return self._justify(width - len(self) >> 1, width, fillchar)

    fn _justify(
        self, start: Int, width: Int, fillchar: StringLiteral
    ) -> String:
        if len(self) >= width:
            return self
        debug_assert(
            len(fillchar) == 1, "fill char needs to be a one byte literal"
        )
        var fillbyte = fillchar.as_bytes()[0]
        var buffer = Self._buffer_type(capacity=width + 1)
        buffer.resize(width, fillbyte)
        buffer.append(0)
        memcpy(buffer.unsafe_ptr().offset(start), self.unsafe_ptr(), len(self))
        var result = String(buffer)
        return result^


# ===----------------------------------------------------------------------=== #
# Utilities
# ===----------------------------------------------------------------------=== #


fn _toggle_ascii_case(char: UInt8) -> UInt8:
    """Assuming char is a cased ASCII character, this function will return the
    opposite-cased letter.
    """

    # ASCII defines A-Z and a-z as differing only in their 6th bit,
    # so converting is as easy as a bit flip.
    return char ^ (1 << 5)


fn _calc_initial_buffer_size_int32(n0: Int) -> Int:
    # See https://commaok.xyz/post/lookup_tables/ and
    # https://lemire.me/blog/2021/06/03/computing-the-number-of-digits-of-an-integer-even-faster/
    # for a description.
    alias lookup_table = VariadicList[Int](
        4294967296,
        8589934582,
        8589934582,
        8589934582,
        12884901788,
        12884901788,
        12884901788,
        17179868184,
        17179868184,
        17179868184,
        21474826480,
        21474826480,
        21474826480,
        21474826480,
        25769703776,
        25769703776,
        25769703776,
        30063771072,
        30063771072,
        30063771072,
        34349738368,
        34349738368,
        34349738368,
        34349738368,
        38554705664,
        38554705664,
        38554705664,
        41949672960,
        41949672960,
        41949672960,
        42949672960,
        42949672960,
    )
    var n = UInt32(n0)
    var log2 = int(
        (bitwidthof[DType.uint32]() - 1) ^ count_leading_zeros(n | 1)
    )
    return (n0 + lookup_table[int(log2)]) >> 32


fn _calc_initial_buffer_size_int64(n0: UInt64) -> Int:
    var result: Int = 1
    var n = n0
    while True:
        if n < 10:
            return result
        if n < 100:
            return result + 1
        if n < 1_000:
            return result + 2
        if n < 10_000:
            return result + 3
        n //= 10_000
        result += 4


fn _calc_initial_buffer_size(n0: Int) -> Int:
    var sign = 0 if n0 > 0 else 1

    # Add 1 for the terminator
    return sign + n0._decimal_digit_count() + 1


fn _calc_initial_buffer_size(n: Float64) -> Int:
    return 128 + 1  # Add 1 for the terminator


fn _calc_initial_buffer_size[type: DType](n0: Scalar[type]) -> Int:
    @parameter
    if type.is_integral():
        var n = abs(n0)
        var sign = 0 if n0 > 0 else 1
        alias is_32bit_system = bitwidthof[DType.index]() == 32

        @parameter
        if is_32bit_system or bitwidthof[type]() <= 32:
            return sign + _calc_initial_buffer_size_int32(int(n)) + 1
        else:
            return (
                sign
                + _calc_initial_buffer_size_int64(n.cast[DType.uint64]())
                + 1
            )

    return 128 + 1  # Add 1 for the terminator


fn _calc_format_buffer_size[type: DType]() -> Int:
    """
    Returns a buffer size in bytes that is large enough to store a formatted
    number of the specified type.
    """

    # TODO:
    #   Use a smaller size based on the `dtype`, e.g. we don't need as much
    #   space to store a formatted int8 as a float64.
    @parameter
    if type.is_integral():
        return 64 + 1
    else:
        return 128 + 1  # Add 1 for the terminator<|MERGE_RESOLUTION|>--- conflicted
+++ resolved
@@ -28,21 +28,9 @@
 from sys.intrinsics import _type_is_eq
 from hashlib._hasher import _HashableWithHasher, _Hasher
 
-<<<<<<< HEAD
 from utils import IndexList, StringRef, Variant
 from utils.span import Span, AsBytesWrite
-from utils.format import Formatter, Formattable, ToFormatter
-=======
-from utils import (
-    Span,
-    IndexList,
-    StringRef,
-    StringSlice,
-    Variant,
-    Writable,
-    Writer,
-)
->>>>>>> 91155e08
+from utils.format import Writer, Writable, ToFormatter
 from utils.string_slice import (
     StringSlice,
     Stringlike,
@@ -1547,13 +1535,8 @@
         return self.unsafe_ptr().bitcast[c_char]()
 
     @always_inline
-<<<<<<< HEAD
-    fn as_bytes(ref [_]self) -> Span[UInt8, __origin_of(self)]:
+    fn as_bytes(ref [_]self) -> Span[Byte, __origin_of(self)]:
         """Returns a contiguous slice of bytes.
-=======
-    fn as_bytes(ref [_]self) -> Span[Byte, __origin_of(self)]:
-        """Returns a contiguous slice of the bytes owned by this string.
->>>>>>> 91155e08
 
         Returns:
             A contiguous slice pointing to bytes.
@@ -1562,14 +1545,8 @@
             This does not include the trailing null terminator.
         """
 
-<<<<<<< HEAD
-        return Span[UInt8, __origin_of(self)](
+        return Span[Byte, __origin_of(self)](
             unsafe_ptr=self.unsafe_ptr(), len=self.byte_length()
-=======
-        # Does NOT include the NUL terminator.
-        return Span[Byte, __origin_of(self)](
-            unsafe_ptr=self._buffer.unsafe_ptr(), len=self.byte_length()
->>>>>>> 91155e08
         )
 
     @always_inline
