# ===----------------------------------------------------------------------=== #
# Copyright (c) 2024, Modular Inc. All rights reserved.
#
# Licensed under the Apache License v2.0 with LLVM Exceptions:
# https://llvm.org/LICENSE.txt
#
# Unless required by applicable law or agreed to in writing, software
# distributed under the License is distributed on an "AS IS" BASIS,
# WITHOUT WARRANTIES OR CONDITIONS OF ANY KIND, either express or implied.
# See the License for the specific language governing permissions and
# limitations under the License.
# ===----------------------------------------------------------------------=== #
"""Implements basic object methods for working with strings.

These are Mojo built-ins, so you don't need to import them.
"""

from collections import KeyElement, List, Optional
from collections._index_normalization import normalize_index
from sys import bitwidthof, llvm_intrinsic
from sys.ffi import c_char, OpaquePointer
from utils import StaticString, write_args

from bit import count_leading_zeros
from memory import UnsafePointer, memcmp, memcpy
from python import PythonObject

from sys.intrinsics import _type_is_eq
from hashlib._hasher import _HashableWithHasher, _Hasher

from utils import IndexList, StringRef, Variant
from utils.span import Span, AsBytesWrite
from utils.write import Writer, Writable
from utils.string_slice import (
    StringSlice,
    Stringlike,
    _utf8_byte_type,
    _StringSliceIter,
    _unicode_codepoint_utf8_byte_length,
    _shift_unicode_to_utf8,
    _FormatCurlyEntry,
    _CurlyEntryFormattable,
<<<<<<< HEAD
    _utf8_first_byte_sequence_length,
    _split,
=======
    _to_string_list,
>>>>>>> 83bf0a35
)

# ===----------------------------------------------------------------------=== #
# ord
# ===----------------------------------------------------------------------=== #


fn ord(s: String) -> Int:
    """Returns an integer that represents the given one-character string.

    Given a string representing one character, return an integer
    representing the code point of that character. For example, `ord("a")`
    returns the integer `97`. This is the inverse of the `chr()` function.

    Args:
        s: The input string slice, which must contain only a single character.

    Returns:
        An integer representing the code point of the given character.
    """
    return ord(s.as_string_slice())


fn ord(s: StringSlice) -> Int:
    """Returns an integer that represents the given one-character string.

    Given a string representing one character, return an integer
    representing the code point of that character. For example, `ord("a")`
    returns the integer `97`. This is the inverse of the `chr()` function.

    Args:
        s: The input string, which must contain only a single character.

    Returns:
        An integer representing the code point of the given character.
    """
    # UTF-8 to Unicode conversion:              (represented as UInt32 BE)
    # 1: 0aaaaaaa                            -> 00000000 00000000 00000000 0aaaaaaa     a
    # 2: 110aaaaa 10bbbbbb                   -> 00000000 00000000 00000aaa aabbbbbb     a << 6  | b
    # 3: 1110aaaa 10bbbbbb 10cccccc          -> 00000000 00000000 aaaabbbb bbcccccc     a << 12 | b << 6  | c
    # 4: 11110aaa 10bbbbbb 10cccccc 10dddddd -> 00000000 000aaabb bbbbcccc ccdddddd     a << 18 | b << 12 | c << 6 | d
    var p = s.unsafe_ptr().bitcast[UInt8]()
    var b1 = p[]
    if (b1 >> 7) == 0:  # This is 1 byte ASCII char
        debug_assert(s.byte_length() == 1, "input string length must be 1")
        return int(b1)
    var num_bytes = count_leading_zeros(~b1)
    debug_assert(
        s.byte_length() == int(num_bytes), "input string must be one character"
    )
    debug_assert(
        1 < int(num_bytes) < 5, "invalid UTF-8 byte ", b1, " at index 0"
    )
    var shift = int((6 * (num_bytes - 1)))
    var b1_mask = 0b11111111 >> (num_bytes + 1)
    var result = int(b1 & b1_mask) << shift
    for i in range(1, num_bytes):
        p += 1
        debug_assert(
            p[] >> 6 == 0b00000010, "invalid UTF-8 byte ", b1, " at index ", i
        )
        shift -= 6
        result |= int(p[] & 0b00111111) << shift
    return result


# ===----------------------------------------------------------------------=== #
# chr
# ===----------------------------------------------------------------------=== #


fn chr(c: Int) -> String:
    """Returns a String based on the given Unicode code point. This is the
    inverse of the `ord()` function.

    Args:
        c: An integer that represents a code point.

    Returns:
        A string containing a single character based on the given code point.

    Examples:
    ```mojo
    print(chr(97)) # "a"
    print(chr(8364)) # "€"
    ```
    .
    """

    if c < 0b1000_0000:  # 1 byte ASCII char
        return String(String._buffer_type(c, 0))

    var num_bytes = _unicode_codepoint_utf8_byte_length(c)
    var p = UnsafePointer[UInt8].alloc(num_bytes + 1)
    _shift_unicode_to_utf8(p, c, num_bytes)
    # TODO: decide whether to use replacement char (�) or raise ValueError
    # if not _is_valid_utf8(p, num_bytes):
    #     debug_assert(False, "Invalid Unicode code point")
    #     p.free()
    #     return chr(0xFFFD)
    p[num_bytes] = 0
    return String(ptr=p, len=num_bytes + 1)


# ===----------------------------------------------------------------------=== #
# ascii
# ===----------------------------------------------------------------------=== #


fn _chr_ascii(c: UInt8) -> String:
    """Returns a string based on the given ASCII code point.

    Args:
        c: An integer that represents a code point.

    Returns:
        A string containing a single character based on the given code point.
    """
    return String(String._buffer_type(c, 0))


fn _repr_ascii(c: UInt8) -> String:
    """Returns a printable representation of the given ASCII code point.

    Args:
        c: An integer that represents a code point.

    Returns:
        A string containing a representation of the given code point.
    """
    alias ord_tab = ord("\t")
    alias ord_new_line = ord("\n")
    alias ord_carriage_return = ord("\r")
    alias ord_back_slash = ord("\\")

    if c == ord_back_slash:
        return r"\\"
    elif isprintable(c):
        return _chr_ascii(c)
    elif c == ord_tab:
        return r"\t"
    elif c == ord_new_line:
        return r"\n"
    elif c == ord_carriage_return:
        return r"\r"
    else:
        var uc = c.cast[DType.uint8]()
        if uc < 16:
            return hex(uc, prefix=r"\x0")
        else:
            return hex(uc, prefix=r"\x")


@always_inline
fn ascii(value: String) -> String:
    """Get the ASCII representation of the object.

    Args:
        value: The object to get the ASCII representation of.

    Returns:
        A string containing the ASCII representation of the object.
    """
    alias ord_squote = ord("'")
    var result = String()
    var use_dquote = False

    for idx in range(len(value._buffer) - 1):
        var char = value._buffer[idx]
        result += _repr_ascii(char)
        use_dquote = use_dquote or (char == ord_squote)

    if use_dquote:
        return '"' + result + '"'
    else:
        return "'" + result + "'"


# ===----------------------------------------------------------------------=== #
# strtol
# ===----------------------------------------------------------------------=== #


fn _atol(str_ref: StringSlice[_], base: Int = 10) raises -> Int:
    """Implementation of `atol` for StringRef inputs.

    Please see its docstring for details.
    """
    if (base != 0) and (base < 2 or base > 36):
        raise Error("Base must be >= 2 and <= 36, or 0.")
    if not str_ref:
        raise Error(_atol_error(base, str_ref))

    var real_base: Int
    var ord_num_max: Int

    var ord_letter_max = (-1, -1)
    var result = 0
    var is_negative: Bool = False
    var has_prefix: Bool = False
    var start: Int = 0
    var str_len = len(str_ref)
    var buff = str_ref.unsafe_ptr()

    for pos in range(start, str_len):
        if _isspace(buff[pos]):
            continue

        if str_ref[pos] == "-":
            is_negative = True
            start = pos + 1
        elif str_ref[pos] == "+":
            start = pos + 1
        else:
            start = pos
        break

    if str_ref[start] == "0" and start + 1 < str_len:
        if base == 2 and (
            str_ref[start + 1] == "b" or str_ref[start + 1] == "B"
        ):
            start += 2
            has_prefix = True
        elif base == 8 and (
            str_ref[start + 1] == "o" or str_ref[start + 1] == "O"
        ):
            start += 2
            has_prefix = True
        elif base == 16 and (
            str_ref[start + 1] == "x" or str_ref[start + 1] == "X"
        ):
            start += 2
            has_prefix = True

    alias ord_0 = ord("0")
    # FIXME:
    #   Change this to `alias` after fixing support for __getitem__ of alias.
    var ord_letter_min = (ord("a"), ord("A"))
    alias ord_underscore = ord("_")

    if base == 0:
        var real_base_new_start = _identify_base(str_ref, start)
        real_base = real_base_new_start[0]
        start = real_base_new_start[1]
        has_prefix = real_base != 10
        if real_base == -1:
            raise Error(_atol_error(base, str_ref))
    else:
        real_base = base

    if real_base <= 10:
        ord_num_max = ord(str(real_base - 1))
    else:
        ord_num_max = ord("9")
        ord_letter_max = (
            ord("a") + (real_base - 11),
            ord("A") + (real_base - 11),
        )

    var found_valid_chars_after_start = False
    var has_space_after_number = False
    # Prefixed integer literals with real_base 2, 8, 16 may begin with leading
    # underscores under the conditions they have a prefix
    var was_last_digit_undescore = not (real_base in (2, 8, 16) and has_prefix)
    for pos in range(start, str_len):
        var ord_current = int(buff[pos])
        if ord_current == ord_underscore:
            if was_last_digit_undescore:
                raise Error(_atol_error(base, str_ref))
            else:
                was_last_digit_undescore = True
                continue
        else:
            was_last_digit_undescore = False
        if ord_0 <= ord_current <= ord_num_max:
            result += ord_current - ord_0
            found_valid_chars_after_start = True
        elif ord_letter_min[0] <= ord_current <= ord_letter_max[0]:
            result += ord_current - ord_letter_min[0] + 10
            found_valid_chars_after_start = True
        elif ord_letter_min[1] <= ord_current <= ord_letter_max[1]:
            result += ord_current - ord_letter_min[1] + 10
            found_valid_chars_after_start = True
        elif _isspace(ord_current):
            has_space_after_number = True
            start = pos + 1
            break
        else:
            raise Error(_atol_error(base, str_ref))
        if pos + 1 < str_len and not _isspace(buff[pos + 1]):
            var nextresult = result * real_base
            if nextresult < result:
                raise Error(
                    _atol_error(base, str_ref)
                    + " String expresses an integer too large to store in Int."
                )
            result = nextresult

    if was_last_digit_undescore or (not found_valid_chars_after_start):
        raise Error(_atol_error(base, str_ref))

    if has_space_after_number:
        for pos in range(start, str_len):
            if not _isspace(buff[pos]):
                raise Error(_atol_error(base, str_ref))
    if is_negative:
        result = -result
    return result


fn _atol_error(base: Int, str_ref: StringSlice[_]) -> String:
    return (
        "String is not convertible to integer with base "
        + str(base)
        + ": '"
        + str(str_ref)
        + "'"
    )


fn _identify_base(str_ref: StringSlice[_], start: Int) -> Tuple[Int, Int]:
    var length = len(str_ref)
    # just 1 digit, assume base 10
    if start == (length - 1):
        return 10, start
    if str_ref[start] == "0":
        var second_digit = str_ref[start + 1]
        if second_digit == "b" or second_digit == "B":
            return 2, start + 2
        if second_digit == "o" or second_digit == "O":
            return 8, start + 2
        if second_digit == "x" or second_digit == "X":
            return 16, start + 2
        # checking for special case of all "0", "_" are also allowed
        var was_last_character_underscore = False
        for i in range(start + 1, length):
            if str_ref[i] == "_":
                if was_last_character_underscore:
                    return -1, -1
                else:
                    was_last_character_underscore = True
                    continue
            else:
                was_last_character_underscore = False
            if str_ref[i] != "0":
                return -1, -1
    elif ord("1") <= ord(str_ref[start]) <= ord("9"):
        return 10, start
    else:
        return -1, -1

    return 10, start


fn atol(str: String, base: Int = 10) raises -> Int:
    """Parses and returns the given string as an integer in the given base.

    For example, `atol("19")` returns `19`. If base is 0 the the string is
    parsed as an Integer literal, see: https://docs.python.org/3/reference/lexical_analysis.html#integers.

    Raises:
        If the given string cannot be parsed as an integer value. For example in
        `atol("hi")`.

    Args:
        str: A string to be parsed as an integer in the given base.
        base: Base used for conversion, value must be between 2 and 36, or 0.

    Returns:
        An integer value that represents the string, or otherwise raises.
    """
    return _atol(str.as_string_slice(), base)


fn _atof_error(str_ref: StringSlice[_]) -> Error:
    return Error("String is not convertible to float: '" + str(str_ref) + "'")


fn _atof(str_ref: StringSlice[_]) raises -> Float64:
    """Implementation of `atof` for StringRef inputs.

    Please see its docstring for details.
    """
    if not str_ref:
        raise _atof_error(str_ref)

    var result: Float64 = 0.0
    var exponent: Int = 0
    var sign: Int = 1

    alias ord_0 = UInt8(ord("0"))
    alias ord_9 = UInt8(ord("9"))
    alias ord_dot = UInt8(ord("."))
    alias ord_plus = UInt8(ord("+"))
    alias ord_minus = UInt8(ord("-"))
    alias ord_f = UInt8(ord("f"))
    alias ord_F = UInt8(ord("F"))
    alias ord_e = UInt8(ord("e"))
    alias ord_E = UInt8(ord("E"))

    var start: Int = 0
    var str_ref_strip = str_ref.strip()
    var str_len = len(str_ref_strip)
    var buff = str_ref_strip.unsafe_ptr()

    # check sign, inf, nan
    if buff[start] == ord_plus:
        start += 1
    elif buff[start] == ord_minus:
        start += 1
        sign = -1
    if (str_len - start) >= 3:
        if StringRef(buff + start, 3) == "nan":
            return FloatLiteral.nan
        if StringRef(buff + start, 3) == "inf":
            return FloatLiteral.infinity * sign
    # read before dot
    for pos in range(start, str_len):
        if ord_0 <= buff[pos] <= ord_9:
            result = result * 10.0 + int(buff[pos] - ord_0)
            start += 1
        else:
            break
    # if dot -> read after dot
    if buff[start] == ord_dot:
        start += 1
        for pos in range(start, str_len):
            if ord_0 <= buff[pos] <= ord_9:
                result = result * 10.0 + int(buff[pos] - ord_0)
                exponent -= 1
            else:
                break
            start += 1
    # if e/E -> read scientific notation
    if buff[start] == ord_e or buff[start] == ord_E:
        start += 1
        var sign: Int = 1
        var shift: Int = 0
        var has_number: Bool = False
        for pos in range(start, str_len):
            if buff[start] == ord_plus:
                pass
            elif buff[pos] == ord_minus:
                sign = -1
            elif ord_0 <= buff[start] <= ord_9:
                has_number = True
                shift = shift * 10 + int(buff[pos] - ord_0)
            else:
                break
            start += 1
        exponent += sign * shift
        if not has_number:
            raise _atof_error(str_ref)
    # check for f/F at the end
    if buff[start] == ord_f or buff[start] == ord_F:
        start += 1
    # check if string got fully parsed
    if start != str_len:
        raise _atof_error(str_ref)
    # apply shift
    # NOTE: Instead of `var result *= 10.0 ** exponent`, we calculate a positive
    # integer factor as shift and multiply or divide by it based on the shift
    # direction. This allows for better precision.
    # TODO: investigate if there is a floating point arithmetic problem.
    var shift: Int = 10 ** abs(exponent)
    if exponent > 0:
        result *= shift
    if exponent < 0:
        result /= shift
    # apply sign
    return result * sign


fn atof(str: String) raises -> Float64:
    """Parses the given string as a floating point and returns that value.

    For example, `atof("2.25")` returns `2.25`.

    Raises:
        If the given string cannot be parsed as an floating point value, for
        example in `atof("hi")`.

    Args:
        str: A string to be parsed as a floating point.

    Returns:
        An floating point value that represents the string, or otherwise raises.
    """
    return _atof(str.as_string_slice())


# ===----------------------------------------------------------------------=== #
# isdigit
# ===----------------------------------------------------------------------=== #


fn isdigit(c: UInt8) -> Bool:
    """Determines whether the given character is a digit [0-9].

    Args:
        c: The character to check.

    Returns:
        True if the character is a digit.
    """
    alias ord_0 = ord("0")
    alias ord_9 = ord("9")
    return ord_0 <= int(c) <= ord_9


# ===----------------------------------------------------------------------=== #
# isupper
# ===----------------------------------------------------------------------=== #


fn isupper(c: UInt8) -> Bool:
    """Determines whether the given character is an uppercase character.

    This currently only respects the default "C" locale, i.e. returns True iff
    the character specified is one of "ABCDEFGHIJKLMNOPQRSTUVWXYZ".

    Args:
        c: The character to check.

    Returns:
        True if the character is uppercase.
    """
    return _is_ascii_uppercase(c)


fn _is_ascii_uppercase(c: UInt8) -> Bool:
    alias ord_a = ord("A")
    alias ord_z = ord("Z")
    return ord_a <= int(c) <= ord_z


# ===----------------------------------------------------------------------=== #
# islower
# ===----------------------------------------------------------------------=== #


fn islower(c: UInt8) -> Bool:
    """Determines whether the given character is an lowercase character.

    This currently only respects the default "C" locale, i.e. returns True iff
    the character specified is one of "abcdefghijklmnopqrstuvwxyz".

    Args:
        c: The character to check.

    Returns:
        True if the character is lowercase.
    """
    return _is_ascii_lowercase(c)


fn _is_ascii_lowercase(c: UInt8) -> Bool:
    alias ord_a = ord("a")
    alias ord_z = ord("z")
    return ord_a <= int(c) <= ord_z


# ===----------------------------------------------------------------------=== #
# _isspace
# ===----------------------------------------------------------------------=== #


fn _isspace(c: String) -> Bool:
    """Determines whether the given character is a whitespace character.

    This only respects the default "C" locale, i.e. returns True only if the
    character specified is one of " \\t\\n\\v\\f\\r". For semantics similar
    to Python, use `String.isspace()`.

    Args:
        c: The character to check.

    Returns:
        True iff the character is one of the whitespace characters listed above.
    """
    return _isspace(ord(c))


fn _isspace(c: UInt8) -> Bool:
    """Determines whether the given character is a whitespace character.

    This only respects the default "C" locale, i.e. returns True only if the
    character specified is one of " \\t\\n\\v\\f\\r". For semantics similar
    to Python, use `String.isspace()`.

    Args:
        c: The character to check.

    Returns:
        True iff the character is one of the whitespace characters listed above.
    """

    # NOTE: a global LUT doesn't work at compile time so we can't use it here.
    alias ` ` = UInt8(ord(" "))
    alias `\t` = UInt8(ord("\t"))
    alias `\n` = UInt8(ord("\n"))
    alias `\r` = UInt8(ord("\r"))
    alias `\f` = UInt8(ord("\f"))
    alias `\v` = UInt8(ord("\v"))
    alias `\x1c` = UInt8(ord("\x1c"))
    alias `\x1d` = UInt8(ord("\x1d"))
    alias `\x1e` = UInt8(ord("\x1e"))

    # This compiles to something very clever that's even faster than a LUT.
    return (
        c == ` `
        or c == `\t`
        or c == `\n`
        or c == `\r`
        or c == `\f`
        or c == `\v`
        or c == `\x1c`
        or c == `\x1d`
        or c == `\x1e`
    )


# ===----------------------------------------------------------------------=== #
# isprintable
# ===----------------------------------------------------------------------=== #


fn isprintable(c: UInt8) -> Bool:
    """Determines whether the given character is a printable character.

    Args:
        c: The character to check.

    Returns:
        True if the character is a printable character, otherwise False.
    """
    alias ord_space = ord(" ")
    alias ord_tilde = ord("~")
    return ord_space <= int(c) <= ord_tilde


# ===----------------------------------------------------------------------=== #
# String
# ===----------------------------------------------------------------------=== #


@value
struct String(
    Sized,
    Stringable,
    AsBytes,
    Representable,
    IntableRaising,
    KeyElement,
    Comparable,
    Boolable,
    Writable,
    Writer,
    CollectionElementNew,
    FloatableRaising,
    _HashableWithHasher,
    Stringlike,
    AsBytesWrite,
):
    """Represents a mutable string."""

    # Fields
    alias _buffer_type = List[UInt8, hint_trivial_type=True]
    var _buffer: Self._buffer_type
    """The underlying storage for the string."""

    """ Useful string aliases. """
    alias ASCII_LOWERCASE = String("abcdefghijklmnopqrstuvwxyz")
    alias ASCII_UPPERCASE = String("ABCDEFGHIJKLMNOPQRSTUVWXYZ")
    alias ASCII_LETTERS = String.ASCII_LOWERCASE + String.ASCII_UPPERCASE
    alias DIGITS = String("0123456789")
    alias HEX_DIGITS = String.DIGITS + String("abcdef") + String("ABCDEF")
    alias OCT_DIGITS = String("01234567")
    alias PUNCTUATION = String("""!"#$%&'()*+,-./:;<=>?@[\\]^_`{|}~""")
    alias PRINTABLE = (
        String.DIGITS
        + String.ASCII_LETTERS
        + String.PUNCTUATION
        + " \t\n\r\v\f"  # single byte utf8 whitespaces
    )

    # ===------------------------------------------------------------------=== #
    # Life cycle methods
    # ===------------------------------------------------------------------=== #

    @always_inline
    fn __init__(inout self, owned impl: List[UInt8, *_]):
        """Construct a string from a buffer of bytes.

        The buffer must be terminated with a null byte:

        ```mojo
        var buf = List[UInt8]()
        buf.append(ord('H'))
        buf.append(ord('i'))
        buf.append(0)
        var hi = String(buf)
        ```

        Args:
            impl: The buffer.
        """
        debug_assert(
            len(impl) > 0 and impl[-1] == 0,
            "expected last element of String buffer to be null terminator",
        )
        # We make a backup because steal_data() will clear size and capacity.
        var size = impl.size
        var capacity = impl.capacity
        self._buffer = Self._buffer_type(
            unsafe_pointer=impl.steal_data(), size=size, capacity=capacity
        )

    @always_inline
    fn __init__(inout self):
        """Construct an uninitialized string."""
        self._buffer = Self._buffer_type()

    fn __init__(inout self, *, other: Self):
        """Explicitly copy the provided value.

        Args:
            other: The value to copy.
        """
        self.__copyinit__(other)

    fn __init__(inout self, str: StringRef):
        """Construct a string from a StringRef object.

        Args:
            str: The StringRef from which to construct this string object.
        """
        var length = len(str)
        var buffer = Self._buffer_type()
        # +1 for null terminator, initialized to 0
        buffer.resize(length + 1, 0)
        memcpy(dest=buffer.data, src=str.data, count=length)
        self = Self(buffer^)

    fn __init__(inout self, str_slice: StringSlice):
        """Construct a string from a string slice.

        This will allocate a new string that copies the string contents from
        the provided string slice `str_slice`.

        Args:
            str_slice: The string slice from which to construct this string.
        """

        var length = str_slice.byte_length()
        var buffer = Self._buffer_type(capacity=length + 1)
        var ptr = buffer.unsafe_ptr()
        memcpy(ptr, str_slice.unsafe_ptr(), length)
        buffer.size = length + 1
        ptr[length] = 0
        self = Self(buffer^)

    @always_inline
    fn __init__(inout self, literal: StringLiteral):
        """Constructs a String value given a constant string.

        Args:
            literal: The input constant string.
        """
        self = literal.__str__()

    @always_inline
    fn __init__(inout self, ptr: UnsafePointer[UInt8], len: Int):
        """Creates a string from the buffer. Note that the string now owns
        the buffer.

        The buffer must be terminated with a null byte.

        Args:
            ptr: The pointer to the buffer.
            len: The length of the buffer, including the null terminator.
        """
        # we don't know the capacity of ptr, but we'll assume it's the same or
        # larger than len
        self = Self(
            Self._buffer_type(
                unsafe_pointer=ptr.bitcast[UInt8](), size=len, capacity=len
            )
        )

    # ===------------------------------------------------------------------=== #
    # Factory dunders
    # ===------------------------------------------------------------------=== #

    fn write_bytes(inout self, bytes: Span[Byte, _]):
        """
        Write a byte span to this String.

        Args:
            bytes: The byte span to write to this String. Must NOT be
              null terminated.
        """
        self._iadd[True](bytes)

    fn write[*Ts: Writable](inout self, *args: *Ts):
        """Write a sequence of Writable arguments to the provided Writer.

        Parameters:
            Ts: Types of the provided argument sequence.

        Args:
            args: Sequence of arguments to write to this Writer.
        """

        @parameter
        fn write_arg[T: Writable](arg: T):
            arg.write_to(self)

        args.each[write_arg]()

    @staticmethod
    @no_inline
    fn write[
        *Ts: Writable
    ](*args: *Ts, sep: StaticString = "", end: StaticString = "") -> Self:
        """
        Construct a string by concatenating a sequence of Writable arguments.

        Args:
            args: A sequence of Writable arguments.
            sep: The separator used between elements.
            end: The String to write after printing the elements.

        Parameters:
            Ts: The types of the arguments to format. Each type must be satisfy
                `Writable`.

        Returns:
            A string formed by formatting the argument sequence.

        Examples:

        Construct a String from several `Writable` arguments:

        ```mojo
        var string = String.write(1, ", ", 2.0, ", ", "three")
        print(string) # "1, 2.0, three"
        %# from testing import assert_equal
        %# assert_equal(string, "1, 2.0, three")
        ```
        .
        """
        var output = String()
        write_args(output, args, sep=sep, end=end)
        return output^

    @staticmethod
    @no_inline
    fn write[
        *Ts: Writable
    ](
        args: VariadicPack[_, Writable, *Ts],
        sep: StaticString = "",
        end: StaticString = "",
    ) -> Self:
        """
        Construct a string by passing a variadic pack.

        Args:
            args: A VariadicPack of Writable arguments.
            sep: The separator used between elements.
            end: The String to write after printing the elements.

        Parameters:
            Ts: The types of the arguments to format. Each type must be satisfy
                `Writable`.

        Returns:
            A string formed by formatting the VariadicPack.

        Examples:

        ```mojo
        fn variadic_pack_to_string[
            *Ts: Writable,
        ](*args: *Ts) -> String:
            return String.write(args)

        string = variadic_pack_to_string(1, ", ", 2.0, ", ", "three")
        %# from testing import assert_equal
        %# assert_equal(string, "1, 2.0, three")
        ```
        .
        """
        var output = String()
        write_args(output, args, sep=sep, end=end)
        return output^

    @staticmethod
    @always_inline
    fn _from_bytes(owned buff: UnsafePointer[UInt8]) -> String:
        """Construct a string from a sequence of bytes.

        This does no validation that the given bytes are valid in any specific
        String encoding.

        Args:
            buff: The buffer. This should have an existing terminator.
        """

        return String(buff, len(StringRef(ptr=buff)) + 1)

    @staticmethod
    fn _from_bytes(owned buff: Self._buffer_type) -> String:
        """Construct a string from a sequence of bytes.

        This does no validation that the given bytes are valid in any specific
        String encoding.

        Args:
            buff: The buffer.
        """

        # If a terminator does not already exist, then add it.
        if buff[-1]:
            buff.append(0)

        return String(buff^)

    # ===------------------------------------------------------------------=== #
    # Operator dunders
    # ===------------------------------------------------------------------=== #

    fn __getitem__[IndexerType: Indexer](self, idx: IndexerType) -> String:
        """Gets the character at the specified position.

        Parameters:
            IndexerType: The inferred type of an indexer argument.

        Args:
            idx: The index value.

        Returns:
            A new string containing the character at the specified position.
        """
        # TODO(#933): implement this for unicode when we support llvm intrinsic evaluation at compile time
        var normalized_idx = normalize_index["String"](idx, self)
        var buf = Self._buffer_type(capacity=1)
        buf.append(self._buffer[normalized_idx])
        buf.append(0)
        return String(buf^)

    fn __getitem__(self, span: Slice) -> String:
        """Gets the sequence of characters at the specified positions.

        Args:
            span: A slice that specifies positions of the new substring.

        Returns:
            A new string containing the string at the specified positions.
        """
        var start: Int
        var end: Int
        var step: Int
        # TODO(#933): implement this for unicode when we support llvm intrinsic evaluation at compile time

        start, end, step = span.indices(self.byte_length())
        var r = range(start, end, step)
        if step == 1:
            return StringRef(self._buffer.data + start, len(r))

        var buffer = Self._buffer_type()
        var result_len = len(r)
        buffer.resize(result_len + 1, 0)
        var ptr = self.unsafe_ptr()
        for i in range(result_len):
            buffer[i] = ptr[r[i]]
        buffer[result_len] = 0
        return Self(buffer^)

    @always_inline
    fn __eq__(self, other: String) -> Bool:
        """Compares two Strings if they have the same values.

        Args:
            other: The rhs of the operation.

        Returns:
            True if the Strings are equal and False otherwise.
        """
        if not self and not other:
            return True
        if len(self) != len(other):
            return False
        # same pointer and length, so equal
        if self.unsafe_ptr() == other.unsafe_ptr():
            return True
        for i in range(len(self)):
            if self.unsafe_ptr()[i] != other.unsafe_ptr()[i]:
                return False
        return True

    @always_inline
    fn __ne__(self, other: String) -> Bool:
        """Compares two Strings if they do not have the same values.

        Args:
            other: The rhs of the operation.

        Returns:
            True if the Strings are not equal and False otherwise.
        """
        return not (self == other)

    @always_inline
    fn __lt__(self, rhs: String) -> Bool:
        """Compare this String to the RHS using LT comparison.

        Args:
            rhs: The other String to compare against.

        Returns:
            True if this String is strictly less than the RHS String and False
            otherwise.
        """
        return self.as_string_slice() < rhs.as_string_slice()

    @always_inline
    fn __le__(self, rhs: String) -> Bool:
        """Compare this String to the RHS using LE comparison.

        Args:
            rhs: The other String to compare against.

        Returns:
            True iff this String is less than or equal to the RHS String.
        """
        return not (rhs < self)

    @always_inline
    fn __gt__(self, rhs: String) -> Bool:
        """Compare this String to the RHS using GT comparison.

        Args:
            rhs: The other String to compare against.

        Returns:
            True iff this String is strictly greater than the RHS String.
        """
        return rhs < self

    @always_inline
    fn __ge__(self, rhs: String) -> Bool:
        """Compare this String to the RHS using GE comparison.

        Args:
            rhs: The other String to compare against.

        Returns:
            True iff this String is greater than or equal to the RHS String.
        """
        return not (self < rhs)

    @staticmethod
    fn _add[rhs_has_null: Bool](lhs: Span[Byte], rhs: Span[Byte]) -> String:
        var lhs_len = len(lhs)
        var rhs_len = len(rhs)
        var lhs_ptr = lhs.unsafe_ptr()
        var rhs_ptr = rhs.unsafe_ptr()
        alias S = StringSlice[ImmutableAnyOrigin]
        if lhs_len == 0:
            return String(S(unsafe_from_utf8_ptr=rhs_ptr, len=rhs_len))
        elif rhs_len == 0:
            return String(S(unsafe_from_utf8_ptr=lhs_ptr, len=lhs_len))
        var sum_len = lhs_len + rhs_len
        var buffer = Self._buffer_type(capacity=sum_len + 1)
        var ptr = buffer.unsafe_ptr()
        memcpy(ptr, lhs_ptr, lhs_len)
        memcpy(ptr + lhs_len, rhs_ptr, rhs_len + int(rhs_has_null))
        buffer.size = sum_len + 1

        @parameter
        if not rhs_has_null:
            ptr[sum_len] = 0
        return Self(buffer^)

    @always_inline
    fn __add__(self, other: String) -> String:
        """Creates a string by appending another string at the end.

        Args:
            other: The string to append.

        Returns:
            The new constructed string.
        """
        return Self._add[True](self.as_bytes(), other.as_bytes())

    @always_inline
    fn __add__(self, other: StringLiteral) -> String:
        """Creates a string by appending a string literal at the end.

        Args:
            other: The string literal to append.

        Returns:
            The new constructed string.
        """
        return Self._add[False](self.as_bytes(), other.as_bytes())

    @always_inline
    fn __add__(self, other: StringSlice) -> String:
        """Creates a string by appending a string slice at the end.

        Args:
            other: The string slice to append.

        Returns:
            The new constructed string.
        """
        return Self._add[False](self.as_bytes(), other.as_bytes())

    @always_inline
    fn __radd__(self, other: String) -> String:
        """Creates a string by prepending another string to the start.

        Args:
            other: The string to prepend.

        Returns:
            The new constructed string.
        """
        return Self._add[True](other.as_bytes(), self.as_bytes())

    @always_inline
    fn __radd__(self, other: StringLiteral) -> String:
        """Creates a string by prepending another string literal to the start.

        Args:
            other: The string to prepend.

        Returns:
            The new constructed string.
        """
        return Self._add[True](other.as_bytes(), self.as_bytes())

    @always_inline
    fn __radd__(self, other: StringSlice) -> String:
        """Creates a string by prepending another string slice to the start.

        Args:
            other: The string to prepend.

        Returns:
            The new constructed string.
        """
        return Self._add[True](other.as_bytes(), self.as_bytes())

    fn _iadd[has_null: Bool](inout self, other: Span[Byte]):
        var s_len = self.byte_length()
        var o_len = len(other)
        var o_ptr = other.unsafe_ptr()
        if s_len == 0:
            alias S = StringSlice[ImmutableAnyOrigin]
            self = String(S(unsafe_from_utf8_ptr=o_ptr, len=o_len))
            return
        elif o_len == 0:
            return
        var sum_len = s_len + o_len
        self._buffer.reserve(sum_len + 1)
        var s_ptr = self.unsafe_ptr()
        memcpy(s_ptr + s_len, o_ptr, o_len + int(has_null))
        self._buffer.size = sum_len + 1

        @parameter
        if not has_null:
            s_ptr[sum_len] = 0

    @always_inline
    fn __iadd__(inout self, other: String):
        """Appends another string to this string.

        Args:
            other: The string to append.
        """
        self._iadd[True](other.as_bytes())

    @always_inline
    fn __iadd__(inout self, other: StringLiteral):
        """Appends another string literal to this string.

        Args:
            other: The string to append.
        """
        self._iadd[False](other.as_bytes())

    @always_inline
    fn __iadd__(inout self, other: StringSlice):
        """Appends another string slice to this string.

        Args:
            other: The string to append.
        """
        self._iadd[False](other.as_bytes())

    fn __iter__(ref [_]self) -> _StringSliceIter[__origin_of(self)]:
        """Iterate over the string unicode characters.

        Returns:
            An iterator of references to the string unicode characters.
        """
        return _StringSliceIter[__origin_of(self)](
            unsafe_pointer=self.unsafe_ptr(), length=self.byte_length()
        )

    fn __reversed__(ref [_]self) -> _StringSliceIter[__origin_of(self), False]:
        """Iterate backwards over the string unicode characters.

        Returns:
            A reversed iterator of references to the string unicode characters.
        """
        return _StringSliceIter[__origin_of(self), forward=False](
            unsafe_pointer=self.unsafe_ptr(), length=self.byte_length()
        )

    # ===------------------------------------------------------------------=== #
    # Trait implementations
    # ===------------------------------------------------------------------=== #

    @always_inline
    fn __bool__(self) -> Bool:
        """Checks if the string is not empty.

        Returns:
            True if the string length is greater than zero, and False otherwise.
        """
        return self.byte_length() > 0

    fn __len__(self) -> Int:
        """Gets the string length, in bytes (for now) PREFER:
        String.byte_length(), a future version will make this method return
        Unicode codepoints.

        Returns:
            The string length, in bytes (for now).
        """
        var unicode_length = self.byte_length()

        # TODO: everything uses this method assuming it's byte length
        # for i in range(unicode_length):
        #     if _utf8_byte_type(self._buffer[i]) == 1:
        #         unicode_length -= 1

        return unicode_length

    @always_inline
    fn __str__(self) -> String:
        """Gets the string itself.

        This method ensures that you can pass a `String` to a method that
        takes a `Stringable` value.

        Returns:
            The string itself.
        """
        return self

    fn __repr__(self) -> String:
        """Return a Mojo-compatible representation of the `String` instance.

        Returns:
            A new representation of the string.
        """
        var result = String()
        var use_dquote = False
        for s in self:
            use_dquote = use_dquote or (s == "'")

            if s == "\\":
                result += r"\\"
            elif s == "\t":
                result += r"\t"
            elif s == "\n":
                result += r"\n"
            elif s == "\r":
                result += r"\r"
            else:
                var codepoint = ord(s)
                if isprintable(codepoint):
                    result += s
                elif codepoint < 0x10:
                    result += hex(codepoint, prefix=r"\x0")
                elif codepoint < 0x20 or codepoint == 0x7F:
                    result += hex(codepoint, prefix=r"\x")
                else:  # multi-byte character
                    result += s

        if use_dquote:
            return '"' + result + '"'
        else:
            return "'" + result + "'"

    fn __fspath__(self) -> String:
        """Return the file system path representation (just the string itself).

        Returns:
          The file system path representation as a string.
        """
        return self

    # ===------------------------------------------------------------------=== #
    # Methods
    # ===------------------------------------------------------------------=== #

    fn write_to[W: Writer](self, inout writer: W):
        """
        Formats this string to the provided Writer.

        Parameters:
            W: A type conforming to the Writable trait.

        Args:
            writer: The object to write to.
        """

        writer.write_bytes(self.as_bytes())

    fn join(self, *elems: Int) -> String:
        """Joins the elements from the tuple using the current string as a
        delimiter.

        Args:
            elems: The input tuple.

        Returns:
            The joined string.
        """
        if len(elems) == 0:
            return ""
        var curr = str(elems[0])
        for i in range(1, len(elems)):
            curr += self + str(elems[i])
        return curr

    fn join[*Types: Writable](self, *elems: *Types) -> String:
        """Joins string elements using the current string as a delimiter.

        Parameters:
            Types: The types of the elements.

        Args:
            elems: The input values.

        Returns:
            The joined string.
        """

        var result = String()
        var is_first = True

        @parameter
        fn add_elt[T: Writable](a: T):
            if is_first:
                is_first = False
            else:
                result.write(self)
            result.write(a)

        elems.each[add_elt]()
        _ = is_first
        return result

    fn join[T: StringableCollectionElement](self, elems: List[T, *_]) -> String:
        """Joins string elements using the current string as a delimiter.

        Parameters:
            T: The types of the elements.

        Args:
            elems: The input values.

        Returns:
            The joined string.
        """

        # TODO(#3403): Simplify this when the linked conditional conformance
        # feature is added.  Runs a faster algorithm if the concrete types are
        # able to be converted to a span of bytes.
        @parameter
        if _type_is_eq[T, String]():
            return self.fast_join(rebind[List[String]](elems))
        elif _type_is_eq[T, StringLiteral]():
            return self.fast_join(rebind[List[StringLiteral]](elems))
        # FIXME(#3597): once StringSlice conforms to CollectionElement trait:
        # if _type_is_eq[T, StringSlice]():
        # return self.fast_join(rebind[List[StringSlice]](elems))
        else:
            var result: String = ""
            var is_first = True

            for e in elems:
                if is_first:
                    is_first = False
                else:
                    result += self
                result += str(e[])

            return result

    fn fast_join[
        T: BytesCollectionElement, //,
    ](self, elems: List[T, *_]) -> String:
        """Joins string elements using the current string as a delimiter.

        Parameters:
            T: The types of the elements.

        Args:
            elems: The input values.

        Returns:
            The joined string.
        """
        var n_elems = len(elems)
        if n_elems == 0:
            return String("")
        var len_self = self.byte_length()
        var len_elems = 0
        # Calculate the total size of the elements to join beforehand
        # to prevent alloc syscalls as we know the buffer size.
        # This can hugely improve the performance on large lists
        for e_ref in elems:
            len_elems += len(e_ref[].as_bytes())
        var capacity = len_self * (n_elems - 1) + len_elems
        var buf = Self._buffer_type(capacity=capacity)
        var self_ptr = self.unsafe_ptr()
        var ptr = buf.unsafe_ptr()
        var offset = 0
        var i = 0
        var is_first = True
        while i < n_elems:
            if is_first:
                is_first = False
            else:
                memcpy(dest=ptr + offset, src=self_ptr, count=len_self)
                offset += len_self
            var e = elems[i].as_bytes()
            var e_len = len(e)
            memcpy(dest=ptr + offset, src=e.unsafe_ptr(), count=e_len)
            offset += e_len
            i += 1
        buf.size = capacity
        buf.append(0)
        return String(buf^)

    fn unsafe_ptr(self) -> UnsafePointer[UInt8]:
        """Retrieves a pointer to the underlying memory.

        Returns:
            The pointer to the underlying memory.
        """
        return self._buffer.data

    fn unsafe_cstr_ptr(self) -> UnsafePointer[c_char]:
        """Retrieves a C-string-compatible pointer to the underlying memory.

        The returned pointer is guaranteed to be null, or NUL terminated.

        Returns:
            The pointer to the underlying memory.
        """
        return self.unsafe_ptr().bitcast[c_char]()

    @always_inline
    fn as_bytes(ref [_]self) -> Span[Byte, __origin_of(self)]:
        """Returns a contiguous slice of bytes.

        Returns:
            A contiguous slice pointing to bytes.

        Notes:
            This does not include the trailing null terminator.
        """

        return Span[Byte, __origin_of(self)](
            unsafe_ptr=self.unsafe_ptr(), len=self.byte_length()
        )

    @always_inline
    fn as_bytes_write[O: MutableOrigin, //](ref [O]self) -> Span[UInt8, O]:
        """Returns a mutable contiguous slice of the bytes.

        Parameters:
            O: The Origin of the bytes.

        Returns:
            A mutable contiguous slice pointing to the bytes.

        Notes:
            This does not include the trailing null terminator.
        """
        return self.as_bytes()

    @always_inline
    fn as_bytes_read[O: ImmutableOrigin, //](ref [O]self) -> Span[UInt8, O]:
        """Returns an immutable contiguous slice of the bytes.

        Parameters:
            O: The Origin of the bytes.

        Returns:
            An immutable contiguous slice pointing to the bytes.

        Notes:
            This does not include the trailing null terminator.
        """
        return self.as_bytes()

    @always_inline
    fn as_string_slice(ref [_]self) -> StringSlice[__origin_of(self)]:
        """Returns a string slice of the data owned by this string.

        Returns:
            A string slice pointing to the data owned by this string.
        """
        # FIXME(MSTDL-160):
        #   Enforce UTF-8 encoding in String so this is actually
        #   guaranteed to be valid.
        return StringSlice(unsafe_from_utf8=self.as_bytes())

    @always_inline
    fn byte_length(self) -> Int:
        """Get the string length in bytes.

        Returns:
            The length of this string in bytes, excluding null terminator.

        Notes:
            This does not include the trailing null terminator in the count.
        """
        var length = len(self._buffer)
        return length - int(length > 0)

    fn _steal_ptr(inout self) -> UnsafePointer[UInt8]:
        """Transfer ownership of pointer to the underlying memory.
        The caller is responsible for freeing up the memory.

        Returns:
            The pointer to the underlying memory.
        """
        var ptr = self.unsafe_ptr()
        self._buffer.data = UnsafePointer[UInt8]()
        self._buffer.size = 0
        self._buffer.capacity = 0
        return ptr

    fn count(self, substr: String) -> Int:
        """Return the number of non-overlapping occurrences of substring
        `substr` in the string.

        If sub is empty, returns the number of empty strings between characters
        which is the length of the string plus one.

        Args:
          substr: The substring to count.

        Returns:
          The number of occurrences of `substr`.
        """
        if not substr:
            return len(self) + 1

        var res = 0
        var offset = 0

        while True:
            var pos = self.find(substr, offset)
            if pos == -1:
                break
            res += 1

            offset = pos + substr.byte_length()

        return res

    fn __contains__(self, substr: String) -> Bool:
        """Returns True if the substring is contained within the current string.

        Args:
          substr: The substring to check.

        Returns:
          True if the string contains the substring.
        """
        return substr.as_string_slice() in self.as_string_slice()

    fn find[T: Stringlike, //](self, substr: T, start: Int = 0) -> Int:
        """Finds the offset of the first occurrence of `substr` starting at
        `start`. If not found, returns -1.

        Parameters:
            T: The type of the substring.

        Args:
            substr: The substring to find.
            start: The offset from which to find.

        Returns:
            The offset of `substr` relative to the beginning of the string.
        """
        return self.as_string_slice().find(substr, start)

    fn rfind(self, substr: String, start: Int = 0) -> Int:
        """Finds the offset of the last occurrence of `substr` starting at
        `start`. If not found, returns -1.

        Args:
          substr: The substring to find.
          start: The offset from which to find.

        Returns:
          The offset of `substr` relative to the beginning of the string.
        """

        return self.as_string_slice().rfind(
            substr.as_string_slice(), start=start
        )

    fn isspace(self) -> Bool:
        """Determines whether every character in the given String is a
        python whitespace String. This corresponds to Python's
        [universal separators](
            https://docs.python.org/3/library/stdtypes.html#str.splitlines)
        `" \\t\\n\\v\\f\\r\\x1c\\x1d\\x1e\\x85\\u2028\\u2029"`.

        Returns:
            True if the whole String is made up of whitespace characters
                listed above, otherwise False.
        """
        return self.as_string_slice().isspace()

    @always_inline
    fn split[T: Stringlike, //](self, sep: T, maxsplit: Int) -> List[String]:
        """Split the string by a separator.

        Parameters:
            T: The type of the separator.

        Args:
            sep: The string to split on.
            maxsplit: The maximum amount of items to split from String.

        Returns:
            A List of Strings containing the input split by the separator.

        Examples:

        ```mojo
        # Splitting with maxsplit
        _ = "1,2,3".split(",", maxsplit=1) # ['1', '2,3']
        # Splitting with starting or ending separators
        _ = ",1,2,3,".split(",", maxsplit=1) # ['', '1,2,3,']
        _ = "123".split("", maxsplit=1) # ['', '123']
        ```
        .
        """
        return _split[has_maxsplit=True, has_sep=True](self, sep, maxsplit)

    @always_inline
    fn split[T: Stringlike, //](self, sep: T) -> List[String]:
        """Split the string by a separator.

        Parameters:
            T: The type of the separator.

        Args:
            sep: The string to split on.

        Returns:
            A List of Strings containing the input split by the separator.

        Examples:

        ```mojo
        # Splitting a space
        _ = "hello world".split(" ") # ["hello", "world"]
        # Splitting adjacent separators
        _ = "hello,,world".split(",") # ["hello", "", "world"]
        # Splitting with starting or ending separators
        _ = ",1,2,3,".split(",") # ['', '1', '2', '3', '']
        _ = "123".split("") # ['', '1', '2', '3', '']
        ```
        .
        """
        return _split[has_maxsplit=False, has_sep=True](self, sep, -1)

    @always_inline
    fn split(self, *, maxsplit: Int) -> List[String]:
        """Split the string by every Whitespace separator.

        Args:
            maxsplit: The maximum amount of items to split from String.

        Returns:
            A List of Strings containing the input split by the separator.

        Examples:

        ```mojo
        # Splitting with maxsplit
        _ = "1     2  3".split(maxsplit=1) # ['1', '2  3']
        ```
        .
        """
        return _split[has_maxsplit=True, has_sep=False](self, None, maxsplit)

    @always_inline
    fn split(self, sep: NoneType = None) -> List[String]:
        """Split the string by every Whitespace separator.

        Args:
            sep: None.

        Returns:
            A List of Strings containing the input split by the separator.

        Examples:

        ```mojo
        # Splitting an empty string or filled with whitespaces
        _ = "      ".split() # []
        _ = "".split() # []
        # Splitting a string with leading, trailing, and middle whitespaces
        _ = "      hello    world     ".split() # ["hello", "world"]
        # Splitting adjacent universal newlines:
<<<<<<< HEAD
        _ = (
            "hello \\t\\n\\r\\f\\v\\x1c\\x1d\\x1e\\x85\\u2028\\u2029world"
=======
        _ = String(
            "hello \\t\\n\\v\\f\\r\\x1c\\x1d\\x1e\\x85\\u2028\\u2029world"
>>>>>>> 83bf0a35
        ).split()  # ["hello", "world"]
        ```
        .
        """
        return _split[has_maxsplit=False, has_sep=False](self, None, -1)

    fn splitlines(self, keepends: Bool = False) -> List[String]:
        """Split the string at line boundaries. This corresponds to Python's
        [universal newlines:](
            https://docs.python.org/3/library/stdtypes.html#str.splitlines)
        `"\\r\\n"` and `"\\t\\n\\v\\f\\r\\x1c\\x1d\\x1e\\x85\\u2028\\u2029"`.

        Args:
            keepends: If True, line breaks are kept in the resulting strings.

        Returns:
            A List of Strings containing the input split by line boundaries.
        """
        return _to_string_list(self.as_string_slice().splitlines(keepends))

    fn replace(self, old: String, new: String) -> String:
        """Return a copy of the string with all occurrences of substring `old`
        if replaced by `new`.

        Args:
            old: The substring to replace.
            new: The substring to replace with.

        Returns:
            The string where all occurrences of `old` are replaced with `new`.
        """
        if not old:
            return self._interleave(new)

        var occurrences = self.count(old)
        if occurrences == -1:
            return self

        var self_start = self.unsafe_ptr()
        var self_ptr = self.unsafe_ptr()
        var new_ptr = new.unsafe_ptr()

        var self_len = self.byte_length()
        var old_len = old.byte_length()
        var new_len = new.byte_length()

        var res = Self._buffer_type()
        res.reserve(self_len + (old_len - new_len) * occurrences + 1)

        for _ in range(occurrences):
            var curr_offset = int(self_ptr) - int(self_start)

            var idx = self.find(old, curr_offset)

            debug_assert(idx >= 0, "expected to find occurrence during find")

            # Copy preceding unchanged chars
            for _ in range(curr_offset, idx):
                res.append(self_ptr[])
                self_ptr += 1

            # Insert a copy of the new replacement string
            for i in range(new_len):
                res.append(new_ptr[i])

            self_ptr += old_len

        while True:
            var val = self_ptr[]
            if val == 0:
                break
            res.append(self_ptr[])
            self_ptr += 1

        res.append(0)
        return String(res^)

    fn strip(self, chars: String) -> String:
        """Return a copy of the string with leading and trailing characters
        removed.

        Args:
            chars: A set of characters to be removed. Defaults to whitespace.

        Returns:
            A copy of the string with no leading or trailing characters.
        """

        return self.lstrip(chars).rstrip(chars)

    fn strip(self) -> String:
        """Return a copy of the string with leading and trailing whitespaces
        removed.

        Returns:
            A copy of the string with no leading or trailing whitespaces.
        """
        return self.lstrip().rstrip()

    fn rstrip(self, chars: String) -> String:
        """Return a copy of the string with trailing characters removed.

        Args:
            chars: A set of characters to be removed. Defaults to whitespace.

        Returns:
            A copy of the string with no trailing characters.
        """

        var r_idx = self.byte_length()
        while r_idx > 0 and self[r_idx - 1] in chars:
            r_idx -= 1

        return self[:r_idx]

    fn rstrip(self) -> String:
        """Return a copy of the string with trailing whitespaces removed.

        Returns:
            A copy of the string with no trailing whitespaces.
        """
        var r_idx = self.byte_length()
        # TODO (#933): should use this once llvm intrinsics can be used at comp time
        # for s in self.__reversed__():
        #     if not s.isspace():
        #         break
        #     r_idx -= 1
        while r_idx > 0 and _isspace(self._buffer.unsafe_get(r_idx - 1)):
            r_idx -= 1
        return self[:r_idx]

    fn lstrip(self, chars: String) -> String:
        """Return a copy of the string with leading characters removed.

        Args:
            chars: A set of characters to be removed. Defaults to whitespace.

        Returns:
            A copy of the string with no leading characters.
        """

        var l_idx = 0
        while l_idx < self.byte_length() and self[l_idx] in chars:
            l_idx += 1

        return self[l_idx:]

    fn lstrip(self) -> String:
        """Return a copy of the string with leading whitespaces removed.

        Returns:
            A copy of the string with no leading whitespaces.
        """
        var l_idx = 0
        # TODO (#933): should use this once llvm intrinsics can be used at comp time
        # for s in self:
        #     if not s.isspace():
        #         break
        #     l_idx += 1
        while l_idx < self.byte_length() and _isspace(
            self._buffer.unsafe_get(l_idx)
        ):
            l_idx += 1
        return self[l_idx:]

    fn __hash__(self) -> UInt:
        """Hash the underlying buffer using builtin hash.

        Returns:
            A 64-bit hash value. This value is _not_ suitable for cryptographic
            uses. Its intended usage is for data structures. See the `hash`
            builtin documentation for more details.
        """
        return hash(self.as_string_slice())

    fn __hash__[H: _Hasher](self, inout hasher: H):
        """Updates hasher with the underlying bytes.

        Parameters:
            H: The hasher type.

        Args:
            hasher: The hasher instance.
        """
        hasher._update_with_bytes(self.unsafe_ptr(), self.byte_length())

    fn _interleave(self, val: String) -> String:
        var res = Self._buffer_type()
        var val_ptr = val.unsafe_ptr()
        var self_ptr = self.unsafe_ptr()
        res.reserve(val.byte_length() * self.byte_length() + 1)
        for i in range(self.byte_length()):
            for j in range(val.byte_length()):
                res.append(val_ptr[j])
            res.append(self_ptr[i])
        res.append(0)
        return String(res^)

    fn lower(self) -> String:
        """Returns a copy of the string with all ASCII cased characters
        converted to lowercase.

        Returns:
            A new string where cased letters have been converted to lowercase.
        """

        # TODO(#26444):
        # Support the Unicode standard casing behavior to handle cased letters
        # outside of the standard ASCII letters.
        return self._toggle_ascii_case[_is_ascii_uppercase]()

    fn upper(self) -> String:
        """Returns a copy of the string with all ASCII cased characters
        converted to uppercase.

        Returns:
            A new string where cased letters have been converted to uppercase.
        """

        # TODO(#26444):
        # Support the Unicode standard casing behavior to handle cased letters
        # outside of the standard ASCII letters.
        return self._toggle_ascii_case[_is_ascii_lowercase]()

    fn _toggle_ascii_case[check_case: fn (UInt8) -> Bool](self) -> String:
        var copy: String = self

        var char_ptr = copy.unsafe_ptr()

        for i in range(self.byte_length()):
            var char: UInt8 = char_ptr[i]
            if check_case(char):
                var lower = _toggle_ascii_case(char)
                char_ptr[i] = lower

        return copy

    fn startswith(
        ref [_]self, prefix: String, start: Int = 0, end: Int = -1
    ) -> Bool:
        """Checks if the string starts with the specified prefix between start
        and end positions. Returns True if found and False otherwise.

        Args:
          prefix: The prefix to check.
          start: The start offset from which to check.
          end: The end offset from which to check.

        Returns:
          True if the self[start:end] is prefixed by the input prefix.
        """
        if end == -1:
            return StringSlice[__origin_of(self)](
                unsafe_from_utf8_ptr=self.unsafe_ptr() + start,
                len=self.byte_length() - start,
            ).startswith(prefix.as_string_slice())

        return StringSlice[__origin_of(self)](
            unsafe_from_utf8_ptr=self.unsafe_ptr() + start, len=end - start
        ).startswith(prefix.as_string_slice())

    fn endswith(self, suffix: String, start: Int = 0, end: Int = -1) -> Bool:
        """Checks if the string end with the specified suffix between start
        and end positions. Returns True if found and False otherwise.

        Args:
          suffix: The suffix to check.
          start: The start offset from which to check.
          end: The end offset from which to check.

        Returns:
          True if the self[start:end] is suffixed by the input suffix.
        """
        if end == -1:
            return StringSlice[__origin_of(self)](
                unsafe_from_utf8_ptr=self.unsafe_ptr() + start,
                len=self.byte_length() - start,
            ).endswith(suffix.as_string_slice())

        return StringSlice[__origin_of(self)](
            unsafe_from_utf8_ptr=self.unsafe_ptr() + start, len=end - start
        ).endswith(suffix.as_string_slice())

    fn removeprefix(self, prefix: String, /) -> String:
        """Returns a new string with the prefix removed if it was present.

        For example:

        ```mojo
        print(String('TestHook').removeprefix('Test'))
        # 'Hook'
        print(String('BaseTestCase').removeprefix('Test'))
        # 'BaseTestCase'
        ```

        Args:
            prefix: The prefix to remove from the string.

        Returns:
            `string[len(prefix):]` if the string starts with the prefix string,
            or a copy of the original string otherwise.
        """
        if self.startswith(prefix):
            return self[prefix.byte_length() :]
        return self

    fn removesuffix(self, suffix: String, /) -> String:
        """Returns a new string with the suffix removed if it was present.

        For example:

        ```mojo
        print(String('TestHook').removesuffix('Hook'))
        # 'Test'
        print(String('BaseTestCase').removesuffix('Test'))
        # 'BaseTestCase'
        ```

        Args:
            suffix: The suffix to remove from the string.

        Returns:
            `string[:-len(suffix)]` if the string ends with the suffix string,
            or a copy of the original string otherwise.
        """
        if suffix and self.endswith(suffix):
            return self[: -suffix.byte_length()]
        return self

    @always_inline
    fn __int__(self) raises -> Int:
        """Parses the given string as a base-10 integer and returns that value.
        If the string cannot be parsed as an int, an error is raised.

        Returns:
            An integer value that represents the string, or otherwise raises.
        """
        return atol(self)

    @always_inline
    fn __float__(self) raises -> Float64:
        """Parses the string as a float point number and returns that value. If
        the string cannot be parsed as a float, an error is raised.

        Returns:
            A float value that represents the string, or otherwise raises.
        """
        return atof(self)

    fn __mul__(self, n: Int) -> String:
        """Concatenates the string `n` times.

        Args:
            n : The number of times to concatenate the string.

        Returns:
            The string concatenated `n` times.
        """
        if n <= 0:
            return ""
        var len_self = self.byte_length()
        var count = len_self * n + 1
        var buf = Self._buffer_type(capacity=count)
        var ptr = buf.unsafe_ptr()
        var s_ptr = self.unsafe_ptr()
        for i in range(n):
            memcpy(ptr + len_self * i, s_ptr, len_self)
        ptr[len_self * n] = 0
        buf.size = count
        return String(buf^)

    @always_inline
    fn format[*Ts: _CurlyEntryFormattable](self, *args: *Ts) raises -> String:
        """Format a template with `*args`.

        Args:
            args: The substitution values.

        Parameters:
            Ts: The types of substitution values that implement `Representable`
                and `Stringable` (to be changed and made more flexible).

        Returns:
            The template with the given values substituted.

        Examples:

        ```mojo
        # Manual indexing:
        print(String("{0} {1} {0}").format("Mojo", 1.125)) # Mojo 1.125 Mojo
        # Automatic indexing:
        print(String("{} {}").format(True, "hello world")) # True hello world
        ```
        .
        """
        return _FormatCurlyEntry.format(self, args)

    fn isdigit(self) -> Bool:
        """A string is a digit string if all characters in the string are digits
        and there is at least one character in the string.

        Note that this currently only works with ASCII strings.

        Returns:
            True if all characters are digits and it's not empty else False.
        """
        if not self:
            return False
        for c in self:
            if not isdigit(ord(c)):
                return False
        return True

    fn _isupper_islower[*, upper: Bool](self) -> Bool:
        fn is_ascii_cased(c: UInt8) -> Bool:
            return _is_ascii_uppercase(c) or _is_ascii_lowercase(c)

        for c in self:
            debug_assert(c.byte_length() == 1, "only implemented for ASCII")
            if is_ascii_cased(ord(c)):

                @parameter
                if upper:
                    return self == self.upper()
                else:
                    return self == self.lower()
        return False

    fn isupper(self) -> Bool:
        """Returns True if all cased characters in the string are uppercase and
        there is at least one cased character.

        Note that this currently only works with ASCII strings.

        Returns:
            True if all cased characters in the string are uppercase and there
            is at least one cased character, False otherwise.
        """
        return self._isupper_islower[upper=True]()

    fn islower(self) -> Bool:
        """Returns True if all cased characters in the string are lowercase and
        there is at least one cased character.

        Note that this currently only works with ASCII strings.

        Returns:
            True if all cased characters in the string are lowercase and there
            is at least one cased character, False otherwise.
        """
        return self._isupper_islower[upper=False]()

    fn isprintable(self) -> Bool:
        """Returns True if all characters in the string are ASCII printable.

        Note that this currently only works with ASCII strings.

        Returns:
            True if all characters are printable else False.
        """
        for c in self:
            if not isprintable(ord(c)):
                return False
        return True

    fn rjust(self, width: Int, fillchar: StringLiteral = " ") -> String:
        """Returns the string right justified in a string of specified width.

        Args:
            width: The width of the field containing the string.
            fillchar: Specifies the padding character.

        Returns:
            Returns right justified string, or self if width is not bigger than self length.
        """
        return self._justify(width - len(self), width, fillchar)

    fn ljust(self, width: Int, fillchar: StringLiteral = " ") -> String:
        """Returns the string left justified in a string of specified width.

        Args:
            width: The width of the field containing the string.
            fillchar: Specifies the padding character.

        Returns:
            Returns left justified string, or self if width is not bigger than self length.
        """
        return self._justify(0, width, fillchar)

    fn center(self, width: Int, fillchar: StringLiteral = " ") -> String:
        """Returns the string center justified in a string of specified width.

        Args:
            width: The width of the field containing the string.
            fillchar: Specifies the padding character.

        Returns:
            Returns center justified string, or self if width is not bigger than self length.
        """
        return self._justify(width - len(self) >> 1, width, fillchar)

    fn _justify(
        self, start: Int, width: Int, fillchar: StringLiteral
    ) -> String:
        if len(self) >= width:
            return self
        debug_assert(
            len(fillchar) == 1, "fill char needs to be a one byte literal"
        )
        var fillbyte = fillchar.as_bytes()[0]
        var buffer = Self._buffer_type(capacity=width + 1)
        buffer.resize(width, fillbyte)
        buffer.append(0)
        memcpy(buffer.unsafe_ptr().offset(start), self.unsafe_ptr(), len(self))
        var result = String(buffer)
        return result^


# ===----------------------------------------------------------------------=== #
# Utilities
# ===----------------------------------------------------------------------=== #


fn _toggle_ascii_case(char: UInt8) -> UInt8:
    """Assuming char is a cased ASCII character, this function will return the
    opposite-cased letter.
    """

    # ASCII defines A-Z and a-z as differing only in their 6th bit,
    # so converting is as easy as a bit flip.
    return char ^ (1 << 5)


fn _calc_initial_buffer_size_int32(n0: Int) -> Int:
    # See https://commaok.xyz/post/lookup_tables/ and
    # https://lemire.me/blog/2021/06/03/computing-the-number-of-digits-of-an-integer-even-faster/
    # for a description.
    alias lookup_table = VariadicList[Int](
        4294967296,
        8589934582,
        8589934582,
        8589934582,
        12884901788,
        12884901788,
        12884901788,
        17179868184,
        17179868184,
        17179868184,
        21474826480,
        21474826480,
        21474826480,
        21474826480,
        25769703776,
        25769703776,
        25769703776,
        30063771072,
        30063771072,
        30063771072,
        34349738368,
        34349738368,
        34349738368,
        34349738368,
        38554705664,
        38554705664,
        38554705664,
        41949672960,
        41949672960,
        41949672960,
        42949672960,
        42949672960,
    )
    var n = UInt32(n0)
    var log2 = int(
        (bitwidthof[DType.uint32]() - 1) ^ count_leading_zeros(n | 1)
    )
    return (n0 + lookup_table[int(log2)]) >> 32


fn _calc_initial_buffer_size_int64(n0: UInt64) -> Int:
    var result: Int = 1
    var n = n0
    while True:
        if n < 10:
            return result
        if n < 100:
            return result + 1
        if n < 1_000:
            return result + 2
        if n < 10_000:
            return result + 3
        n //= 10_000
        result += 4


fn _calc_initial_buffer_size(n0: Int) -> Int:
    var sign = 0 if n0 > 0 else 1

    # Add 1 for the terminator
    return sign + n0._decimal_digit_count() + 1


fn _calc_initial_buffer_size(n: Float64) -> Int:
    return 128 + 1  # Add 1 for the terminator


fn _calc_initial_buffer_size[type: DType](n0: Scalar[type]) -> Int:
    @parameter
    if type.is_integral():
        var n = abs(n0)
        var sign = 0 if n0 > 0 else 1
        alias is_32bit_system = bitwidthof[DType.index]() == 32

        @parameter
        if is_32bit_system or bitwidthof[type]() <= 32:
            return sign + _calc_initial_buffer_size_int32(int(n)) + 1
        else:
            return (
                sign
                + _calc_initial_buffer_size_int64(n.cast[DType.uint64]())
                + 1
            )

    return 128 + 1  # Add 1 for the terminator


fn _calc_format_buffer_size[type: DType]() -> Int:
    """
    Returns a buffer size in bytes that is large enough to store a formatted
    number of the specified type.
    """

    # TODO:
    #   Use a smaller size based on the `dtype`, e.g. we don't need as much
    #   space to store a formatted int8 as a float64.
    @parameter
    if type.is_integral():
        return 64 + 1
    else:
        return 128 + 1  # Add 1 for the terminator<|MERGE_RESOLUTION|>--- conflicted
+++ resolved
@@ -40,12 +40,9 @@
     _shift_unicode_to_utf8,
     _FormatCurlyEntry,
     _CurlyEntryFormattable,
-<<<<<<< HEAD
+    _to_string_list,
     _utf8_first_byte_sequence_length,
     _split,
-=======
-    _to_string_list,
->>>>>>> 83bf0a35
 )
 
 # ===----------------------------------------------------------------------=== #
@@ -1781,13 +1778,8 @@
         # Splitting a string with leading, trailing, and middle whitespaces
         _ = "      hello    world     ".split() # ["hello", "world"]
         # Splitting adjacent universal newlines:
-<<<<<<< HEAD
         _ = (
-            "hello \\t\\n\\r\\f\\v\\x1c\\x1d\\x1e\\x85\\u2028\\u2029world"
-=======
-        _ = String(
             "hello \\t\\n\\v\\f\\r\\x1c\\x1d\\x1e\\x85\\u2028\\u2029world"
->>>>>>> 83bf0a35
         ).split()  # ["hello", "world"]
         ```
         .
