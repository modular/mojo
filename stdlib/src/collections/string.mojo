--- conflicted
+++ resolved
@@ -1583,7 +1583,6 @@
             is_mutable: Whether the result will be mutable.
             origin: The origin of the data.
 
-<<<<<<< HEAD
         Returns:
             A contiguous slice pointing to bytes.
 
@@ -1592,12 +1591,7 @@
         """
 
         return Span[Byte, origin](
-            unsafe_ptr=self.unsafe_ptr(), len=self.byte_length()
-=======
-        # Does NOT include the NUL terminator.
-        return Span[Byte, __origin_of(self)](
-            ptr=self._buffer.unsafe_ptr(), length=self.byte_length()
->>>>>>> 23784abe
+            ptr=self.unsafe_ptr(), length=self.byte_length()
         )
 
     @always_inline
@@ -2176,22 +2170,7 @@
         Returns:
             The string concatenated `n` times.
         """
-<<<<<<< HEAD
-        if n <= 0:
-            return ""
-        var len_self = self.byte_length()
-        var count = len_self * n + 1
-        var buf = Self._buffer_type(capacity=count)
-        var ptr = buf.unsafe_ptr()
-        var s_ptr = self.unsafe_ptr()
-        for i in range(n):
-            memcpy(ptr + len_self * i, s_ptr, len_self)
-        ptr[len_self * n] = 0
-        buf.size = count
-        return String(buf^)
-=======
         return self.as_string_slice() * n
->>>>>>> 23784abe
 
     @always_inline
     fn format[*Ts: _CurlyEntryFormattable](self, *args: *Ts) raises -> String:
