--- conflicted
+++ resolved
@@ -22,11 +22,7 @@
 from collections import Dict
 from os import abort, getenv
 from sys import external_call, sizeof
-<<<<<<< HEAD
-from sys.ffi import _get_global, OpaquePointer, c_char_ptr
-=======
-from sys.ffi import _Global
->>>>>>> 4cd07621
+from sys.ffi import _Global, c_char_ptr
 
 from memory import UnsafePointer
 
