--- conflicted
+++ resolved
@@ -38,7 +38,7 @@
 from python._bindings import PyMojoObject, Pythonable, Typed_initproc
 from python.python import _get_global_python_itf
 
-from utils import StringSlice, StringRef
+from utils import StringRef, StringSlice
 
 # ===-----------------------------------------------------------------------===#
 # Raw Bindings
@@ -1069,12 +1069,7 @@
     # ===-------------------------------------------------------------------===#
 
     fn PyImport_ImportModule(
-<<<<<<< HEAD
-        inout self, name: StringSlice[is_mutable=False]
-=======
-        mut self,
-        name: StringRef,
->>>>>>> 2db5e3d4
+        mut self, name: StringSlice[is_mutable=False]
     ) -> PyObjectPtr:
         """[Reference](
         https://docs.python.org/3/c-api/import.html#c.PyImport_ImportModule).
@@ -1095,13 +1090,9 @@
         self._inc_total_rc()
         return r
 
-<<<<<<< HEAD
     fn PyImport_AddModule(
-        inout self, name: StringSlice[is_mutable=False]
-    ) -> PyObjectPtr:
-=======
-    fn PyImport_AddModule(mut self, name: StringRef) -> PyObjectPtr:
->>>>>>> 2db5e3d4
+        mut self, name: StringSlice[is_mutable=False]
+    ) -> PyObjectPtr:
         """[Reference](
         https://docs.python.org/3/c-api/import.html#c.PyImport_AddModule).
         """
@@ -1208,13 +1199,9 @@
     # Python Evaluation
     # ===-------------------------------------------------------------------===#
 
-<<<<<<< HEAD
     fn PyRun_SimpleString(
-        inout self, strref: StringSlice[is_mutable=False]
+        mut self, strref: StringSlice[is_mutable=False]
     ) -> Bool:
-=======
-    fn PyRun_SimpleString(mut self, strref: StringRef) -> Bool:
->>>>>>> 2db5e3d4
         """Executes the given Python code.
 
         Args:
@@ -1236,13 +1223,8 @@
         )
 
     fn PyRun_String(
-<<<<<<< HEAD
-        inout self,
+        mut self,
         strref: StringSlice[is_mutable=False],
-=======
-        mut self,
-        strref: StringRef,
->>>>>>> 2db5e3d4
         globals: PyObjectPtr,
         locals: PyObjectPtr,
         run_mode: Int,
@@ -1292,15 +1274,9 @@
         return self.lib.call["PyEval_GetBuiltins", PyObjectPtr]()
 
     fn Py_CompileString(
-<<<<<<< HEAD
-        inout self,
+        mut self,
         strref: StringSlice[is_mutable=False],
         filename: StringSlice[is_mutable=False],
-=======
-        mut self,
-        strref: StringRef,
-        filename: StringRef,
->>>>>>> 2db5e3d4
         compile_mode: Int,
     ) -> PyObjectPtr:
         """[Reference](
@@ -1406,13 +1382,7 @@
         return r
 
     fn PyObject_GetAttrString(
-<<<<<<< HEAD
-        inout self, obj: PyObjectPtr, name: StringSlice[is_mutable=False]
-=======
-        mut self,
-        obj: PyObjectPtr,
-        name: StringRef,
->>>>>>> 2db5e3d4
+        mut self, obj: PyObjectPtr, name: StringSlice[is_mutable=False]
     ) -> PyObjectPtr:
         """[Reference](
         https://docs.python.org/3/c-api/object.html#c.PyObject_GetAttrString).
@@ -1436,14 +1406,10 @@
         return r
 
     fn PyObject_SetAttrString(
-<<<<<<< HEAD
-        inout self,
+        mut self,
         obj: PyObjectPtr,
         name: StringSlice[is_mutable=False],
         new_value: PyObjectPtr,
-=======
-        mut self, obj: PyObjectPtr, name: StringRef, new_value: PyObjectPtr
->>>>>>> 2db5e3d4
     ) -> c_int:
         """[Reference](
         https://docs.python.org/3/c-api/object.html#c.PyObject_SetAttrString).
@@ -1467,13 +1433,7 @@
         return r
 
     fn PyObject_CallObject(
-<<<<<<< HEAD
-        inout self, callable_obj: PyObjectPtr, args: PyObjectPtr
-=======
-        mut self,
-        callable_obj: PyObjectPtr,
-        args: PyObjectPtr,
->>>>>>> 2db5e3d4
+        mut self, callable_obj: PyObjectPtr, args: PyObjectPtr
     ) -> PyObjectPtr:
         """[Reference](
         https://docs.python.org/3/c-api/call.html#c.PyObject_CallObject).
@@ -1771,13 +1731,9 @@
     # Unicode Objects
     # ===-------------------------------------------------------------------===#
 
-<<<<<<< HEAD
     fn PyUnicode_DecodeUTF8(
-        inout self, strref: StringSlice[is_mutable=False]
-    ) -> PyObjectPtr:
-=======
-    fn PyUnicode_DecodeUTF8(mut self, strref: StringRef) -> PyObjectPtr:
->>>>>>> 2db5e3d4
+        mut self, strref: StringSlice[is_mutable=False]
+    ) -> PyObjectPtr:
         """[Reference](
         https://docs.python.org/3/c-api/unicode.html#c.PyUnicode_DecodeUTF8).
         """
@@ -1799,32 +1755,7 @@
         self._inc_total_rc()
         return r
 
-<<<<<<< HEAD
-    fn PySlice_FromSlice(inout self, slice: Slice) -> PyObjectPtr:
-=======
-    fn PyUnicode_DecodeUTF8(mut self, strslice: StringSlice) -> PyObjectPtr:
-        """[Reference](
-        https://docs.python.org/3/c-api/unicode.html#c.PyUnicode_DecodeUTF8).
-        """
-        var r = self.lib.call["PyUnicode_DecodeUTF8", PyObjectPtr](
-            strslice.unsafe_ptr().bitcast[Int8](),
-            strslice.byte_length(),
-            "strict".unsafe_cstr_ptr(),
-        )
-
-        self.log(
-            r._get_ptr_as_int(),
-            " NEWREF PyUnicode_DecodeUTF8, refcnt:",
-            self._Py_REFCNT(r),
-            ", str:",
-            strslice,
-        )
-
-        self._inc_total_rc()
-        return r
-
     fn PySlice_FromSlice(mut self, slice: Slice) -> PyObjectPtr:
->>>>>>> 2db5e3d4
         # Convert Mojo Slice to Python slice parameters
         # Note: Deliberately avoid using `span.indices()` here and instead pass
         # the Slice parameters directly to Python. Python's C implementation
@@ -1851,13 +1782,9 @@
 
         return py_slice
 
-<<<<<<< HEAD
     fn PyUnicode_AsUTF8AndSize(
-        inout self, py_object: PyObjectPtr
+        mut self, py_object: PyObjectPtr
     ) -> StringSlice[MutableAnyOrigin]:
-=======
-    fn PyUnicode_AsUTF8AndSize(mut self, py_object: PyObjectPtr) -> StringRef:
->>>>>>> 2db5e3d4
         """[Reference](
         https://docs.python.org/3/c-api/unicode.html#c.PyUnicode_AsUTF8AndSize).
         """
