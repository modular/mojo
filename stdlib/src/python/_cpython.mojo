--- conflicted
+++ resolved
@@ -23,14 +23,9 @@
 from pathlib import Path
 from sys import external_call
 from sys.arg import argv
-<<<<<<< HEAD
-from sys.ffi import DLHandle, c_char, c_int, OpaquePointer, c_ssize_t, c_size_t
-=======
-from sys.ffi import DLHandle, c_char, c_int, c_uint, OpaquePointer
-
+from sys.ffi import DLHandle, c_char, c_int, c_uint, OpaquePointer, c_ssize_t, c_size_t
 from python.python import _get_global_python_itf
 from python._bindings import Typed_initproc
->>>>>>> 6574619e
 
 from memory import UnsafePointer
 
