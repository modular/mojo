# ===----------------------------------------------------------------------=== #
# Copyright (c) 2024, Modular Inc. All rights reserved.
#
# Licensed under the Apache License v2.0 with LLVM Exceptions:
# https://llvm.org/LICENSE.txt
#
# Unless required by applicable law or agreed to in writing, software
# distributed under the License is distributed on an "AS IS" BASIS,
# WITHOUT WARRANTIES OR CONDITIONS OF ANY KIND, either express or implied.
# See the License for the specific language governing permissions and
# limitations under the License.
# ===----------------------------------------------------------------------=== #
"""Implements PythonObject.

You can import these APIs from the `python` package. For example:

```mojo
from python import PythonObject
```
"""

<<<<<<< HEAD
from builtin.builtin_list import _lit_mut_cast
=======
from collections import Dict
from hashlib._hasher import _HashableWithHasher, _Hasher
from sys.ffi import c_ssize_t
>>>>>>> 2db5e3d4
from sys.intrinsics import _type_is_eq
from memory import UnsafePointer
<<<<<<< HEAD
from collections import Dict
from utils import StringSlice, StringRef
=======
>>>>>>> 2db5e3d4

from utils import StringRef

from ._cpython import CPython, PyObjectPtr
from .python import Python, _get_global_python_itf


struct _PyIter(Sized):
    """A Python iterator."""

    # ===-------------------------------------------------------------------===#
    # Fields
    # ===-------------------------------------------------------------------===#

    var iterator: PythonObject
    """The iterator object that stores location."""
    var prepared_next_item: PythonObject
    """The next item to vend or zero if there are no items."""
    var is_done: Bool
    """Stores True if the iterator is pointing to the last item."""

    # ===-------------------------------------------------------------------===#
    # Life cycle methods
    # ===-------------------------------------------------------------------===#

    fn __copyinit__(out self, existing: Self):
        """Copy another iterator.

        Args:
            existing: Initialized _PyIter instance.
        """
        self.iterator = existing.iterator
        self.prepared_next_item = existing.prepared_next_item
        self.is_done = existing.is_done

    @implicit
    fn __init__(out self, iter: PythonObject):
        """Initialize an iterator.

        Args:
            iter: A Python iterator instance.
        """
        var cpython = _get_global_python_itf().cpython()
        self.iterator = iter
        var maybe_next_item = cpython.PyIter_Next(self.iterator.py_object)
        if maybe_next_item.is_null():
            self.is_done = True
            self.prepared_next_item = PythonObject(PyObjectPtr())
        else:
            self.prepared_next_item = PythonObject(maybe_next_item)
            self.is_done = False

    fn __init__(out self):
        """Initialize an empty iterator."""
        self.iterator = PythonObject(PyObjectPtr())
        self.is_done = True
        self.prepared_next_item = PythonObject(PyObjectPtr())

    # ===-------------------------------------------------------------------===#
    # Trait implementations
    # ===-------------------------------------------------------------------===#

    fn __next__(mut self: _PyIter) -> PythonObject:
        """Return the next item and update to point to subsequent item.

        Returns:
            The next item in the traversable object that this iterator
            points to.
        """
        if not self.iterator:
            return self.iterator
        var cpython = _get_global_python_itf().cpython()
        var current = self.prepared_next_item
        var maybe_next_item = cpython.PyIter_Next(self.iterator.py_object)
        if maybe_next_item.is_null():
            self.is_done = True
        else:
            self.prepared_next_item = PythonObject(maybe_next_item)
        return current

    @always_inline
    fn __has_next__(self) -> Bool:
        return self.__len__() > 0

    fn __len__(self) -> Int:
        """Return zero to halt iteration.

        Returns:
            0 if the traversal is complete and 1 otherwise.
        """
        if self.is_done:
            return 0
        else:
            return 1


@register_passable
struct TypedPythonObject[type_hint: StringLiteral](
    SizedRaising,
):
    """A wrapper around `PythonObject` that indicates the type of the contained
    object.

    The PythonObject structure is entirely dynamically typed. This type provides
    a weak layer of optional static typing.

    Parameters:
        type_hint: The type name hint indicating the static type of this
            object.
    """

    # ===-------------------------------------------------------------------===#
    # Fields
    # ===-------------------------------------------------------------------===#

    var _obj: PythonObject

    # ===-------------------------------------------------------------------===#
    # Life cycle methods
    # ===-------------------------------------------------------------------===#

    fn __init__(out self, *, owned unsafe_unchecked_from: PythonObject):
        """Construct a TypedPythonObject without any validation that the given
        object is of the specified hinted type.

        Args:
            unsafe_unchecked_from: The PythonObject to construct from. This
                will not be type checked.
        """
        self._obj = unsafe_unchecked_from^

    fn __copyinit__(out self, other: Self):
        """Copy an instance of this type.

        Args:
            other: The value to copy.
        """
        self._obj = other._obj

    # ===-------------------------------------------------------------------===#
    # Trait implementations
    # ===-------------------------------------------------------------------===#

    fn __len__(self) raises -> Int:
        """Returns the length of the object.

        Returns:
            The length of the object.
        """
        return len(self._obj)

    # ===-------------------------------------------------------------------===#
    # Methods
    # ===-------------------------------------------------------------------===#

    # TODO:
    #   This should have origin, or we should do this with a context
    #   manager, to prevent use after ASAP destruction.
    fn unsafe_as_py_object_ptr(self) -> PyObjectPtr:
        """Get the underlying PyObject pointer.

        Returns:
            The underlying PyObject pointer.

        Safety:
            Use-after-free: The caller must take care that `self` outlives the
            usage of the pointer returned by this function.
        """
        return self._obj.unsafe_as_py_object_ptr()

    # ===-------------------------------------------------------------------===#
    # 'Tuple' Operations
    # ===-------------------------------------------------------------------===#

    fn __getitem__(
        self: TypedPythonObject["Tuple"],
        pos: Int,
    ) raises -> PythonObject:
        """Get an element from this tuple.

        Args:
            pos: The tuple element position to retrieve.

        Returns:
            The value of the tuple element at the specified position.
        """
        var cpython = _get_global_python_itf().cpython()

        var item: PyObjectPtr = cpython.PyTuple_GetItem(
            self.unsafe_as_py_object_ptr(),
            pos,
        )

        if item.is_null():
            raise Python.unsafe_get_python_exception(cpython)

        # TODO(MSTDL-911): Avoid unnecessary owned reference counts when
        #   returning read-only PythonObject values.
        return PythonObject.from_borrowed_ptr(item)


@register_passable
struct PythonObject(
    ImplicitlyBoolable,
    Indexer,
    Intable,
    KeyElement,
    SizedRaising,
    Stringable,
    Writable,
    _HashableWithHasher,
):
    """A Python object."""

    # ===-------------------------------------------------------------------===#
    # Fields
    # ===-------------------------------------------------------------------===#

    var py_object: PyObjectPtr
    """A pointer to the underlying Python object."""

    # ===-------------------------------------------------------------------===#
    # Life cycle methods
    # ===-------------------------------------------------------------------===#

    fn __init__(out self):
        """Initialize the object with a `None` value."""
        self = Self(None)

    fn __init__(out self, *, other: Self):
        """Copy the object.

        Args:
            other: The value to copy.
        """
        self = other

    @implicit
    fn __init__(out self, ptr: PyObjectPtr):
        """Initialize this object from an owned reference-counted Python object
        pointer.

        Ownership of the reference will be assumed by `PythonObject`.

        Args:
            ptr: The `PyObjectPtr` to take ownership of.
        """
        self.py_object = ptr

    @staticmethod
    fn from_borrowed_ptr(borrowed_ptr: PyObjectPtr) -> Self:
        """Initialize this object from a read-only reference-counted Python
        object pointer.

        The reference count of the pointee object will be incremented, and
        ownership of the additional reference count will be assumed by the
        initialized `PythonObject`.

        The CPython API documentation indicates the ownership semantics of the
        returned object on any function that returns a `PyObject*` value. The
        two possible annotations are:

        * "Return value: New reference."
        * "Return value: Borrowed reference.

        This function should be used to construct a `PythonObject` from the
        pointer returned by 'Borrowed reference'-type objects.

        Args:
            borrowed_ptr: A read-only reference counted pointer to a Python
                object.

        Returns:
            An owned PythonObject pointer.
        """
        var cpython = _get_global_python_itf().cpython()

        # SAFETY:
        #   We were passed a Python 'read-only reference', so for it to be
        #   safe to store this reference, we must increment the reference
        #   count to convert this to a 'strong reference'.
        cpython.Py_IncRef(borrowed_ptr)

        return PythonObject(borrowed_ptr)

    @implicit
    fn __init__(out self, owned typed_obj: TypedPythonObject[_]):
        """Construct a PythonObject from a typed object, dropping the type hint
        information.

        This is a no-op at runtime. The only information that is lost is static
        type information.

        Args:
            typed_obj: The typed python object to unwrap.
        """

        # Note: Mark `typed_obj` as destroyed so we can move out of its field.
        __mlir_op.`lit.ownership.mark_destroyed`(
            __get_mvalue_as_litref(typed_obj)
        )

        self = typed_obj._obj^

    # TODO(MSTDL-715):
    #   This initializer should not be necessary, we should need
    #   only the initilaizer from a `NoneType`.
    @doc_private
    @implicit
    fn __init__(out self, none: NoneType._mlir_type):
        """Initialize a none value object from a `None` literal.

        Args:
            none: None.
        """
        self = Self(none=NoneType())

    @implicit
    fn __init__(out self, none: NoneType):
        """Initialize a none value object from a `None` literal.

        Args:
            none: None.
        """
        cpython = _get_global_python_itf().cpython()
        self.py_object = cpython.Py_None()
        cpython.Py_IncRef(self.py_object)

    @implicit
    fn __init__(out self, value: Bool):
        """Initialize the object from a bool.

        Args:
            value: The boolean value.
        """
        cpython = _get_global_python_itf().cpython()
        self.py_object = cpython.PyBool_FromLong(int(value))

    @implicit
    fn __init__(out self, integer: Int):
        """Initialize the object with an integer value.

        Args:
            integer: The integer value.
        """
        cpython = _get_global_python_itf().cpython()
        self.py_object = cpython.PyLong_FromSsize_t(integer)

    @implicit
    fn __init__[dt: DType](mut self, value: SIMD[dt, 1]):
        """Initialize the object with a generic scalar value. If the scalar
        value type is bool, it is converted to a boolean. Otherwise, it is
        converted to the appropriate integer or floating point type.

        Parameters:
            dt: The scalar value type.

        Args:
            value: The scalar value.
        """
        cpython = _get_global_python_itf().cpython()

        @parameter
        if dt is DType.bool:
            self.py_object = cpython.PyBool_FromLong(int(value))
        elif dt.is_integral():
            int_val = value.cast[DType.index]().value
            self.py_object = cpython.PyLong_FromSsize_t(int_val)
        else:
            fp_val = value.cast[DType.float64]()
            self.py_object = cpython.PyFloat_FromDouble(fp_val)

    @implicit
    fn __init__(out self, value: StringLiteral):
        """Initialize the object from a string literal.

        Args:
            value: The string value.
        """
        self = PythonObject(str(value))

    @implicit
    fn __init__(out self, strref: StringSlice[is_mutable=False]):
        """Initialize the object from a string reference.

        Args:
            strref: The string reference.
        """
        cpython = _get_global_python_itf().cpython()
        self.py_object = cpython.PyUnicode_DecodeUTF8(strref)

    @implicit
    fn __init__(out self, string: String):
        """Initialize the object from a string.

        Args:
            string: The string value.
        """
        cpython = _get_global_python_itf().cpython()
        self.py_object = cpython.PyUnicode_DecodeUTF8(string.as_string_slice())

    @implicit
    fn __init__[*Ts: CollectionElement](mut self, value: ListLiteral[*Ts]):
        """Initialize the object from a list literal.

        Parameters:
            Ts: The list element types.

        Args:
            value: The list value.
        """
        var cpython = _get_global_python_itf().cpython()
        self.py_object = cpython.PyList_New(len(value))

        @parameter
        for i in range(len(VariadicList(Ts))):
            # We need to rebind the element to one we know how to convert from.
            # FIXME: This doesn't handle implicit conversions or nested lists.
            alias T = Ts[i]

            var obj: PythonObject

            @parameter
            if _type_is_eq[T, PythonObject]():
                obj = value.get[i, PythonObject]()
            elif _type_is_eq[T, Int]():
                obj = PythonObject(value.get[i, Int]())
            elif _type_is_eq[T, Float64]():
                obj = PythonObject(value.get[i, Float64]())
            elif _type_is_eq[T, Bool]():
                obj = PythonObject(value.get[i, Bool]())
            elif _type_is_eq[T, StringRef]():
                obj = PythonObject(value.get[i, StringRef]())
            elif _type_is_eq[T, StringLiteral]():
                obj = PythonObject(value.get[i, StringLiteral]())
            else:
                obj = PythonObject(0)
                constrained[
                    False, "cannot convert list element to python object"
                ]()

            cpython.Py_IncRef(obj.py_object)
            _ = cpython.PyList_SetItem(self.py_object, i, obj.py_object)

    @implicit
    fn __init__[*Ts: CollectionElement](mut self, value: Tuple[*Ts]):
        """Initialize the object from a tuple literal.

        Parameters:
            Ts: The tuple element types.

        Args:
            value: The tuple value.
        """
        var cpython = _get_global_python_itf().cpython()
        alias length = len(VariadicList(Ts))
        self.py_object = cpython.PyTuple_New(length)

        @parameter
        for i in range(length):
            # We need to rebind the element to one we know how to convert from.
            # FIXME: This doesn't handle implicit conversions or nested lists.
            alias T = Ts[i]

            var obj: PythonObject

            @parameter
            if _type_is_eq[T, PythonObject]():
                obj = value.get[i, PythonObject]()
            elif _type_is_eq[T, Int]():
                obj = PythonObject(value.get[i, Int]())
            elif _type_is_eq[T, Float64]():
                obj = PythonObject(value.get[i, Float64]())
            elif _type_is_eq[T, Bool]():
                obj = PythonObject(value.get[i, Bool]())
            elif _type_is_eq[T, StringRef]():
                obj = PythonObject(value.get[i, StringRef]())
            elif _type_is_eq[T, StringLiteral]():
                obj = PythonObject(value.get[i, StringLiteral]())
            else:
                obj = PythonObject(0)
                constrained[
                    False, "cannot convert list element to python object"
                ]()

            cpython.Py_IncRef(obj.py_object)
            _ = cpython.PyTuple_SetItem(self.py_object, i, obj.py_object)

    @implicit
    fn __init__(out self, slice: Slice):
        """Initialize the object from a Mojo Slice.

        Args:
            slice: The dictionary value.
        """
        self.py_object = _slice_to_py_object_ptr(slice)

    @implicit
    fn __init__(out self, value: Dict[Self, Self]):
        """Initialize the object from a dictionary of PythonObjects.

        Args:
            value: The dictionary value.
        """
        var cpython = _get_global_python_itf().cpython()
        self.py_object = cpython.PyDict_New()
        for entry in value.items():
            var result = cpython.PyDict_SetItem(
                self.py_object, entry[].key.py_object, entry[].value.py_object
            )

    fn __copyinit__(out self, existing: Self):
        """Copy the object.

        This increments the underlying refcount of the existing object.

        Args:
            existing: The value to copy.
        """
        self.py_object = existing.py_object
        var cpython = _get_global_python_itf().cpython()
        cpython.Py_IncRef(self.py_object)

    fn __del__(owned self):
        """Destroy the object.

        This decrements the underlying refcount of the pointed-to object.
        """
        var cpython = _get_global_python_itf().cpython()
        # Acquire GIL such that __del__ can be called safely for cases where the
        # PyObject is handled in non-python contexts.
        var state = cpython.PyGILState_Ensure()
        if not self.py_object.is_null():
            cpython.Py_DecRef(self.py_object)
        self.py_object = PyObjectPtr()
        cpython.PyGILState_Release(state)

    # ===-------------------------------------------------------------------===#
    # Operator dunders
    # ===-------------------------------------------------------------------===#

    fn __iter__(self) raises -> _PyIter:
        """Iterate over the object.

        Returns:
            An iterator object.

        Raises:
            If the object is not iterable.
        """
        var cpython = _get_global_python_itf().cpython()
        var iter = cpython.PyObject_GetIter(self.py_object)
        Python.throw_python_exception_if_error_state(cpython)
        return _PyIter(PythonObject(iter))

    fn __getattr__(self, name: StringLiteral) raises -> PythonObject:
        """Return the value of the object attribute with the given name.

        Args:
            name: The name of the object attribute to return.

        Returns:
            The value of the object attribute with the given name.
        """
        var cpython = _get_global_python_itf().cpython()
        var result = cpython.PyObject_GetAttrString(self.py_object, name)
        Python.throw_python_exception_if_error_state(cpython)
        if result.is_null():
            raise Error("Attribute is not found.")
        return PythonObject(result)

    fn __setattr__(self, name: StringLiteral, new_value: PythonObject) raises:
        """Set the given value for the object attribute with the given name.

        Args:
            name: The name of the object attribute to set.
            new_value: The new value to be set for that attribute.
        """
        return self._setattr(name, new_value.py_object)

    fn _setattr(self, name: StringLiteral, new_value: PyObjectPtr) raises:
        var cpython = _get_global_python_itf().cpython()
        var result = cpython.PyObject_SetAttrString(
            self.py_object, name, new_value
        )
        Python.throw_python_exception_if_error_state(cpython)
        if result < 0:
            raise Error("Attribute is not found or could not be set.")

    fn __bool__(self) -> Bool:
        """Evaluate the boolean value of the object.

        Returns:
            Whether the object evaluates as true.
        """
        var cpython = _get_global_python_itf().cpython()
        return cpython.PyObject_IsTrue(self.py_object) == 1

    @always_inline
    fn __as_bool__(self) -> Bool:
        """Evaluate the boolean value of the object.

        Returns:
            Whether the object evaluates as true.
        """
        return self.__bool__()

    fn __is__(self, other: PythonObject) -> Bool:
        """Test if the PythonObject is the `other` PythonObject, the same as `x is y` in
        Python.

        Args:
            other: The right-hand-side value in the comparison.

        Returns:
            True if they are the same object and False otherwise.
        """
        var cpython = _get_global_python_itf().cpython()
        return cpython.Py_Is(self.py_object, other.py_object)

    fn __isnot__(self, other: PythonObject) -> Bool:
        """Test if the PythonObject is not the `other` PythonObject, the same as `x is not y` in
        Python.

        Args:
            other: The right-hand-side value in the comparison.

        Returns:
            True if they are not the same object and False otherwise.
        """
        return not (self is other)

    fn __getitem__(self, *args: PythonObject) raises -> PythonObject:
        """Return the value for the given key or keys.

        Args:
            args: The key or keys to access on this object.

        Returns:
            The value corresponding to the given key for this object.
        """
        var cpython = _get_global_python_itf().cpython()
        var size = len(args)
        var key_obj: PyObjectPtr
        if size == 1:
            key_obj = args[0].py_object
        else:
            key_obj = cpython.PyTuple_New(size)
            for i in range(size):
                var arg_value = args[i].py_object
                cpython.Py_IncRef(arg_value)
                var result = cpython.PyTuple_SetItem(key_obj, i, arg_value)
                if result != 0:
                    raise Error("internal error: PyTuple_SetItem failed")

        cpython.Py_IncRef(key_obj)
        var result = cpython.PyObject_GetItem(self.py_object, key_obj)
        cpython.Py_DecRef(key_obj)
        Python.throw_python_exception_if_error_state(cpython)
        return PythonObject(result)

    fn __getitem__(self, *args: Slice) raises -> PythonObject:
        """Return the sliced value for the given Slice or Slices.

        Args:
            args: The Slice or Slices to apply to this object.

        Returns:
            The sliced value corresponding to the given Slice(s) for this object.
        """
        var cpython = _get_global_python_itf().cpython()
        var size = len(args)
        var key_obj: PyObjectPtr

        if size == 1:
            key_obj = _slice_to_py_object_ptr(args[0])
        else:
            key_obj = cpython.PyTuple_New(size)
            for i in range(size):
                var slice_obj = _slice_to_py_object_ptr(args[i])
                var result = cpython.PyTuple_SetItem(key_obj, i, slice_obj)
                if result != 0:
                    raise Error("internal error: PyTuple_SetItem failed")

        cpython.Py_IncRef(key_obj)
        var result = cpython.PyObject_GetItem(self.py_object, key_obj)
        cpython.Py_DecRef(key_obj)
        Python.throw_python_exception_if_error_state(cpython)
        return PythonObject(result)

    fn __setitem__(mut self, *args: PythonObject, value: PythonObject) raises:
        """Set the value with the given key or keys.

        Args:
            args: The key or keys to set on this object.
            value: The value to set.
        """
        var cpython = _get_global_python_itf().cpython()
        var size = len(args)
        var key_obj: PyObjectPtr

        if size == 1:
            key_obj = args[0].py_object
        else:
            key_obj = cpython.PyTuple_New(size)
            for i in range(size):
                var arg_value = args[i].py_object
                cpython.Py_IncRef(arg_value)
                var result = cpython.PyTuple_SetItem(key_obj, i, arg_value)
                if result != 0:
                    raise Error("internal error: PyTuple_SetItem failed")

        cpython.Py_IncRef(key_obj)
        cpython.Py_IncRef(value.py_object)
        var result = cpython.PyObject_SetItem(
            self.py_object, key_obj, value.py_object
        )
        if result != 0:
            Python.throw_python_exception_if_error_state(cpython)
        cpython.Py_DecRef(key_obj)
        cpython.Py_DecRef(value.py_object)

    fn _call_zero_arg_method(
        self, method_name: StringSlice[is_mutable=False]
    ) raises -> PythonObject:
        var cpython = _get_global_python_itf().cpython()
        var tuple_obj = cpython.PyTuple_New(0)
        var callable_obj = cpython.PyObject_GetAttrString(
            self.py_object, method_name
        )
        if callable_obj.is_null():
            raise Error("internal error: PyObject_GetAttrString failed")
        var result = cpython.PyObject_CallObject(callable_obj, tuple_obj)
        cpython.Py_DecRef(tuple_obj)
        cpython.Py_DecRef(callable_obj)
        return PythonObject(result)

    fn _call_single_arg_method(
        self, method_name: StringSlice[is_mutable=False], rhs: PythonObject
    ) raises -> PythonObject:
        var cpython = _get_global_python_itf().cpython()
        var tuple_obj = cpython.PyTuple_New(1)
        var result = cpython.PyTuple_SetItem(tuple_obj, 0, rhs.py_object)
        if result != 0:
            raise Error("internal error: PyTuple_SetItem failed")
        cpython.Py_IncRef(rhs.py_object)
        var callable_obj = cpython.PyObject_GetAttrString(
            self.py_object, method_name
        )
        if callable_obj.is_null():
            raise Error("internal error: PyObject_GetAttrString failed")
        var result_obj = cpython.PyObject_CallObject(callable_obj, tuple_obj)
        cpython.Py_DecRef(tuple_obj)
        cpython.Py_DecRef(callable_obj)
        return PythonObject(result_obj)

    fn _call_single_arg_inplace_method(
<<<<<<< HEAD
        inout self,
        method_name: StringSlice[is_mutable=False],
        rhs: PythonObject,
=======
        mut self, method_name: StringRef, rhs: PythonObject
>>>>>>> 2db5e3d4
    ) raises:
        var cpython = _get_global_python_itf().cpython()
        var tuple_obj = cpython.PyTuple_New(1)
        var result = cpython.PyTuple_SetItem(tuple_obj, 0, rhs.py_object)
        if result != 0:
            raise Error("internal error: PyTuple_SetItem failed")

        cpython.Py_IncRef(rhs.py_object)
        var callable_obj = cpython.PyObject_GetAttrString(
            self.py_object, method_name
        )
        if callable_obj.is_null():
            raise Error("internal error: PyObject_GetAttrString failed")

        # Destroy previously stored pyobject
        if not self.py_object.is_null():
            cpython.Py_DecRef(self.py_object)

        self.py_object = cpython.PyObject_CallObject(callable_obj, tuple_obj)
        cpython.Py_DecRef(tuple_obj)
        cpython.Py_DecRef(callable_obj)

    fn __mul__(self, rhs: PythonObject) raises -> PythonObject:
        """Multiplication.

        Calls the underlying object's `__mul__` method.

        Args:
            rhs: Right hand value.

        Returns:
            The product.
        """
        return self._call_single_arg_method("__mul__", rhs)

    fn __rmul__(self, lhs: PythonObject) raises -> PythonObject:
        """Reverse multiplication.

        Calls the underlying object's `__rmul__` method.

        Args:
            lhs: The left-hand-side value that is multiplied by this object.

        Returns:
            The product of the multiplication.
        """
        return self._call_single_arg_method("__rmul__", lhs)

    fn __imul__(mut self, rhs: PythonObject) raises:
        """In-place multiplication.

        Calls the underlying object's `__imul__` method.

        Args:
            rhs: The right-hand-side value by which this object is multiplied.
        """
        return self._call_single_arg_inplace_method("__mul__", rhs)

    fn __add__(self, rhs: PythonObject) raises -> PythonObject:
        """Addition and concatenation.

        Calls the underlying object's `__add__` method.

        Args:
            rhs: Right hand value.

        Returns:
            The sum or concatenated values.
        """
        return self._call_single_arg_method("__add__", rhs)

    fn __radd__(self, lhs: PythonObject) raises -> PythonObject:
        """Reverse addition and concatenation.

        Calls the underlying object's `__radd__` method.

        Args:
            lhs: The left-hand-side value to which this object is added or
                 concatenated.

        Returns:
            The sum.
        """
        return self._call_single_arg_method("__radd__", lhs)

    fn __iadd__(mut self, rhs: PythonObject) raises:
        """Immediate addition and concatenation.

        Args:
            rhs: The right-hand-side value that is added to this object.
        """
        return self._call_single_arg_inplace_method("__add__", rhs)

    fn __sub__(self, rhs: PythonObject) raises -> PythonObject:
        """Subtraction.

        Calls the underlying object's `__sub__` method.

        Args:
            rhs: Right hand value.

        Returns:
            The difference.
        """
        return self._call_single_arg_method("__sub__", rhs)

    fn __rsub__(self, lhs: PythonObject) raises -> PythonObject:
        """Reverse subtraction.

        Calls the underlying object's `__rsub__` method.

        Args:
            lhs: The left-hand-side value from which this object is subtracted.

        Returns:
            The result of subtracting this from the given value.
        """
        return self._call_single_arg_method("__rsub__", lhs)

    fn __isub__(mut self, rhs: PythonObject) raises:
        """Immediate subtraction.

        Args:
            rhs: The right-hand-side value that is subtracted from this object.
        """
        return self._call_single_arg_inplace_method("__sub__", rhs)

    fn __floordiv__(self, rhs: PythonObject) raises -> PythonObject:
        """Return the division of self and rhs rounded down to the nearest
        integer.

        Calls the underlying object's `__floordiv__` method.

        Args:
            rhs: The right-hand-side value by which this object is divided.

        Returns:
            The result of dividing this by the right-hand-side value, modulo any
            remainder.
        """
        return self._call_single_arg_method("__floordiv__", rhs)

    fn __rfloordiv__(self, lhs: PythonObject) raises -> PythonObject:
        """Reverse floor division.

        Calls the underlying object's `__rfloordiv__` method.

        Args:
            lhs: The left-hand-side value that is divided by this object.

        Returns:
            The result of dividing the given value by this, modulo any
            remainder.
        """
        return self._call_single_arg_method("__rfloordiv__", lhs)

    fn __ifloordiv__(mut self, rhs: PythonObject) raises:
        """Immediate floor division.

        Args:
            rhs: The value by which this object is divided.
        """
        return self._call_single_arg_inplace_method("__floordiv__", rhs)

    fn __truediv__(self, rhs: PythonObject) raises -> PythonObject:
        """Division.

        Calls the underlying object's `__truediv__` method.

        Args:
            rhs: The right-hand-side value by which this object is divided.

        Returns:
            The result of dividing the right-hand-side value by this.
        """
        return self._call_single_arg_method("__truediv__", rhs)

    fn __rtruediv__(self, lhs: PythonObject) raises -> PythonObject:
        """Reverse division.

        Calls the underlying object's `__rtruediv__` method.

        Args:
            lhs: The left-hand-side value that is divided by this object.

        Returns:
            The result of dividing the given value by this.
        """
        return self._call_single_arg_method("__rtruediv__", lhs)

    fn __itruediv__(mut self, rhs: PythonObject) raises:
        """Immediate division.

        Args:
            rhs: The value by which this object is divided.
        """
        return self._call_single_arg_inplace_method("__truediv__", rhs)

    fn __mod__(self, rhs: PythonObject) raises -> PythonObject:
        """Return the remainder of self divided by rhs.

        Calls the underlying object's `__mod__` method.

        Args:
            rhs: The value to divide on.

        Returns:
            The remainder of dividing self by rhs.
        """
        return self._call_single_arg_method("__mod__", rhs)

    fn __rmod__(self, lhs: PythonObject) raises -> PythonObject:
        """Reverse modulo.

        Calls the underlying object's `__rmod__` method.

        Args:
            lhs: The left-hand-side value that is divided by this object.

        Returns:
            The remainder from dividing the given value by this.
        """
        return self._call_single_arg_method("__rmod__", lhs)

    fn __imod__(mut self, rhs: PythonObject) raises:
        """Immediate modulo.

        Args:
            rhs: The right-hand-side value that is used to divide this object.
        """
        return self._call_single_arg_inplace_method("__mod__", rhs)

    fn __xor__(self, rhs: PythonObject) raises -> PythonObject:
        """Exclusive OR.

        Args:
            rhs: The right-hand-side value with which this object is exclusive
                 OR'ed.

        Returns:
            The exclusive OR result of this and the given value.
        """
        return self._call_single_arg_method("__xor__", rhs)

    fn __rxor__(self, lhs: PythonObject) raises -> PythonObject:
        """Reverse exclusive OR.

        Args:
            lhs: The left-hand-side value that is exclusive OR'ed with this
                 object.

        Returns:
            The exclusive OR result of the given value and this.
        """
        return self._call_single_arg_method("__rxor__", lhs)

    fn __ixor__(mut self, rhs: PythonObject) raises:
        """Immediate exclusive OR.

        Args:
            rhs: The right-hand-side value with which this object is
                 exclusive OR'ed.
        """
        return self._call_single_arg_inplace_method("__xor__", rhs)

    fn __or__(self, rhs: PythonObject) raises -> PythonObject:
        """Bitwise OR.

        Args:
            rhs: The right-hand-side value with which this object is bitwise
                 OR'ed.

        Returns:
            The bitwise OR result of this and the given value.
        """
        return self._call_single_arg_method("__or__", rhs)

    fn __ror__(self, lhs: PythonObject) raises -> PythonObject:
        """Reverse bitwise OR.

        Args:
            lhs: The left-hand-side value that is bitwise OR'ed with this
                 object.

        Returns:
            The bitwise OR result of the given value and this.
        """
        return self._call_single_arg_method("__ror__", lhs)

    fn __ior__(mut self, rhs: PythonObject) raises:
        """Immediate bitwise OR.

        Args:
            rhs: The right-hand-side value with which this object is bitwise
                 OR'ed.
        """
        return self._call_single_arg_inplace_method("__or__", rhs)

    fn __and__(self, rhs: PythonObject) raises -> PythonObject:
        """Bitwise AND.

        Args:
            rhs: The right-hand-side value with which this object is bitwise
                 AND'ed.

        Returns:
            The bitwise AND result of this and the given value.
        """
        return self._call_single_arg_method("__and__", rhs)

    fn __rand__(self, lhs: PythonObject) raises -> PythonObject:
        """Reverse bitwise and.

        Args:
            lhs: The left-hand-side value that is bitwise AND'ed with this
                 object.

        Returns:
            The bitwise AND result of the given value and this.
        """
        return self._call_single_arg_method("__rand__", lhs)

    fn __iand__(mut self, rhs: PythonObject) raises:
        """Immediate bitwise AND.

        Args:
            rhs: The right-hand-side value with which this object is bitwise
                 AND'ed.
        """
        return self._call_single_arg_inplace_method("__and__", rhs)

    fn __rshift__(self, rhs: PythonObject) raises -> PythonObject:
        """Bitwise right shift.

        Args:
            rhs: The right-hand-side value by which this object is bitwise
                 shifted to the right.

        Returns:
            This value, shifted right by the given value.
        """
        return self._call_single_arg_method("__rshift__", rhs)

    fn __rrshift__(self, lhs: PythonObject) raises -> PythonObject:
        """Reverse bitwise right shift.

        Args:
            lhs: The left-hand-side value that is bitwise shifted to the right
                 by this object.

        Returns:
            The given value, shifted right by this.
        """
        return self._call_single_arg_method("__rrshift__", lhs)

    fn __irshift__(mut self, rhs: PythonObject) raises:
        """Immediate bitwise right shift.

        Args:
            rhs: The right-hand-side value by which this object is bitwise
                 shifted to the right.
        """
        return self._call_single_arg_inplace_method("__rshift__", rhs)

    fn __lshift__(self, rhs: PythonObject) raises -> PythonObject:
        """Bitwise left shift.

        Args:
            rhs: The right-hand-side value by which this object is bitwise
                 shifted to the left.

        Returns:
            This value, shifted left by the given value.
        """
        return self._call_single_arg_method("__lshift__", rhs)

    fn __rlshift__(self, lhs: PythonObject) raises -> PythonObject:
        """Reverse bitwise left shift.

        Args:
            lhs: The left-hand-side value that is bitwise shifted to the left
                 by this object.

        Returns:
            The given value, shifted left by this.
        """
        return self._call_single_arg_method("__rlshift__", lhs)

    fn __ilshift__(mut self, rhs: PythonObject) raises:
        """Immediate bitwise left shift.

        Args:
            rhs: The right-hand-side value by which this object is bitwise
                 shifted to the left.
        """
        return self._call_single_arg_inplace_method("__lshift__", rhs)

    fn __pow__(self, exp: PythonObject) raises -> PythonObject:
        """Raises this object to the power of the given value.

        Args:
            exp: The exponent.

        Returns:
            The result of raising this by the given exponent.
        """
        return self._call_single_arg_method("__pow__", exp)

    fn __rpow__(self, lhs: PythonObject) raises -> PythonObject:
        """Reverse power of.

        Args:
            lhs: The number that is raised to the power of this object.

        Returns:
            The result of raising the given value by this exponent.
        """
        return self._call_single_arg_method("__rpow__", lhs)

    fn __ipow__(mut self, rhs: PythonObject) raises:
        """Immediate power of.

        Args:
            rhs: The exponent.
        """
        return self._call_single_arg_inplace_method("__pow__", rhs)

    fn __lt__(self, rhs: PythonObject) raises -> PythonObject:
        """Less than comparator. This lexicographically compares strings and
        lists.

        Args:
            rhs: Right hand value.

        Returns:
            True if the object is less than the right hard argument.
        """
        return self._call_single_arg_method("__lt__", rhs)

    fn __le__(self, rhs: PythonObject) raises -> PythonObject:
        """Less than or equal to comparator. This lexicographically compares
        strings and lists.

        Args:
            rhs: Right hand value.

        Returns:
            True if the object is less than or equal to the right hard argument.
        """
        return self._call_single_arg_method("__le__", rhs)

    fn __gt__(self, rhs: PythonObject) raises -> PythonObject:
        """Greater than comparator. This lexicographically compares the elements
        of strings and lists.

        Args:
            rhs: Right hand value.

        Returns:
            True if the left hand value is greater.
        """
        return self._call_single_arg_method("__gt__", rhs)

    fn __ge__(self, rhs: PythonObject) raises -> PythonObject:
        """Greater than or equal to comparator. This lexicographically compares
        the elements of strings and lists.

        Args:
            rhs: Right hand value.

        Returns:
            True if the left hand value is greater than or equal to the right
            hand value.
        """
        return self._call_single_arg_method("__ge__", rhs)

    fn __eq__(self, rhs: PythonObject) -> Bool:
        """Equality comparator. This compares the elements of strings and lists.

        Args:
            rhs: Right hand value.

        Returns:
            True if the objects are equal.
        """
        # TODO: make this function raise when we can raise parametrically.
        try:
            return self._call_single_arg_method("__eq__", rhs).__bool__()
        except e:
            debug_assert(False, "object doesn't implement __eq__")
            return False

    fn __ne__(self, rhs: PythonObject) -> Bool:
        """Inequality comparator. This compares the elements of strings and
        lists.

        Args:
            rhs: Right hand value.

        Returns:
            True if the objects are not equal.
        """
        # TODO: make this function raise when we can raise parametrically.
        try:
            return self._call_single_arg_method("__ne__", rhs).__bool__()
        except e:
            debug_assert(False, "object doesn't implement __eq__")
            return False

    fn __pos__(self) raises -> PythonObject:
        """Positive.

        Calls the underlying object's `__pos__` method.

        Returns:
            The result of prefixing this object with a `+` operator. For most
            numerical objects, this does nothing.
        """
        return self._call_zero_arg_method("__pos__")

    fn __neg__(self) raises -> PythonObject:
        """Negative.

        Calls the underlying object's `__neg__` method.

        Returns:
            The result of prefixing this object with a `-` operator. For most
            numerical objects, this returns the negative.
        """
        return self._call_zero_arg_method("__neg__")

    fn __invert__(self) raises -> PythonObject:
        """Inversion.

        Calls the underlying object's `__invert__` method.

        Returns:
            The logical inverse of this object: a bitwise representation where
            all bits are flipped, from zero to one, and from one to zero.
        """
        return self._call_zero_arg_method("__invert__")

    fn __contains__(self, rhs: PythonObject) raises -> Bool:
        """Contains dunder.

        Calls the underlying object's `__contains__` method.

        Args:
            rhs: Right hand value.

        Returns:
            True if rhs is in self.
        """
        # TODO: replace/optimize with c-python function.
        # TODO: implement __getitem__ step for cpython membership test operator.
        var cpython = _get_global_python_itf().cpython()
        if cpython.PyObject_HasAttrString(self.py_object, "__contains__"):
            return self._call_single_arg_method("__contains__", rhs).__bool__()
        for v in self:
            if v == rhs:
                return True
        return False

    # see https://github.com/python/cpython/blob/main/Objects/call.c
    # for decrement rules
    fn __call__(
        self, *args: PythonObject, **kwargs: PythonObject
    ) raises -> PythonObject:
        """Call the underlying object as if it were a function.

        Args:
            args: Positional arguments to the function.
            kwargs: Keyword arguments to the function.

        Raises:
            If the function cannot be called for any reason.

        Returns:
            The return value from the called object.
        """
        var cpython = _get_global_python_itf().cpython()

        var num_pos_args = len(args)
        var tuple_obj = cpython.PyTuple_New(num_pos_args)
        for i in range(num_pos_args):
            var arg_value = args[i].py_object
            cpython.Py_IncRef(arg_value)
            var result = cpython.PyTuple_SetItem(tuple_obj, i, arg_value)
            if result != 0:
                raise Error("internal error: PyTuple_SetItem failed")

        var dict_obj = cpython.PyDict_New()
        for entry in kwargs.items():
            var key = cpython.PyUnicode_DecodeUTF8(
                rebind[
                    StringSlice[
                        _lit_mut_cast[__origin_of(entry[].key), False].result
                    ]
                ](entry[].key.as_string_slice())
            )
            var result = cpython.PyDict_SetItem(
                dict_obj, key, entry[].value.py_object
            )
            if result != 0:
                raise Error("internal error: PyDict_SetItem failed")

        var callable_obj = self.py_object
        cpython.Py_IncRef(callable_obj)
        var result = cpython.PyObject_Call(callable_obj, tuple_obj, dict_obj)
        cpython.Py_DecRef(callable_obj)
        cpython.Py_DecRef(tuple_obj)
        cpython.Py_DecRef(dict_obj)
        Python.throw_python_exception_if_error_state(cpython)
        # Python always returns non null on success.
        # A void function returns the singleton None.
        # If the result is null, something went awry;
        # an exception should have been thrown above.
        if result.is_null():
            raise Error(
                "Call returned null value, indicating failure. Void functions"
                " return NoneType."
            )
        return PythonObject(result)

    # ===-------------------------------------------------------------------===#
    # Trait implementations
    # ===-------------------------------------------------------------------===#

    fn __len__(self) raises -> Int:
        """Returns the length of the object.

        Returns:
            The length of the object.
        """
        var cpython = _get_global_python_itf().cpython()
        var result = cpython.PyObject_Length(self.py_object)
        if result == -1:
            # TODO: Improve error message so we say
            # "object of type 'int' has no len()" function to match Python
            raise Error("object has no len()")
        return result

    fn __hash__(self) -> UInt:
        """Returns the length of the object.

        Returns:
            The length of the object.
        """
        var cpython = _get_global_python_itf().cpython()
        var result = cpython.PyObject_Length(self.py_object)
        # TODO: make this function raise when we can raise parametrically.
        debug_assert(result != -1, "object is not hashable")
        return result

    fn __hash__[H: _Hasher](self, mut hasher: H):
        """Updates hasher with this python object hash value.

        Parameters:
            H: The hasher type.

        Args:
            hasher: The hasher instance.
        """
        var cpython = _get_global_python_itf().cpython()
        var result = cpython.PyObject_Hash(self.py_object)
        # TODO: make this function raise when we can raise parametrically.
        debug_assert(result != -1, "object is not hashable")
        hasher.update(result)

    fn __index__(self) -> Int:
        """Returns an index representation of the object.

        Returns:
            An index value that represents this object.
        """
        return self.__int__()

    fn __int__(self) -> Int:
        """Returns an integral representation of the object.

        Returns:
            An integral value that represents this object.
        """
        cpython = _get_global_python_itf().cpython()
        return cpython.PyLong_AsSsize_t(self.py_object)

    fn __float__(self) -> Float64:
        """Returns a float representation of the object.

        Returns:
            A floating point value that represents this object.
        """
        cpython = _get_global_python_itf().cpython()
        return cpython.PyFloat_AsDouble(self.py_object)

    @deprecated("Use `float(obj)` instead.")
    fn to_float64(self) -> Float64:
        """Returns a float representation of the object.

        Returns:
            A floating point value that represents this object.
        """
        return self.__float__()

    fn __str__(self) -> String:
        """Returns a string representation of the object.

        Calls the underlying object's `__str__` method.

        Returns:
            A string that represents this object.
        """
        var cpython = _get_global_python_itf().cpython()
        var python_str: PythonObject = cpython.PyObject_Str(self.py_object)
        # copy the string
        var mojo_str = String(
            cpython.PyUnicode_AsUTF8AndSize(python_str.py_object)
        )
        # keep python object alive so the copy can occur
        _ = python_str
        return mojo_str

    fn write_to[W: Writer](self, mut writer: W):
        """
        Formats this Python object to the provided Writer.

        Parameters:
            W: A type conforming to the Writable trait.

        Args:
            writer: The object to write to.
        """

        # TODO: Avoid this intermediate String allocation, if possible.
        writer.write(str(self))

    # ===-------------------------------------------------------------------===#
    # Methods
    # ===-------------------------------------------------------------------===#

    fn unsafe_as_py_object_ptr(self) -> PyObjectPtr:
        """Get the underlying PyObject pointer.

        Returns:
            The underlying PyObject pointer.

        Safety:
            Use-after-free: The caller must take care that `self` outlives the
            usage of the pointer returned by this function.
        """
        return self.py_object

    fn steal_data(owned self) -> PyObjectPtr:
        """Take ownership of the underlying pointer from the Python object.

        Returns:
            The underlying data.
        """
        var ptr = self.py_object
        self.py_object = PyObjectPtr()

        return ptr

    fn unsafe_get_as_pointer[type: DType](self) -> UnsafePointer[Scalar[type]]:
        """Convert a Python-owned and managed pointer into a Mojo pointer.

        Warning: converting from an integer to a pointer is unsafe! The
        compiler assumes the resulting pointer DOES NOT alias any Mojo-derived
        pointer. This is OK because the pointer originates from Python.

        Parameters:
            type: The desired DType of the pointer.

        Returns:
            An `UnsafePointer` for the underlying Python data.
        """
        var tmp = int(self)
        var result = UnsafePointer.address_of(tmp).bitcast[
            UnsafePointer[Scalar[type]]
        ]()[]
        _ = tmp
        return result

    fn _get_ptr_as_int(self) -> Int:
        return self.py_object._get_ptr_as_int()

    fn _get_type_name(self) -> String:
        var cpython = Python().impl.cpython()

        var actual_type = cpython.Py_TYPE(self.unsafe_as_py_object_ptr())
        var actual_type_name = PythonObject(cpython.PyType_GetName(actual_type))

        return str(actual_type_name)


# ===-----------------------------------------------------------------------===#
# Helper functions
# ===-----------------------------------------------------------------------===#


fn _slice_to_py_object_ptr(slice: Slice) -> PyObjectPtr:
    """Convert Mojo Slice to Python slice parameters.

    Deliberately avoids using `span.indices()` here and instead passes
    the Slice parameters directly to Python. Python's C implementation
    already handles such conditions, allowing Python to apply its own slice
    handling and error handling.


    Args:
        slice: A Mojo slice object to be converted.

    Returns:
        PyObjectPtr: The pointer to the Python slice.

    """
    cpython = _get_global_python_itf().cpython()
    var py_start = cpython.Py_None()
    var py_stop = cpython.Py_None()
    var py_step = cpython.Py_None()

    if slice.start:
        py_start = cpython.PyLong_FromSsize_t(c_ssize_t(slice.start.value()))
    if slice.end:
        py_stop = cpython.PyLong_FromSsize_t(c_ssize_t(slice.end.value()))
    if slice.step:
        py_step = cpython.PyLong_FromSsize_t(c_ssize_t(slice.step.value()))

    var py_slice = cpython.PySlice_New(py_start, py_stop, py_step)

    if py_start != cpython.Py_None():
        cpython.Py_DecRef(py_start)
    if py_stop != cpython.Py_None():
        cpython.Py_DecRef(py_stop)
    cpython.Py_DecRef(py_step)

    return py_slice<|MERGE_RESOLUTION|>--- conflicted
+++ resolved
@@ -19,22 +19,13 @@
 ```
 """
 
-<<<<<<< HEAD
-from builtin.builtin_list import _lit_mut_cast
-=======
 from collections import Dict
 from hashlib._hasher import _HashableWithHasher, _Hasher
 from sys.ffi import c_ssize_t
->>>>>>> 2db5e3d4
 from sys.intrinsics import _type_is_eq
 from memory import UnsafePointer
-<<<<<<< HEAD
-from collections import Dict
+
 from utils import StringSlice, StringRef
-=======
->>>>>>> 2db5e3d4
-
-from utils import StringRef
 
 from ._cpython import CPython, PyObjectPtr
 from .python import Python, _get_global_python_itf
@@ -790,13 +781,9 @@
         return PythonObject(result_obj)
 
     fn _call_single_arg_inplace_method(
-<<<<<<< HEAD
-        inout self,
+        mut self,
         method_name: StringSlice[is_mutable=False],
         rhs: PythonObject,
-=======
-        mut self, method_name: StringRef, rhs: PythonObject
->>>>>>> 2db5e3d4
     ) raises:
         var cpython = _get_global_python_itf().cpython()
         var tuple_obj = cpython.PyTuple_New(1)
