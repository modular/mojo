# ===----------------------------------------------------------------------=== #
# Copyright (c) 2025, Modular Inc. All rights reserved.
#
# Licensed under the Apache License v2.0 with LLVM Exceptions:
# https://llvm.org/LICENSE.txt
#
# Unless required by applicable law or agreed to in writing, software
# distributed under the License is distributed on an "AS IS" BASIS,
# WITHOUT WARRANTIES OR CONDITIONS OF ANY KIND, either express or implied.
# See the License for the specific language governing permissions and
# limitations under the License.
# ===----------------------------------------------------------------------=== #
# RUN: %mojo -debug-level full %s

from builtin._location import _SourceLocation
from python import PythonObject
from testing import (
    assert_almost_equal,
    assert_equal,
    assert_false,
    assert_is,
    assert_is_not,
    assert_not_equal,
    assert_raises,
    assert_true,
)

<<<<<<< HEAD
from utils.numerics import inf, nan
from collections.string import StringSlice
=======
from utils import StringSlice
from utils.numerics import inf, nan
>>>>>>> 0094d1c4


def test_assert_messages():
    assertion = "test_assertion.mojo:"
    assertion_error = ": AssertionError:"
    try:
        assert_true(False)
    except e:
        assert_true(assertion in String(e) and assertion_error in String(e))

    try:
        assert_false(True)
    except e:
        assert_true(assertion in String(e) and assertion_error in String(e))

    try:
        assert_equal(1, 0)
    except e:
        assert_true(assertion in String(e) and assertion_error in String(e))

    try:
        assert_not_equal(0, 0)
    except e:
        assert_true(assertion in String(e) and assertion_error in String(e))


@value
struct DummyStruct:
    var value: Int

    fn __eq__(self, other: Self) -> Bool:
        return self.value == other.value

    fn __ne__(self, other: Self) -> Bool:
        return self.value != other.value

    @no_inline
    fn __str__(self) -> String:
        return "Dummy"  # Can't be used for equality


def test_assert_equal_is_generic():
    assert_equal(DummyStruct(1), DummyStruct(1))

    with assert_raises():
        assert_equal(DummyStruct(1), DummyStruct(2))


def test_assert_not_equal_is_generic():
    assert_not_equal(DummyStruct(1), DummyStruct(2))

    with assert_raises():
        assert_not_equal(DummyStruct(1), DummyStruct(1))


def test_assert_equal_with_simd():
    assert_equal(SIMD[DType.uint8, 2](1, 1), SIMD[DType.uint8, 2](1, 1))

    with assert_raises():
        assert_equal(SIMD[DType.uint8, 2](1, 1), SIMD[DType.uint8, 2](1, 2))


def test_assert_equal_with_list():
    assert_equal(
        List(String("This"), String("is"), String("Mojo")),
        List(String("This"), String("is"), String("Mojo")),
    )

    with assert_raises():
        assert_equal(
            List(String("This"), String("is"), String("Mojo")),
            List(String("This"), String("is"), String("mojo")),
        )


def test_assert_not_equal_with_list():
    assert_not_equal(
        List(3, 2, 1),
        List(3, 1, 0),
    )

    with assert_raises():
        assert_not_equal(
            List(3, 2, 1),
            List(3, 2, 1),
        )


def test_assert_almost_equal():
    alias float_type = DType.float32
    alias _inf = inf[float_type]()
    alias _nan = nan[float_type]()

    @parameter
    def _should_succeed[
        type: DType, size: Int
    ](
        lhs: SIMD[type, size],
        rhs: SIMD[type, size],
        *,
        atol: Scalar[type] = 0,
        rtol: Scalar[type] = 0,
        equal_nan: Bool = False,
    ):
        var msg = "`test_assert_almost_equal` should have succeeded"
        assert_almost_equal(
            lhs, rhs, msg=msg, atol=atol, rtol=rtol, equal_nan=equal_nan
        )

    _should_succeed[DType.bool, 1](True, True)
    _should_succeed(SIMD[DType.int32, 2](0, 1), SIMD[DType.int32, 2](0, 1))
    _should_succeed(
        SIMD[float_type, 2](-_inf, _inf), SIMD[float_type, 2](-_inf, _inf)
    )
    _should_succeed(
        SIMD[float_type, 2](-_nan, _nan),
        SIMD[float_type, 2](-_nan, _nan),
        equal_nan=True,
    )
    _should_succeed(
        SIMD[float_type, 2](1.0, -1.1),
        SIMD[float_type, 2](1.1, -1.0),
        atol=0.11,
    )
    _should_succeed(
        SIMD[float_type, 2](1.0, -1.1),
        SIMD[float_type, 2](1.1, -1.0),
        rtol=0.10,
    )

    @parameter
    def _should_fail[
        type: DType, size: Int
    ](
        lhs: SIMD[type, size],
        rhs: SIMD[type, size],
        *,
        atol: Scalar[type] = 0,
        rtol: Scalar[type] = 0,
        equal_nan: Bool = False,
    ):
        var msg = "`test_assert_almost_equal` should have failed"
        with assert_raises(contains=msg):
            assert_almost_equal(
                lhs, rhs, msg=msg, atol=atol, rtol=rtol, equal_nan=equal_nan
            )

    _should_fail[DType.bool, 1](True, False)
    _should_fail(
        SIMD[DType.int32, 2](0, 1), SIMD[DType.int32, 2](0, -1), atol=5
    )
    _should_fail(
        SIMD[float_type, 2](-_inf, 0.0),
        SIMD[float_type, 2](_inf, 0.0),
        rtol=0.1,
    )
    _should_fail(
        SIMD[float_type, 2](_inf, 0.0),
        SIMD[float_type, 2](0.0, 0.0),
        rtol=0.1,
    )
    _should_fail(
        SIMD[float_type, 2](_nan, 0.0),
        SIMD[float_type, 2](_nan, 0.0),
        equal_nan=False,
    )
    _should_fail(
        SIMD[float_type, 2](_nan, 0.0),
        SIMD[float_type, 2](0.0, 0.0),
        equal_nan=False,
    )
    _should_fail(
        SIMD[float_type, 2](_nan, 0.0),
        SIMD[float_type, 2](0.0, 0.0),
        equal_nan=True,
    )
    _should_fail(
        SIMD[float_type, 2](1.0, 0.0),
        SIMD[float_type, 2](1.1, 0.0),
        atol=0.05,
    )
    _should_fail(
        SIMD[float_type, 2](-1.0, 0.0),
        SIMD[float_type, 2](-1.1, 0.0),
        rtol=0.05,
    )


def test_assert_is():
    var a = PythonObject("mojo")
    var b = a
    assert_is(a, b)


def test_assert_is_not():
    var a = PythonObject("mojo")
    var b = PythonObject("mojo")
    assert_is_not(a, b)


def test_assert_custom_location():
    var location = _SourceLocation(2, 0, "my_file_location.mojo")
    try:
        assert_true(
            False,
            msg="always_false",
            location=location,
        )
    except e:
        assert_true(String(location) in String(e))
        assert_true("always_false" in String(e))


def test_assert_equal_stringslice():
    str1 = "This is Mojo"
    str2 = String("This is Mojo")
    str3 = "This is mojo"

    fn _build(
        value: StringLiteral, start: Int, end: Int
    ) -> StringSlice[StaticConstantOrigin]:
        return StringSlice[StaticConstantOrigin](
            ptr=value.unsafe_ptr() + start, length=end - start
        )

    fn _build(
        read value: String, start: Int, end: Int
    ) -> StringSlice[__origin_of(value)]:
        return StringSlice[__origin_of(value)](
            ptr=value.unsafe_ptr() + start, length=end - start
        )

    l1 = List(_build(str1, 0, 4), _build(str1, 5, 7), _build(str1, 8, 12))
    l2 = List(_build(str2, 0, 4), _build(str2, 5, 7), _build(str2, 8, 12))
    l3 = List(_build(str3, 0, 4), _build(str3, 5, 7), _build(str3, 8, 12))
    assert_equal(l1, l1)
    assert_equal(l2, l2)
    assert_equal(l1, l2)

    with assert_raises():
        assert_equal(l1, l3)

    with assert_raises():
        assert_equal(l2, l3)


def main():
    test_assert_equal_is_generic()
    test_assert_not_equal_is_generic()
    test_assert_equal_with_simd()
    test_assert_equal_with_list()
    test_assert_not_equal_with_list()
    test_assert_messages()
    test_assert_almost_equal()
    test_assert_is()
    test_assert_is_not()
    test_assert_custom_location()
    test_assert_equal_stringslice()<|MERGE_RESOLUTION|>--- conflicted
+++ resolved
@@ -25,13 +25,9 @@
     assert_true,
 )
 
-<<<<<<< HEAD
+from utils import StringSlice
 from utils.numerics import inf, nan
 from collections.string import StringSlice
-=======
-from utils import StringSlice
-from utils.numerics import inf, nan
->>>>>>> 0094d1c4
 
 
 def test_assert_messages():
