# ===----------------------------------------------------------------------=== #
# Copyright (c) 2025, Modular Inc. All rights reserved.
#
# Licensed under the Apache License v2.0 with LLVM Exceptions:
# https://llvm.org/LICENSE.txt
#
# Unless required by applicable law or agreed to in writing, software
# distributed under the License is distributed on an "AS IS" BASIS,
# WITHOUT WARRANTIES OR CONDITIONS OF ANY KIND, either express or implied.
# See the License for the specific language governing permissions and
# limitations under the License.
# ===----------------------------------------------------------------------=== #
# RUN: %mojo %s

from testing import (
    assert_equal,
    assert_false,
    assert_not_equal,
    assert_raises,
    assert_true,
)

from collections.string import StringSlice
from collections.string.string import (
    _calc_initial_buffer_size_int32,
    _calc_initial_buffer_size_int64,
<<<<<<< HEAD
    _is_ascii_space,
=======
>>>>>>> b367ba89
)
from memory import UnsafePointer
from python import Python


@value
struct AString(Stringable):
    fn __str__(self) -> String:
        return "a string"


def test_stringable():
    assert_equal("hello", String("hello"))
    assert_equal("0", String(0))
    assert_equal("AAA", String(StringSlice("AAA")))
    assert_equal("a string", String(AString()))


def test_constructors():
    # Default construction
    assert_equal(0, len(String()))
    assert_true(not String())

    # Construction from Int
    var s0 = String(0)
    assert_equal("0", String(0))
    assert_equal(1, len(s0))

    var s1 = String(123)
    assert_equal("123", String(123))
    assert_equal(3, len(s1))

    # Construction from StringLiteral
    var s2 = String("abc")
    assert_equal("abc", String(s2))
    assert_equal(3, len(s2))

    # Construction from UnsafePointer
    var ptr = UnsafePointer[UInt8].alloc(4)
    ptr[0] = ord("a")
    ptr[1] = ord("b")
    ptr[2] = ord("c")
    ptr[3] = 0
    var s3 = String(ptr=ptr, length=4)
    assert_equal(s3, "abc")

    # Construction with capacity
    var s4 = String(capacity=1)
    assert_equal(s4._buffer.capacity, 1)

    # Construction from Char
    var s5 = String(Char(65))
    assert_equal(s4._buffer.capacity, 1)
    assert_equal(s5, "A")


def test_copy():
    var s0 = String("find")
    var s1 = String(s0)
    s1._buffer[3] = ord("e")
    assert_equal("find", s0)
    assert_equal("fine", s1)


def test_len():
    # String length is in bytes, not codepoints.
    var s0 = String("ನಮಸ್ಕಾರ")

    assert_equal(len(s0), 21)
    assert_equal(len(s0.chars()), 7)

    # For ASCII string, the byte and codepoint length are the same:
    var s1 = String("abc")

    assert_equal(len(s1), 3)
    assert_equal(len(s1.chars()), 3)


def test_equality_operators():
    var s0 = String("abc")
    var s1 = String("def")
    assert_equal(s0, s0)
    assert_not_equal(s0, s1)

    var s2 = String("abc")
    assert_equal(s0, s2)
    # Explicitly invoke eq and ne operators
    assert_true(s0 == s2)
    assert_false(s0 != s2)

    # Is case sensitive
    var s3 = "ABC"
    assert_not_equal(s0, s3)

    # Implicit conversion can promote for eq and ne
    assert_equal(s0, "abc")
    assert_not_equal(s0, "notabc")


def test_comparison_operators():
    var abc = String("abc")
    var de = String("de")
    var ABC = String("ABC")
    var ab = String("ab")
    var abcd = String("abcd")

    # Test less than and greater than
    assert_true(String.__lt__(abc, de))
    assert_false(String.__lt__(de, abc))
    assert_false(String.__lt__(abc, abc))
    assert_true(String.__lt__(ab, abc))
    assert_true(String.__gt__(abc, ab))
    assert_false(String.__gt__(abc, abcd))

    # Test less than or equal to and greater than or equal to
    assert_true(String.__le__(abc, de))
    assert_true(String.__le__(abc, abc))
    assert_false(String.__le__(de, abc))
    assert_true(String.__ge__(abc, abc))
    assert_false(String.__ge__(ab, abc))
    assert_true(String.__ge__(abcd, abc))

    # Test case sensitivity in comparison (assuming ASCII order)
    assert_true(String.__gt__(abc, ABC))
    assert_false(String.__le__(abc, ABC))

    # Testing with implicit conversion
    assert_true(String.__lt__(abc, "defgh"))
    assert_false(String.__gt__(abc, "xyz"))
    assert_true(String.__ge__(abc, "abc"))
    assert_false(String.__le__(abc, "ab"))

    # Test comparisons involving empty strings
    assert_true(String.__lt__("", abc))
    assert_false(String.__lt__(abc, ""))
    assert_true(String.__le__("", ""))
    assert_true(String.__ge__("", ""))


def test_add():
    var s1 = String("123")
    var s2 = String("abc")
    var s3 = s1 + s2
    assert_equal("123abc", s3)

    var s4 = String("x")
    var s5 = s4.join(1, 2, 3)
    assert_equal("1x2x3", s5)

    var s6 = s4.join(s1, s2)
    assert_equal("123xabc", s6)

    var s7 = String()
    assert_equal("abc", s2 + s7)

    assert_equal("abcdef", s2 + "def")
    assert_equal("123abc", "123" + s2)

    var s8 = String("abc is ")
    var s9 = AString()
    assert_equal("abc is a string", String(s8) + String(s9))


def test_add_string_slice():
    var s1 = String("123")
    var s2 = StringSlice("abc")
    var s3: StringLiteral = "abc"
    assert_equal("123abc", s1 + s2)
    assert_equal("123abc", s1 + s3)
    assert_equal("abc123", s2 + s1)
    assert_equal("abc123", s3 + s1)
    s1 += s2
    s1 += s3
    assert_equal("123abcabc", s1)


def test_string_join():
    var sep = String(",")
    var s0 = String("abc")
    var s1 = sep.join(s0, s0, s0, s0)
    assert_equal("abc,abc,abc,abc", s1)

    assert_equal(sep.join(1, 2, 3), "1,2,3")

    assert_equal(sep.join(1, "abc", 3), "1,abc,3")

    var s2 = String(",").join(List[UInt8](1, 2, 3))
    assert_equal(s2, "1,2,3")

    var s3 = String(",").join(List[UInt8](1, 2, 3, 4, 5, 6, 7, 8, 9))
    assert_equal(s3, "1,2,3,4,5,6,7,8,9")

    var s4 = String(",").join(List[UInt8]())
    assert_equal(s4, "")

    var s5 = String(",").join(List[UInt8](1))
    assert_equal(s5, "1")

    var s6 = String(",").join(List[String]("1", "2", "3"))
    assert_equal(s6, "1,2,3")


def test_ord():
    # Regular ASCII
    assert_equal(ord("A"), 65)
    assert_equal(ord("Z"), 90)
    assert_equal(ord("0"), 48)
    assert_equal(ord("9"), 57)
    assert_equal(ord("a"), 97)
    assert_equal(ord("z"), 122)
    assert_equal(ord("!"), 33)

    # Multi byte character
    assert_equal(ord("α"), 945)
    assert_equal(ord("➿"), 10175)
    assert_equal(ord("🔥"), 128293)

    # Make sure they work in the parameter domain too
    alias single_byte = ord("A")
    assert_equal(single_byte, 65)
    alias single_byte2 = ord("!")
    assert_equal(single_byte2, 33)

    # TODO: change these to parameter domain when it work.
    var multi_byte = ord("α")
    assert_equal(multi_byte, 945)
    var multi_byte2 = ord("➿")
    assert_equal(multi_byte2, 10175)
    var multi_byte3 = ord("🔥")
    assert_equal(multi_byte3, 128293)

    # Test StringSlice overload
    assert_equal(ord("A".as_string_slice()), 65)
    assert_equal(ord("α".as_string_slice()), 945)
    assert_equal(ord("➿".as_string_slice()), 10175)
    assert_equal(ord("🔥".as_string_slice()), 128293)


def test_chr():
    assert_equal("A", chr(65))
    assert_equal("a", chr(97))
    assert_equal("!", chr(33))
    assert_equal("α", chr(945))
    assert_equal("➿", chr(10175))
    assert_equal("🔥", chr(128293))


def test_string_indexing():
    var str = String("Hello Mojo!!")

    assert_equal("H", str[0])
    assert_equal("!", str[-1])
    assert_equal("H", str[-len(str)])
    assert_equal("llo Mojo!!", str[2:])
    assert_equal("lo Mojo!", str[3:-1:1])
    assert_equal("lo Moj", str[3:-3])

    assert_equal("!!ojoM olleH", str[::-1])

    assert_equal("leH", str[2::-1])

    assert_equal("!oo le", str[::-2])

    assert_equal("", str[:-1:-2])
    assert_equal("", str[-50::-1])
    assert_equal("Hello Mojo!!", str[-50::])
    assert_equal("!!ojoM olleH", str[:-50:-1])
    assert_equal("Hello Mojo!!", str[:50:])
    assert_equal("H", str[::50])
    assert_equal("!", str[::-50])
    assert_equal("!", str[50::-50])
    assert_equal("H", str[-50::50])


def test_atol():
    # base 10
    assert_equal(375, atol("375"))
    assert_equal(1, atol("001"))
    assert_equal(5, atol(" 005"))
    assert_equal(13, atol(" 013  "))
    assert_equal(-89, atol("-89"))
    assert_equal(-52, atol(" -52"))
    assert_equal(-69, atol(" -69  "))
    assert_equal(1_100_200, atol(" 1_100_200"))

    # other bases
    assert_equal(10, atol("A", 16))
    assert_equal(15, atol("f ", 16))
    assert_equal(255, atol(" FF", 16))
    assert_equal(255, atol(" 0xff ", 16))
    assert_equal(255, atol(" 0Xff ", 16))
    assert_equal(18, atol("10010", 2))
    assert_equal(18, atol("0b10010", 2))
    assert_equal(18, atol("0B10010", 2))
    assert_equal(10, atol("12", 8))
    assert_equal(10, atol("0o12", 8))
    assert_equal(10, atol("0O12", 8))
    assert_equal(35, atol("Z", 36))
    assert_equal(255, atol("0x_00_ff", 16))
    assert_equal(18, atol("0b0001_0010", 2))
    assert_equal(18, atol("0b_000_1001_0", 2))

    # Negative cases
    with assert_raises(
        contains="String is not convertible to integer with base 10: '9.03'"
    ):
        _ = atol("9.03")

    with assert_raises(
        contains="String is not convertible to integer with base 10: ' 10 1'"
    ):
        _ = atol(" 10 1")

    # start/end with underscore double underscores
    with assert_raises(
        contains="String is not convertible to integer with base 10: '5__5'"
    ):
        _ = atol("5__5")

    with assert_raises(
        contains="String is not convertible to integer with base 10: ' _5'"
    ):
        _ = atol(" _5")

    with assert_raises(
        contains="String is not convertible to integer with base 10: '5_'"
    ):
        _ = atol("5_")

    with assert_raises(
        contains="String is not convertible to integer with base 5: '5'"
    ):
        _ = atol("5", 5)

    with assert_raises(
        contains="String is not convertible to integer with base 10: '0x_ff'"
    ):
        _ = atol("0x_ff")

    with assert_raises(
        contains="String is not convertible to integer with base 3: '_12'"
    ):
        _ = atol("_12", 3)

    with assert_raises(contains="Base must be >= 2 and <= 36, or 0."):
        _ = atol("0", 1)

    with assert_raises(contains="Base must be >= 2 and <= 36, or 0."):
        _ = atol("0", 37)

    with assert_raises(
        contains="String is not convertible to integer with base 16: '_ff'"
    ):
        _ = atol("_ff", base=16)

    with assert_raises(
        contains="String is not convertible to integer with base 2: '  _01'"
    ):
        _ = atol("  _01", base=2)

    with assert_raises(
        contains="String is not convertible to integer with base 10: '0x_ff'"
    ):
        _ = atol("0x_ff")

    with assert_raises(
        contains="String is not convertible to integer with base 10: ''"
    ):
        _ = atol("")

    with assert_raises(
        contains="String expresses an integer too large to store in Int."
    ):
        _ = atol("9223372036854775832")


def test_atol_base_0():
    assert_equal(155, atol(" 155", base=0))
    assert_equal(155_155, atol("155_155 ", base=0))

    assert_equal(0, atol(" 0000", base=0))
    assert_equal(0, atol(" 000_000", base=0))

    assert_equal(3, atol("0b11", base=0))
    assert_equal(3, atol("0B1_1", base=0))

    assert_equal(63, atol("0o77", base=0))
    assert_equal(63, atol(" 0O7_7 ", base=0))

    assert_equal(17, atol("0x11", base=0))
    assert_equal(17, atol("0X1_1", base=0))

    assert_equal(0, atol("0X0", base=0))

    assert_equal(255, atol("0x_00_ff", base=0))

    assert_equal(18, atol("0b_0001_0010", base=0))
    assert_equal(18, atol("0b000_1001_0", base=0))

    assert_equal(10, atol("0o_000_12", base=0))
    assert_equal(10, atol("0o00_12", base=0))

    with assert_raises(
        contains="String is not convertible to integer with base 0: '  0x'"
    ):
        _ = atol("  0x", base=0)

    with assert_raises(
        contains="String is not convertible to integer with base 0: '  0b  '"
    ):
        _ = atol("  0b  ", base=0)

    with assert_raises(
        contains="String is not convertible to integer with base 0: '00100'"
    ):
        _ = atol("00100", base=0)

    with assert_raises(
        contains="String is not convertible to integer with base 0: '0r100'"
    ):
        _ = atol("0r100", base=0)

    with assert_raises(
        contains="String is not convertible to integer with base 0: '0xf__f'"
    ):
        _ = atol("0xf__f", base=0)

    with assert_raises(
        contains="String is not convertible to integer with base 0: '0of_'"
    ):
        _ = atol("0of_", base=0)


def test_atof():
    assert_equal(375.0, atof("375.f"))
    assert_equal(1.0, atof("001."))
    assert_equal(+5.0, atof(" +005."))
    assert_equal(13.0, atof(" 013.f  "))
    assert_equal(-89, atof("-89"))
    assert_equal(-0.3, atof(" -0.3"))
    assert_equal(-69e3, atof(" -69E+3  "))
    assert_equal(123.2e1, atof(" 123.2E1  "))
    assert_equal(23e3, atof(" 23E3  "))
    assert_equal(989343e-13, atof(" 989343E-13  "))
    assert_equal(1.123, atof(" 1.123f"))
    assert_equal(0.78, atof(" .78 "))
    assert_equal(121234.0, atof(" 121234.  "))
    assert_equal(985031234.0, atof(" 985031234.F  "))
    assert_equal(FloatLiteral.negative_zero, atof("-0"))
    assert_equal(FloatLiteral.nan, atof("  nan"))
    assert_equal(FloatLiteral.infinity, atof(" inf "))
    assert_equal(FloatLiteral.negative_infinity, atof("-inf  "))

    # Negative cases
    with assert_raises(contains="String is not convertible to float: ''"):
        _ = atof("")

    with assert_raises(
        contains="String is not convertible to float: ' 123 asd'"
    ):
        _ = atof(" 123 asd")

    with assert_raises(
        contains="String is not convertible to float: ' f.9123 '"
    ):
        _ = atof(" f.9123 ")

    with assert_raises(
        contains="String is not convertible to float: ' 989343E-1A3 '"
    ):
        _ = atof(" 989343E-1A3 ")

    with assert_raises(
        contains="String is not convertible to float: ' 124124124_2134124124 '"
    ):
        _ = atof(" 124124124_2134124124 ")

    with assert_raises(
        contains="String is not convertible to float: ' 123.2E '"
    ):
        _ = atof(" 123.2E ")

    with assert_raises(
        contains="String is not convertible to float: ' --958.23 '"
    ):
        _ = atof(" --958.23 ")

    with assert_raises(
        contains="String is not convertible to float: ' ++94. '"
    ):
        _ = atof(" ++94. ")


def test_calc_initial_buffer_size_int32():
    assert_equal(1, _calc_initial_buffer_size_int32(0))
    assert_equal(1, _calc_initial_buffer_size_int32(9))
    assert_equal(2, _calc_initial_buffer_size_int32(10))
    assert_equal(2, _calc_initial_buffer_size_int32(99))
    assert_equal(8, _calc_initial_buffer_size_int32(99999999))
    assert_equal(9, _calc_initial_buffer_size_int32(100000000))
    assert_equal(9, _calc_initial_buffer_size_int32(999999999))
    assert_equal(10, _calc_initial_buffer_size_int32(1000000000))
    assert_equal(10, _calc_initial_buffer_size_int32(4294967295))


def test_calc_initial_buffer_size_int64():
    assert_equal(1, _calc_initial_buffer_size_int64(0))
    assert_equal(1, _calc_initial_buffer_size_int64(9))
    assert_equal(2, _calc_initial_buffer_size_int64(10))
    assert_equal(2, _calc_initial_buffer_size_int64(99))
    assert_equal(9, _calc_initial_buffer_size_int64(999999999))
    assert_equal(10, _calc_initial_buffer_size_int64(1000000000))
    assert_equal(10, _calc_initial_buffer_size_int64(9999999999))
    assert_equal(11, _calc_initial_buffer_size_int64(10000000000))
    assert_equal(20, _calc_initial_buffer_size_int64(18446744073709551615))


def test_contains():
    var str = String("Hello world")

    assert_true(str.__contains__(""))
    assert_true(str.__contains__("He"))
    assert_true("lo" in str)
    assert_true(str.__contains__(" "))
    assert_true(str.__contains__("ld"))

    assert_false(str.__contains__("below"))
    assert_true("below" not in str)


def test_find():
    var str = String("Hello world")

    assert_equal(0, str.find(""))
    assert_equal(0, str.find("Hello"))
    assert_equal(2, str.find("llo"))
    assert_equal(6, str.find("world"))
    assert_equal(-1, str.find("universe"))

    # Test find() offset is absolute, not relative (issue mojo/#1355)
    var str2 = String("...a")
    assert_equal(3, str2.find("a", 0))
    assert_equal(3, str2.find("a", 1))
    assert_equal(3, str2.find("a", 2))
    assert_equal(3, str2.find("a", 3))

    # Test find() support for negative start positions
    assert_equal(4, str.find("o", -10))
    assert_equal(7, str.find("o", -5))

    assert_equal(-1, String("abc").find("abcd"))


def test_replace():
    # Replace empty
    var s1 = String("abc")
    assert_equal("xaxbxc", s1.replace("", "x"))
    assert_equal("->a->b->c", s1.replace("", "->"))

    var s2 = String("Hello Python")
    assert_equal("Hello Mojo", s2.replace("Python", "Mojo"))
    assert_equal("HELLo Python", s2.replace("Hell", "HELL"))
    assert_equal("Hello Python", s2.replace("HELL", "xxx"))
    assert_equal("HellP oython", s2.replace("o P", "P o"))
    assert_equal("Hello Pything", s2.replace("thon", "thing"))
    assert_equal("He||o Python", s2.replace("ll", "||"))
    assert_equal("He--o Python", s2.replace("l", "-"))
    assert_equal("He-x--x-o Python", s2.replace("l", "-x-"))

    var s3 = String("a   complex  test case  with some  spaces")
    assert_equal("a  complex test case with some spaces", s3.replace("  ", " "))


def test_rfind():
    # Basic usage.
    assert_equal(String("hello world").rfind("world"), 6)
    assert_equal(String("hello world").rfind("bye"), -1)

    # Repeated substrings.
    assert_equal(String("ababab").rfind("ab"), 4)

    # Empty string and substring.
    assert_equal(String("").rfind("ab"), -1)
    assert_equal(String("foo").rfind(""), 3)

    # Test that rfind(start) returned pos is absolute, not relative to specified
    # start. Also tests positive and negative start offsets.
    assert_equal(String("hello world").rfind("l", 5), 9)
    assert_equal(String("hello world").rfind("l", -5), 9)
    assert_equal(String("hello world").rfind("w", -3), -1)
    assert_equal(String("hello world").rfind("w", -5), 6)

    assert_equal(-1, String("abc").rfind("abcd"))

    # Special characters.
    # TODO(#26444): Support unicode strings.
    # assert_equal(String("こんにちは").rfind("にち"), 2)
    # assert_equal(String("🔥🔥").rfind("🔥"), 1)


def test_split():
    # empty separators default to whitespace
    var d = String("hello world").split()
    assert_true(len(d) == 2)
    assert_true(d[0] == "hello")
    assert_true(d[1] == "world")
    d = String("hello \t\n\n\v\fworld").split("\n")
    assert_true(len(d) == 3)
    assert_true(d[0] == "hello \t" and d[1] == "" and d[2] == "\v\fworld")

    # Should add all whitespace-like chars as one
    # test all unicode separators
    # 0 is to build a String with null terminator
    alias next_line = List[UInt8](0xC2, 0x85, 0)
    """TODO: \\x85"""
    alias unicode_line_sep = List[UInt8](0xE2, 0x80, 0xA8, 0)
    """TODO: \\u2028"""
    alias unicode_paragraph_sep = List[UInt8](0xE2, 0x80, 0xA9, 0)
    """TODO: \\u2029"""
    # TODO add line and paragraph separator as StringLiteral once unicode
    # escape secuences are accepted
    var univ_sep_var = (
        String(
            " ",
            "\t",
            "\n",
            "\r",
            "\v",
            "\f",
            "\x1c",
            "\x1d",
            "\x1e",
            String(buffer=next_line),
            String(buffer=unicode_line_sep),
            String(buffer=unicode_paragraph_sep),
        )
    )
    var s = univ_sep_var + "hello" + univ_sep_var + "world" + univ_sep_var
    d = s.split()
    assert_true(len(d) == 2)
    assert_true(d[0] == "hello" and d[1] == "world")

    # should split into empty strings between separators
    d = String("1,,,3").split(",")
    assert_true(len(d) == 4)
    assert_true(d[0] == "1" and d[1] == "" and d[2] == "" and d[3] == "3")
    d = String(",,,").split(",")
    assert_true(len(d) == 4)
    assert_true(d[0] == "" and d[1] == "" and d[2] == "" and d[3] == "")
    d = String(" a b ").split(" ")
    assert_true(len(d) == 4)
    assert_true(d[0] == "" and d[1] == "a" and d[2] == "b" and d[3] == "")
    d = String("abababaaba").split("aba")
    assert_true(len(d) == 4)
    assert_true(d[0] == "" and d[1] == "b" and d[2] == "" and d[3] == "")

    # should split into maxsplit + 1 items
    d = String("1,2,3").split(",", 0)
    assert_true(len(d) == 1)
    assert_true(d[0] == "1,2,3")
    d = String("1,2,3").split(",", 1)
    assert_true(len(d) == 2)
    assert_true(d[0] == "1" and d[1] == "2,3")

    assert_true(len(String("").split()) == 0)
    assert_true(len(String(" ").split()) == 0)
    assert_true(len(String("").split(" ")) == 1)
    assert_true(len(String(" ").split(" ")) == 2)
    assert_true(len(String("  ").split(" ")) == 3)
    assert_true(len(String("   ").split(" ")) == 4)

    with assert_raises():
        _ = String("").split("")

    # Split in middle
    var d1 = String("n")
    var in1 = String("faang")
    var res1 = in1.split(d1)
    assert_equal(len(res1), 2)
    assert_equal(res1[0], "faa")
    assert_equal(res1[1], "g")

    # Matches should be properly split in multiple case
    var d2 = String(" ")
    var in2 = String("modcon is coming soon")
    var res2 = in2.split(d2)
    assert_equal(len(res2), 4)
    assert_equal(res2[0], "modcon")
    assert_equal(res2[1], "is")
    assert_equal(res2[2], "coming")
    assert_equal(res2[3], "soon")

    # No match from the delimiter
    var d3 = String("x")
    var in3 = String("hello world")
    var res3 = in3.split(d3)
    assert_equal(len(res3), 1)
    assert_equal(res3[0], "hello world")

    # Multiple character delimiter
    var d4 = String("ll")
    var in4 = String("hello")
    var res4 = in4.split(d4)
    assert_equal(len(res4), 2)
    assert_equal(res4[0], "he")
    assert_equal(res4[1], "o")

    # related to #2879
    # TODO: replace string comparison when __eq__ is implemented for List
    assert_equal(
        String("abbaaaabbba").split("a").__str__(),
        "['', 'bb', '', '', '', 'bbb', '']",
    )
    assert_equal(
        String("abbaaaabbba").split("a", 8).__str__(),
        "['', 'bb', '', '', '', 'bbb', '']",
    )
    assert_equal(
        String("abbaaaabbba").split("a", 5).__str__(),
        "['', 'bb', '', '', '', 'bbba']",
    )
    assert_equal(String("aaa").split("a", 0).__str__(), "['aaa']")
    assert_equal(String("a").split("a").__str__(), "['', '']")
    assert_equal(String("1,2,3").split("3", 0).__str__(), "['1,2,3']")
    assert_equal(String("1,2,3").split("3", 1).__str__(), "['1,2,', '']")
    assert_equal(String("1,2,3,3").split("3", 2).__str__(), "['1,2,', ',', '']")
    assert_equal(
        String("1,2,3,3,3").split("3", 2).__str__(), "['1,2,', ',', ',3']"
    )

    var in5 = String("Hello 🔥!")
    var res5 = in5.split()
    assert_equal(len(res5), 2)
    assert_equal(res5[0], "Hello")
    assert_equal(res5[1], "🔥!")

    var in6 = String("Лорем ипсум долор сит амет")
    var res6 = in6.split(" ")
    assert_equal(len(res6), 5)
    assert_equal(res6[0], "Лорем")
    assert_equal(res6[1], "ипсум")
    assert_equal(res6[2], "долор")
    assert_equal(res6[3], "сит")
    assert_equal(res6[4], "амет")

    with assert_raises(contains="Separator cannot be empty."):
        _ = String("1, 2, 3").split("")


def test_splitlines():
    alias L = List[String]
    # Test with no line breaks
    assert_equal(String("hello world").splitlines(), L("hello world"))

    # Test with line breaks
    assert_equal(String("hello\nworld").splitlines(), L("hello", "world"))
    assert_equal(String("hello\rworld").splitlines(), L("hello", "world"))
    assert_equal(String("hello\r\nworld").splitlines(), L("hello", "world"))

    # Test with multiple different line breaks
    s1 = String("hello\nworld\r\nmojo\rlanguage\r\n")
    hello_mojo = L("hello", "world", "mojo", "language")
    assert_equal(s1.splitlines(), hello_mojo)
    assert_equal(
        s1.splitlines(keepends=True),
        L("hello\n", "world\r\n", "mojo\r", "language\r\n"),
    )

    # Test with an empty string
    assert_equal(String("").splitlines(), L())
    # test \v \f \x1c \x1d
    s2 = String("hello\vworld\fmojo\x1clanguage\x1d")
    assert_equal(s2.splitlines(), hello_mojo)
    assert_equal(
        s2.splitlines(keepends=True),
        L("hello\v", "world\f", "mojo\x1c", "language\x1d"),
    )

    # test \x1c \x1d \x1e
    s3 = String("hello\x1cworld\x1dmojo\x1elanguage\x1e")
    assert_equal(s3.splitlines(), hello_mojo)
    assert_equal(
        s3.splitlines(keepends=True),
        L("hello\x1c", "world\x1d", "mojo\x1e", "language\x1e"),
    )

    # test \x85 \u2028 \u2029
    var next_line = List[UInt8](0xC2, 0x85, 0)
    """TODO: \\x85"""
    var unicode_line_sep = List[UInt8](0xE2, 0x80, 0xA8, 0)
    """TODO: \\u2028"""
    var unicode_paragraph_sep = List[UInt8](0xE2, 0x80, 0xA9, 0)
    """TODO: \\u2029"""

    for i in List(next_line, unicode_line_sep, unicode_paragraph_sep):
        u = String(buffer=i[])
        item = String("").join("hello", u, "world", u, "mojo", u, "language", u)
        assert_equal(item.splitlines(), hello_mojo)
        assert_equal(
            item.splitlines(keepends=True),
            L("hello" + u, "world" + u, "mojo" + u, "language" + u),
        )


def test_isupper():
    assert_true(String("ASDG").isupper())
    assert_false(String("AsDG").isupper())
    assert_true(String("ABC123").isupper())
    assert_false(String("1!").isupper())
    assert_true(String("É").isupper())
    assert_false(String("é").isupper())


def test_islower():
    assert_true(String("asdfg").islower())
    assert_false(String("asdFDg").islower())
    assert_true(String("abc123").islower())
    assert_false(String("1!").islower())
    assert_true(String("é").islower())
    assert_false(String("É").islower())


def test_lower():
    assert_equal(String("HELLO").lower(), "hello")
    assert_equal(String("hello").lower(), "hello")
    assert_equal(String("FoOBaR").lower(), "foobar")

    assert_equal(String("MOJO🔥").lower(), "mojo🔥")

    assert_equal(String("É").lower(), "é")
    assert_equal(String("é").lower(), "é")


def test_upper():
    assert_equal(String("hello").upper(), "HELLO")
    assert_equal(String("HELLO").upper(), "HELLO")
    assert_equal(String("FoOBaR").upper(), "FOOBAR")

    assert_equal(String("mojo🔥").upper(), "MOJO🔥")

    assert_equal(String("É").upper(), "É")
    assert_equal(String("é").upper(), "É")


<<<<<<< HEAD
def test_is_ascii_space():
    # checking true cases
    assert_true(_is_ascii_space(ord(" ")))
    assert_true(_is_ascii_space(ord("\n")))
    assert_true(_is_ascii_space(ord("\t")))
    assert_true(_is_ascii_space(ord("\r")))
    assert_true(_is_ascii_space(ord("\v")))
    assert_true(_is_ascii_space(ord("\f")))

    # Checking false cases
    assert_false(_is_ascii_space(ord("a")))
    assert_false(_is_ascii_space(ord("u")))
    assert_false(_is_ascii_space(ord("s")))
    assert_false(_is_ascii_space(ord("t")))
    assert_false(_is_ascii_space(ord("i")))
    assert_false(_is_ascii_space(ord("n")))
    assert_false(_is_ascii_space(ord("z")))
    assert_false(_is_ascii_space(ord(".")))
=======
def test_isspace():
    assert_false(String("").isspace())
>>>>>>> b367ba89

    # test all utf8 and unicode separators
    # 0 is to build a String with null terminator
    alias next_line = List[UInt8](0xC2, 0x85, 0)
    """TODO: \\x85"""
    alias unicode_line_sep = List[UInt8](0xE2, 0x80, 0xA8, 0)
    """TODO: \\u2028"""
    alias unicode_paragraph_sep = List[UInt8](0xE2, 0x80, 0xA9, 0)
    """TODO: \\u2029"""
    # TODO add line and paragraph separator as StringLiteral once unicode
    # escape sequences are accepted
    var univ_sep_var = List[String](
        String(" "),
        String("\t"),
        String("\n"),
        String("\r"),
        String("\v"),
        String("\f"),
        String("\x1c"),
        String("\x1d"),
        String("\x1e"),
        String(buffer=next_line),
        String(buffer=unicode_line_sep),
        String(buffer=unicode_paragraph_sep),
    )

    for i in univ_sep_var:
        assert_true(i[].isspace())

    for i in List[String]("not", "space", "", "s", "a", "c"):
        assert_false(i[].isspace())

    for i in range(len(univ_sep_var)):
        var sep = String("")
        for j in range(len(univ_sep_var)):
            sep += univ_sep_var[i]
            sep += univ_sep_var[j]
        assert_true(sep.isspace())
        _ = sep


def test_ascii_aliases():
    assert_true(String("a") in String.ASCII_LOWERCASE)
    assert_true(String("b") in String.ASCII_LOWERCASE)
    assert_true(String("y") in String.ASCII_LOWERCASE)
    assert_true(String("z") in String.ASCII_LOWERCASE)

    assert_true(String("A") in String.ASCII_UPPERCASE)
    assert_true(String("B") in String.ASCII_UPPERCASE)
    assert_true(String("Y") in String.ASCII_UPPERCASE)
    assert_true(String("Z") in String.ASCII_UPPERCASE)

    assert_true(String("a") in String.ASCII_LETTERS)
    assert_true(String("b") in String.ASCII_LETTERS)
    assert_true(String("y") in String.ASCII_LETTERS)
    assert_true(String("z") in String.ASCII_LETTERS)
    assert_true(String("A") in String.ASCII_LETTERS)
    assert_true(String("B") in String.ASCII_LETTERS)
    assert_true(String("Y") in String.ASCII_LETTERS)
    assert_true(String("Z") in String.ASCII_LETTERS)

    assert_true(String("0") in String.DIGITS)
    assert_true(String("9") in String.DIGITS)

    assert_true(String("0") in String.HEX_DIGITS)
    assert_true(String("9") in String.HEX_DIGITS)
    assert_true(String("A") in String.HEX_DIGITS)
    assert_true(String("F") in String.HEX_DIGITS)

    assert_true(String("7") in String.OCT_DIGITS)
    assert_false(String("8") in String.OCT_DIGITS)

    assert_true(String(",") in String.PUNCTUATION)
    assert_true(String(".") in String.PUNCTUATION)
    assert_true(String("\\") in String.PUNCTUATION)
    assert_true(String("@") in String.PUNCTUATION)
    assert_true(String('"') in String.PUNCTUATION)
    assert_true(String("'") in String.PUNCTUATION)

    var text = String("I love my Mom and Dad so much!!!\n")
    for i in range(len(text)):
        assert_true(text[i] in String.PRINTABLE)


def test_rstrip():
    # with default rstrip chars
    var empty_string = String("")
    assert_true(empty_string.rstrip() == "")

    var space_string = String(" \t\n\r\v\f  ")
    assert_true(space_string.rstrip() == "")

    var str0 = String("     n ")
    assert_true(str0.rstrip() == "     n")

    var str1 = String("string")
    assert_true(str1.rstrip() == "string")

    var str2 = String("something \t\n\t\v\f")
    assert_true(str2.rstrip() == "something")

    # with custom chars for rstrip
    var str3 = String("mississippi")
    assert_true(str3.rstrip("sip") == "m")

    var str4 = String("mississippimississippi \n ")
    assert_true(str4.rstrip("sip ") == "mississippimississippi \n")
    assert_true(str4.rstrip("sip \n") == "mississippim")


def test_lstrip():
    # with default lstrip chars
    var empty_string = String("")
    assert_true(empty_string.lstrip() == "")

    var space_string = String(" \t\n\r\v\f  ")
    assert_true(space_string.lstrip() == "")

    var str0 = String("     n ")
    assert_true(str0.lstrip() == "n ")

    var str1 = String("string")
    assert_true(str1.lstrip() == "string")

    var str2 = String(" \t\n\t\v\fsomething")
    assert_true(str2.lstrip() == "something")

    # with custom chars for lstrip
    var str3 = String("mississippi")
    assert_true(str3.lstrip("mis") == "ppi")

    var str4 = String(" \n mississippimississippi")
    assert_true(str4.lstrip("mis ") == "\n mississippimississippi")
    assert_true(str4.lstrip("mis \n") == "ppimississippi")


def test_strip():
    # with default strip chars
    var empty_string = String("")
    assert_true(empty_string.strip() == "")
    alias comp_empty_string_stripped = String("").strip()
    assert_true(comp_empty_string_stripped == "")

    var space_string = String(" \t\n\r\v\f  ")
    assert_true(space_string.strip() == "")
    alias comp_space_string_stripped = String(" \t\n\r\v\f  ").strip()
    assert_true(comp_space_string_stripped == "")

    var str0 = String("     n ")
    assert_true(str0.strip() == "n")
    alias comp_str0_stripped = String("     n ").strip()
    assert_true(comp_str0_stripped == "n")

    var str1 = String("string")
    assert_true(str1.strip() == "string")
    alias comp_str1_stripped = String("string").strip()
    assert_true(comp_str1_stripped == "string")

    var str2 = String(" \t\n\t\v\fsomething \t\n\t\v\f")
    alias comp_str2_stripped = String(" \t\n\t\v\fsomething \t\n\t\v\f").strip()
    assert_true(str2.strip() == "something")
    assert_true(comp_str2_stripped == "something")

    # with custom strip chars
    var str3 = String("mississippi")
    assert_true(str3.strip("mips") == "")
    assert_true(str3.strip("mip") == "ssiss")
    alias comp_str3_stripped = String("mississippi").strip("mips")
    assert_true(comp_str3_stripped == "")

    var str4 = String(" \n mississippimississippi \n ")
    assert_true(str4.strip(" ") == "\n mississippimississippi \n")
    assert_true(str4.strip("\nmip ") == "ssissippimississ")

    alias comp_str4_stripped = String(" \n mississippimississippi \n ").strip(
        " "
    )
    assert_true(comp_str4_stripped == "\n mississippimississippi \n")


def test_hash():
    fn assert_hash_equals_literal_hash[s: StringLiteral]() raises:
        assert_equal(hash(s), hash(String(s)))

    assert_hash_equals_literal_hash["a"]()
    assert_hash_equals_literal_hash["b"]()
    assert_hash_equals_literal_hash["c"]()
    assert_hash_equals_literal_hash["d"]()
    assert_hash_equals_literal_hash["this is a longer string"]()
    assert_hash_equals_literal_hash[
        """
Blue: We have to take the amulet to the Banana King.
Charlie: Oh, yes, The Banana King, of course. ABSOLUTELY NOT!
Pink: He, he's counting on us, Charlie! (Pink starts floating) ah...
Blue: If we don't give the amulet to the Banana King, the vortex will open and let out a thousand years of darkness.
Pink: No! Darkness! (Pink is floating in the air)"""
    ]()


def test_startswith():
    var str = String("Hello world")

    assert_true(str.startswith("Hello"))
    assert_false(str.startswith("Bye"))

    assert_true(str.startswith("llo", 2))
    assert_true(str.startswith("llo", 2, -1))
    assert_false(str.startswith("llo", 2, 3))


def test_endswith():
    var str = String("Hello world")

    assert_true(str.endswith(""))
    assert_true(str.endswith("world"))
    assert_true(str.endswith("ld"))
    assert_false(str.endswith("universe"))

    assert_true(str.endswith("ld", 2))
    assert_true(str.endswith("llo", 2, 5))
    assert_false(str.endswith("llo", 2, 3))


def test_removeprefix():
    assert_equal(String("hello world").removeprefix(""), String("hello world"))
    assert_equal(String("hello world").removeprefix("hello"), " world")
    assert_equal(String("hello world").removeprefix("world"), "hello world")
    assert_equal(String("hello world").removeprefix("hello world"), "")
    assert_equal(String("hello world").removeprefix("llo wor"), "hello world")


def test_removesuffix():
    assert_equal(String("hello world").removesuffix(""), String("hello world"))
    assert_equal(String("hello world").removesuffix("world"), "hello ")
    assert_equal(String("hello world").removesuffix("hello"), "hello world")
    assert_equal(String("hello world").removesuffix("hello world"), "")
    assert_equal(String("hello world").removesuffix("llo wor"), "hello world")


def test_intable():
    assert_equal(Int(String("123")), 123)
    assert_equal(Int(String("10"), base=8), 8)

    with assert_raises():
        _ = Int(String("hi"))


def test_string_mul():
    assert_equal(String("*") * 0, "")
    assert_equal(String("!") * 10, String("!!!!!!!!!!"))
    assert_equal(String("ab") * 5, "ababababab")


def test_indexing():
    a = String("abc")
    assert_equal(a[False], "a")
    assert_equal(a[Int(1)], "b")
    assert_equal(a[2], "c")


def test_string_chars_iter():
    var s = String("abc")
    var iter = s.chars()
    assert_equal(iter.__next__(), Char.ord("a"))
    assert_equal(iter.__next__(), Char.ord("b"))
    assert_equal(iter.__next__(), Char.ord("c"))
    assert_equal(iter.__has_next__(), False)


def test_string_char_slices_iter():
    var s0 = String("abc")
    var s0_iter = s0.char_slices()
    assert_true(s0_iter.__next__() == "a")
    assert_true(s0_iter.__next__() == "b")
    assert_true(s0_iter.__next__() == "c")
    assert_equal(s0_iter.__has_next__(), False)

    var vs = String("123")

    # Borrow immutably
    fn conc(vs: String) -> String:
        var c = String("")
        for v in vs.char_slices():
            c += v
        return c

    assert_equal(123, atol(conc(vs)))

    concat = String("")
    for v in vs.__reversed__():
        concat += v
    assert_equal(321, atol(concat))

    for v in vs.char_slices():
        v.unsafe_ptr().origin_cast[mut=True]()[] = ord("1")

    # Borrow immutably
    for v in vs.char_slices():
        concat += v

    assert_equal(321111, atol(concat))

    var idx = -1
    vs = String("mojo🔥")
    var iterator = vs.char_slices()
    assert_equal(5, len(iterator))
    var item = iterator.__next__()
    assert_equal(String("m"), String(item))
    assert_equal(4, len(iterator))
    item = iterator.__next__()
    assert_equal(String("o"), String(item))
    assert_equal(3, len(iterator))
    item = iterator.__next__()
    assert_equal(String("j"), String(item))
    assert_equal(2, len(iterator))
    item = iterator.__next__()
    assert_equal(String("o"), String(item))
    assert_equal(1, len(iterator))
    item = iterator.__next__()
    assert_equal(String("🔥"), String(item))
    assert_equal(0, len(iterator))

    var items = List[String](
        "mojo🔥",
        "السلام عليكم",
        "Dobrý den",
        "Hello",
        "שָׁלוֹם",
        "नमस्ते",
        "こんにちは",
        "안녕하세요",
        "你好",
        "Olá",
        "Здравствуйте",
    )
    var rev = List[String](
        "🔥ojom",
        "مكيلع مالسلا",
        "ned ýrboD",
        "olleH",
        "םֹולָׁש",
        "ेत्समन",
        "はちにんこ",
        "요세하녕안",
        "好你",
        "álO",
        "етйувтсвардЗ",
    )
    var items_amount_characters = List(5, 12, 9, 5, 7, 6, 5, 5, 2, 3, 12)
    for item_idx in range(len(items)):
        var item = items[item_idx]
        var ptr = item.unsafe_ptr()
        var amnt_characters = 0
        var byte_idx = 0
        for v in item.char_slices():
            var byte_len = v.byte_length()
            for i in range(byte_len):
                assert_equal(ptr[byte_idx + i], v.unsafe_ptr()[i])
            byte_idx += byte_len
            amnt_characters += 1

        assert_equal(amnt_characters, items_amount_characters[item_idx])
        var concat = String("")
        for v in item.__reversed__():
            concat += v
        assert_equal(rev[item_idx], concat)
        item_idx += 1


def test_format_args():
    with assert_raises(contains="Index -1 not in *args"):
        _ = String("{-1} {0}").format("First")

    with assert_raises(contains="Index 1 not in *args"):
        _ = String("A {0} B {1}").format("First")

    with assert_raises(contains="Index 1 not in *args"):
        _ = String("A {1} B {0}").format("First")

    with assert_raises(contains="Index 1 not in *args"):
        _ = String("A {1} B {0}").format()

    with assert_raises(
        contains="Automatic indexing require more args in *args"
    ):
        _ = String("A {} B {}").format("First")

    with assert_raises(
        contains="Cannot both use manual and automatic indexing"
    ):
        _ = String("A {} B {1}").format("First", "Second")

    with assert_raises(contains="Index first not in kwargs"):
        _ = String("A {first} B {second}").format(1, 2)

    var s = String(" {} , {} {} !").format("Hello", "Beautiful", "World")
    assert_equal(s, " Hello , Beautiful World !")

    fn curly(c: StringLiteral) -> StringLiteral:
        return "there is a single curly " + c + " left unclosed or unescaped"

    with assert_raises(contains=curly("{")):
        _ = String("{ {}").format(1)

    with assert_raises(contains=curly("{")):
        _ = String("{ {0}").format(1)

    with assert_raises(contains=curly("{")):
        _ = String("{}{").format(1)

    with assert_raises(contains=curly("}")):
        _ = String("{}}").format(1)

    with assert_raises(contains=curly("{")):
        _ = String("{} {").format(1)

    with assert_raises(contains=curly("{")):
        _ = String("{").format(1)

    with assert_raises(contains=curly("}")):
        _ = String("}").format(1)

    with assert_raises(contains=""):
        _ = String("{}").format()

    assert_equal(String("}}").format(), "}")
    assert_equal(String("{{").format(), "{")

    assert_equal(String("{{}}{}{{}}").format("foo"), "{}foo{}")

    assert_equal(String("{{ {0}").format("foo"), "{ foo")
    assert_equal(String("{{{0}").format("foo"), "{foo")
    assert_equal(String("{{0}}").format("foo"), "{0}")
    assert_equal(String("{{}}").format("foo"), "{}")
    assert_equal(String("{{0}}").format("foo"), "{0}")
    assert_equal(String("{{{0}}}").format("foo"), "{foo}")

    var vinput = "{} {}"
    var output = String(vinput).format("123", 456)
    assert_equal(len(output), 7)

    vinput = "{1}{0}"
    output = String(vinput).format("123", 456)
    assert_equal(len(output), 6)
    assert_equal(output, "456123")

    vinput = "123"
    output = String(vinput).format()
    assert_equal(len(output), 3)

    vinput = ""
    output = String(vinput).format()
    assert_equal(len(output), 0)

    var res = "🔥 Mojo ❤️‍🔥 Mojo 🔥"
    assert_equal(String("{0} {1} ❤️‍🔥 {1} {0}").format("🔥", "Mojo"), res)

    assert_equal(String("{0} {1}").format(True, 1.125), "True 1.125")

    assert_equal(String("{0} {1}").format("{1}", "Mojo"), "{1} Mojo")
    assert_equal(
        String("{0} {1} {0} {1}").format("{1}", "Mojo"), "{1} Mojo {1} Mojo"
    )


def test_format_conversion_flags():
    assert_equal(String("{!r}").format(""), "''")
    var special_str = "a\nb\tc"
    assert_equal(
        String("{} {!r}").format(special_str, special_str),
        "a\nb\tc 'a\\nb\\tc'",
    )
    assert_equal(
        String("{!s} {!r}").format(special_str, special_str),
        "a\nb\tc 'a\\nb\\tc'",
    )

    var a = "Mojo"
    assert_equal(String("{} {!r}").format(a, a), "Mojo 'Mojo'")
    assert_equal(String("{!s} {!r}").format(a, a), "Mojo 'Mojo'")
    assert_equal(String("{0!s} {0!r}").format(a), "Mojo 'Mojo'")
    assert_equal(String("{0!s} {0!r}").format(a, "Mojo2"), "Mojo 'Mojo'")

    var b = 21.1
    assert_true(
        "21.1 SIMD[DType.float64, 1](2" in String("{} {!r}").format(b, b),
    )
    assert_true(
        "21.1 SIMD[DType.float64, 1](2" in String("{!s} {!r}").format(b, b),
    )

    var c = 1e100
    assert_equal(
        String("{} {!r}").format(c, c),
        "1e+100 SIMD[DType.float64, 1](1e+100)",
    )
    assert_equal(
        String("{!s} {!r}").format(c, c),
        "1e+100 SIMD[DType.float64, 1](1e+100)",
    )

    var d = 42
    assert_equal(String("{} {!r}").format(d, d), "42 42")
    assert_equal(String("{!s} {!r}").format(d, d), "42 42")

    assert_true(
        "Mojo SIMD[DType.float64, 1](2"
        in String("{} {!r} {} {!r}").format(a, b, c, d)
    )
    assert_true(
        "Mojo SIMD[DType.float64, 1](2"
        in String("{!s} {!r} {!s} {!r}").format(a, b, c, d)
    )

    var e = True
    assert_equal(String("{} {!r}").format(e, e), "True True")

    assert_true(
        "Mojo SIMD[DType.float64, 1](2"
        in String("{0} {1!r} {2} {3}").format(a, b, c, d)
    )
    assert_true(
        "Mojo SIMD[DType.float64, 1](2"
        in String("{0!s} {1!r} {2} {3!s}").format(a, b, c, d)
    )

    assert_equal(
        String("{3} {2} {1} {0}").format(a, d, c, b),
        "21.1 1e+100 42 Mojo",
    )

    assert_true(
        "'Mojo' 42 SIMD[DType.float64, 1](2"
        in String("{0!r} {3} {1!r}").format(a, b, c, d)
    )

    assert_true(
        "True 'Mojo' 42 SIMD[DType.float64, 1](2"
        in String("{4} {0!r} {3} {1!r}").format(a, b, c, d, True)
    )

    with assert_raises(contains='Conversion flag "x" not recognised.'):
        _ = String("{!x}").format(1)

    with assert_raises(contains="Empty conversion flag."):
        _ = String("{!}").format(1)

    with assert_raises(contains='Conversion flag "rs" not recognised.'):
        _ = String("{!rs}").format(1)

    with assert_raises(contains='Conversion flag "r123" not recognised.'):
        _ = String("{!r123}").format(1)

    with assert_raises(contains='Conversion flag "r!" not recognised.'):
        _ = String("{!r!}").format(1)

    with assert_raises(contains='Conversion flag "x" not recognised.'):
        _ = String("{0!x}").format(1)

    with assert_raises(contains='Conversion flag "r:d" not recognised.'):
        _ = String("{!r:d}").format(1)


def test_isdigit():
    assert_false(String("").isdigit())
    assert_true(String("123").isdigit())
    assert_false(String("asdg").isdigit())
    assert_false(String("123asdg").isdigit())


def test_isprintable():
    assert_true(String("aasdg").isprintable())
    assert_false(String("aa\nae").isprintable())
    assert_false(String("aa\tae").isprintable())


def test_rjust():
    assert_equal(String("hello").rjust(4), "hello")
    assert_equal(String("hello").rjust(8), "   hello")
    assert_equal(String("hello").rjust(8, "*"), "***hello")


def test_ljust():
    assert_equal(String("hello").ljust(4), "hello")
    assert_equal(String("hello").ljust(8), "hello   ")
    assert_equal(String("hello").ljust(8, "*"), "hello***")


def test_center():
    assert_equal(String("hello").center(4), "hello")
    assert_equal(String("hello").center(8), " hello  ")
    assert_equal(String("hello").center(8, "*"), "*hello**")


def test_float_conversion():
    # This is basically just a wrapper around atof which is
    # more throughouly tested above
    assert_equal(String("4.5").__float__(), 4.5)
    assert_equal(Float64(String("4.5")), 4.5)
    with assert_raises():
        _ = Float64(String("not a float"))


def test_slice_contains():
    assert_true(String("hello world").as_string_slice().__contains__("world"))
    assert_false(
        String("hello world").as_string_slice().__contains__("not-found")
    )


def test_reserve():
    var s = String()
    assert_equal(s._buffer.capacity, 0)
    s.reserve(1)
    assert_equal(s._buffer.capacity, 1)


def test_variadic_ctors():
    var s = String("message", 42, 42.2, True, sep=", ")
    assert_equal(s, "message, 42, 42.2, True")

    var s2 = String.write("message", 42, 42.2, True, sep=", ")
    assert_equal(s2, "message, 42, 42.2, True")

    fn forward_variadic_pack[
        *Ts: Writable,
    ](*args: *Ts) -> String:
        return String(args)

    var s3 = forward_variadic_pack(1, ", ", 2.0, ", ", "three")
    assert_equal(s3, "1, 2.0, three")


def main():
    test_constructors()
    test_copy()
    test_len()
    test_equality_operators()
    test_comparison_operators()
    test_add()
    test_add_string_slice()
    test_stringable()
    test_string_join()
    test_ord()
    test_chr()
    test_string_indexing()
    test_atol()
    test_atol_base_0()
    test_atof()
    test_calc_initial_buffer_size_int32()
    test_calc_initial_buffer_size_int64()
    test_contains()
    test_find()
    test_replace()
    test_rfind()
    test_split()
    test_splitlines()
    test_isupper()
    test_islower()
    test_lower()
    test_upper()
    test_is_ascii_space()
    test_ascii_aliases()
    test_rstrip()
    test_lstrip()
    test_strip()
    test_hash()
    test_startswith()
    test_endswith()
    test_removeprefix()
    test_removesuffix()
    test_intable()
    test_string_mul()
    test_indexing()
    test_string_chars_iter()
    test_string_char_slices_iter()
    test_format_args()
    test_format_conversion_flags()
    test_isdigit()
    test_isprintable()
    test_rjust()
    test_ljust()
    test_center()
    test_float_conversion()
    test_slice_contains()
    test_variadic_ctors()<|MERGE_RESOLUTION|>--- conflicted
+++ resolved
@@ -24,10 +24,6 @@
 from collections.string.string import (
     _calc_initial_buffer_size_int32,
     _calc_initial_buffer_size_int64,
-<<<<<<< HEAD
-    _is_ascii_space,
-=======
->>>>>>> b367ba89
 )
 from memory import UnsafePointer
 from python import Python
@@ -872,29 +868,8 @@
     assert_equal(String("é").upper(), "É")
 
 
-<<<<<<< HEAD
-def test_is_ascii_space():
-    # checking true cases
-    assert_true(_is_ascii_space(ord(" ")))
-    assert_true(_is_ascii_space(ord("\n")))
-    assert_true(_is_ascii_space(ord("\t")))
-    assert_true(_is_ascii_space(ord("\r")))
-    assert_true(_is_ascii_space(ord("\v")))
-    assert_true(_is_ascii_space(ord("\f")))
-
-    # Checking false cases
-    assert_false(_is_ascii_space(ord("a")))
-    assert_false(_is_ascii_space(ord("u")))
-    assert_false(_is_ascii_space(ord("s")))
-    assert_false(_is_ascii_space(ord("t")))
-    assert_false(_is_ascii_space(ord("i")))
-    assert_false(_is_ascii_space(ord("n")))
-    assert_false(_is_ascii_space(ord("z")))
-    assert_false(_is_ascii_space(ord(".")))
-=======
 def test_isspace():
     assert_false(String("").isspace())
->>>>>>> b367ba89
 
     # test all utf8 and unicode separators
     # 0 is to build a String with null terminator
