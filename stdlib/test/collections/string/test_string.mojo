# ===----------------------------------------------------------------------=== #
# Copyright (c) 2025, Modular Inc. All rights reserved.
#
# Licensed under the Apache License v2.0 with LLVM Exceptions:
# https://llvm.org/LICENSE.txt
#
# Unless required by applicable law or agreed to in writing, software
# distributed under the License is distributed on an "AS IS" BASIS,
# WITHOUT WARRANTIES OR CONDITIONS OF ANY KIND, either express or implied.
# See the License for the specific language governing permissions and
# limitations under the License.
# ===----------------------------------------------------------------------=== #
# RUN: %mojo %s

from testing import (
    assert_equal,
    assert_false,
    assert_not_equal,
    assert_raises,
    assert_true,
)

from collections.string.string import (
    _calc_initial_buffer_size_int32,
    _calc_initial_buffer_size_int64,
)
from collections.string.string_slice import StringSlice, to_string_list
from memory import UnsafePointer
from python import Python


@value
struct AString(Stringable):
    fn __str__(self) -> String:
        return "a string"


def test_stringable():
    assert_equal("hello", String("hello"))
    assert_equal("0", String(0))
    assert_equal("AAA", String(StringSlice("AAA")))
    assert_equal("a string", String(AString()))


def test_constructors():
    # Default construction
    assert_equal(0, len(String()))
    assert_true(not String())

    # Construction from Int
    var s0 = String(0)
    assert_equal("0", String(0))
    assert_equal(1, len(s0))

    var s1 = String(123)
    assert_equal("123", String(123))
    assert_equal(3, len(s1))

    # Construction from StringLiteral
    var s2 = String("abc")
    assert_equal("abc", String(s2))
    assert_equal(3, len(s2))

    # Construction from UnsafePointer
    var ptr = UnsafePointer[UInt8].alloc(4)
    ptr[0] = ord("a")
    ptr[1] = ord("b")
    ptr[2] = ord("c")
    ptr[3] = 0
    var s3 = String(ptr=ptr, length=4)
    assert_equal(s3, "abc")

    # Construction with capacity
    var s4 = String(capacity=1)
    assert_equal(s4._buffer.capacity, 1)

    # Construction from Char
    var s5 = String(Char(65))
    assert_equal(s4._buffer.capacity, 1)
    assert_equal(s5, "A")


def test_copy():
    var s0 = String("find")
    var s1 = String(s0)
    s1._buffer[3] = ord("e")
    assert_equal("find", s0)
    assert_equal("fine", s1)


def test_len():
    # String length is in bytes, not codepoints.
    var s0 = String("ನಮಸ್ಕಾರ")

    assert_equal(len(s0), 21)
    assert_equal(len(s0.chars()), 7)

    # For ASCII string, the byte and codepoint length are the same:
    var s1 = String("abc")

    assert_equal(len(s1), 3)
    assert_equal(len(s1.chars()), 3)


def test_equality_operators():
    var s0 = String("abc")
    var s1 = String("def")
    assert_equal(s0, s0)
    assert_not_equal(s0, s1)

    var s2 = String("abc")
    assert_equal(s0, s2)
    # Explicitly invoke eq and ne operators
    assert_true(s0 == s2)
    assert_false(s0 != s2)

    # Is case sensitive
    var s3 = "ABC"
    assert_not_equal(s0, s3)

    # Implicit conversion can promote for eq and ne
    assert_equal(s0, "abc")
    assert_not_equal(s0, "notabc")


def test_comparison_operators():
    var abc = String("abc")
    var de = String("de")
    var ABC = String("ABC")
    var ab = String("ab")
    var abcd = String("abcd")

    # Test less than and greater than
    assert_true(String.__lt__(abc, de))
    assert_false(String.__lt__(de, abc))
    assert_false(String.__lt__(abc, abc))
    assert_true(String.__lt__(ab, abc))
    assert_true(String.__gt__(abc, ab))
    assert_false(String.__gt__(abc, abcd))

    # Test less than or equal to and greater than or equal to
    assert_true(String.__le__(abc, de))
    assert_true(String.__le__(abc, abc))
    assert_false(String.__le__(de, abc))
    assert_true(String.__ge__(abc, abc))
    assert_false(String.__ge__(ab, abc))
    assert_true(String.__ge__(abcd, abc))

    # Test case sensitivity in comparison (assuming ASCII order)
    assert_true(String.__gt__(abc, ABC))
    assert_false(String.__le__(abc, ABC))

    # Testing with implicit conversion
    assert_true(String.__lt__(abc, "defgh"))
    assert_false(String.__gt__(abc, "xyz"))
    assert_true(String.__ge__(abc, "abc"))
    assert_false(String.__le__(abc, "ab"))

    # Test comparisons involving empty strings
    assert_true(String.__lt__("", abc))
    assert_false(String.__lt__(abc, ""))
    assert_true(String.__le__("", ""))
    assert_true(String.__ge__("", ""))


def test_add():
    var s1 = String("123")
    var s2 = String("abc")
    var s3 = s1 + s2
    assert_equal("123abc", s3)

    var s4 = String("x")
    var s5 = s4.join(1, 2, 3)
    assert_equal("1x2x3", s5)

    var s6 = s4.join(s1, s2)
    assert_equal("123xabc", s6)

    var s7 = String()
    assert_equal("abc", s2 + s7)

    assert_equal("abcdef", s2 + "def")
    assert_equal("123abc", "123" + s2)

    var s8 = String("abc is ")
    var s9 = AString()
    assert_equal("abc is a string", String(s8) + String(s9))


def test_add_string_slice():
    var s1 = String("123")
    var s2 = StringSlice("abc")
    var s3: StringLiteral = "abc"
    assert_equal("123abc", s1 + s2)
    assert_equal("123abc", s1 + s3)
    assert_equal("abc123", s2 + s1)
    assert_equal("abc123", s3 + s1)
    s1 += s2
    s1 += s3
    assert_equal("123abcabc", s1)


def test_string_join():
    var sep = String(",")
    var s0 = String("abc")
    var s1 = sep.join(s0, s0, s0, s0)
    assert_equal("abc,abc,abc,abc", s1)

    assert_equal(sep.join(1, 2, 3), "1,2,3")

    assert_equal(sep.join(1, "abc", 3), "1,abc,3")

    var s2 = String(",").join(List[UInt8](1, 2, 3))
    assert_equal(s2, "1,2,3")

    var s3 = String(",").join(List[UInt8](1, 2, 3, 4, 5, 6, 7, 8, 9))
    assert_equal(s3, "1,2,3,4,5,6,7,8,9")

    var s4 = String(",").join(List[UInt8]())
    assert_equal(s4, "")

    var s5 = String(",").join(List[UInt8](1))
    assert_equal(s5, "1")

    var s6 = String(",").join(List[String]("1", "2", "3"))
    assert_equal(s6, "1,2,3")


def test_ord():
    # Regular ASCII
    assert_equal(ord("A"), 65)
    assert_equal(ord("Z"), 90)
    assert_equal(ord("0"), 48)
    assert_equal(ord("9"), 57)
    assert_equal(ord("a"), 97)
    assert_equal(ord("z"), 122)
    assert_equal(ord("!"), 33)

    # Multi byte character
    assert_equal(ord("α"), 945)
    assert_equal(ord("➿"), 10175)
    assert_equal(ord("🔥"), 128293)

    # Make sure they work in the parameter domain too
    alias single_byte = ord("A")
    assert_equal(single_byte, 65)
    alias single_byte2 = ord("!")
    assert_equal(single_byte2, 33)

    # TODO: change these to parameter domain when it work.
    var multi_byte = ord("α")
    assert_equal(multi_byte, 945)
    var multi_byte2 = ord("➿")
    assert_equal(multi_byte2, 10175)
    var multi_byte3 = ord("🔥")
    assert_equal(multi_byte3, 128293)

    # Test StringSlice overload
    assert_equal(ord("A".as_string_slice()), 65)
    assert_equal(ord("α".as_string_slice()), 945)
    assert_equal(ord("➿".as_string_slice()), 10175)
    assert_equal(ord("🔥".as_string_slice()), 128293)


def test_chr():
    assert_equal("A", chr(65))
    assert_equal("a", chr(97))
    assert_equal("!", chr(33))
    assert_equal("α", chr(945))
    assert_equal("➿", chr(10175))
    assert_equal("🔥", chr(128293))


def test_string_indexing():
    var str = String("Hello Mojo!!")

    assert_equal("H", str[0])
    assert_equal("!", str[-1])
    assert_equal("H", str[-len(str)])
    assert_equal("llo Mojo!!", str[2:])
    assert_equal("lo Mojo!", str[3:-1:1])
    assert_equal("lo Moj", str[3:-3])

    assert_equal("!!ojoM olleH", str[::-1])

    assert_equal("leH", str[2::-1])

    assert_equal("!oo le", str[::-2])

    assert_equal("", str[:-1:-2])
    assert_equal("", str[-50::-1])
    assert_equal("Hello Mojo!!", str[-50::])
    assert_equal("!!ojoM olleH", str[:-50:-1])
    assert_equal("Hello Mojo!!", str[:50:])
    assert_equal("H", str[::50])
    assert_equal("!", str[::-50])
    assert_equal("!", str[50::-50])
    assert_equal("H", str[-50::50])


def test_atol():
    # base 10
    assert_equal(375, atol("375"))
    assert_equal(1, atol("001"))
    assert_equal(5, atol(" 005"))
    assert_equal(13, atol(" 013  "))
    assert_equal(-89, atol("-89"))
    assert_equal(-52, atol(" -52"))
    assert_equal(-69, atol(" -69  "))
    assert_equal(1_100_200, atol(" 1_100_200"))

    # other bases
    assert_equal(10, atol("A", 16))
    assert_equal(15, atol("f ", 16))
    assert_equal(255, atol(" FF", 16))
    assert_equal(255, atol(" 0xff ", 16))
    assert_equal(255, atol(" 0Xff ", 16))
    assert_equal(18, atol("10010", 2))
    assert_equal(18, atol("0b10010", 2))
    assert_equal(18, atol("0B10010", 2))
    assert_equal(10, atol("12", 8))
    assert_equal(10, atol("0o12", 8))
    assert_equal(10, atol("0O12", 8))
    assert_equal(35, atol("Z", 36))
    assert_equal(255, atol("0x_00_ff", 16))
    assert_equal(18, atol("0b0001_0010", 2))
    assert_equal(18, atol("0b_000_1001_0", 2))

    # Negative cases
    with assert_raises(
        contains="String is not convertible to integer with base 10: '9.03'"
    ):
        _ = atol("9.03")

    with assert_raises(
        contains="String is not convertible to integer with base 10: ' 10 1'"
    ):
        _ = atol(" 10 1")

    # start/end with underscore double underscores
    with assert_raises(
        contains="String is not convertible to integer with base 10: '5__5'"
    ):
        _ = atol("5__5")

    with assert_raises(
        contains="String is not convertible to integer with base 10: ' _5'"
    ):
        _ = atol(" _5")

    with assert_raises(
        contains="String is not convertible to integer with base 10: '5_'"
    ):
        _ = atol("5_")

    with assert_raises(
        contains="String is not convertible to integer with base 5: '5'"
    ):
        _ = atol("5", 5)

    with assert_raises(
        contains="String is not convertible to integer with base 10: '0x_ff'"
    ):
        _ = atol("0x_ff")

    with assert_raises(
        contains="String is not convertible to integer with base 3: '_12'"
    ):
        _ = atol("_12", 3)

    with assert_raises(contains="Base must be >= 2 and <= 36, or 0."):
        _ = atol("0", 1)

    with assert_raises(contains="Base must be >= 2 and <= 36, or 0."):
        _ = atol("0", 37)

    with assert_raises(
        contains="String is not convertible to integer with base 16: '_ff'"
    ):
        _ = atol("_ff", base=16)

    with assert_raises(
        contains="String is not convertible to integer with base 2: '  _01'"
    ):
        _ = atol("  _01", base=2)

    with assert_raises(
        contains="String is not convertible to integer with base 10: '0x_ff'"
    ):
        _ = atol("0x_ff")

    with assert_raises(
        contains="String is not convertible to integer with base 10: ''"
    ):
        _ = atol("")

    with assert_raises(
        contains="String expresses an integer too large to store in Int."
    ):
        _ = atol("9223372036854775832")


def test_atol_base_0():
    assert_equal(155, atol(" 155", base=0))
    assert_equal(155_155, atol("155_155 ", base=0))

    assert_equal(0, atol(" 0000", base=0))
    assert_equal(0, atol(" 000_000", base=0))

    assert_equal(3, atol("0b11", base=0))
    assert_equal(3, atol("0B1_1", base=0))

    assert_equal(63, atol("0o77", base=0))
    assert_equal(63, atol(" 0O7_7 ", base=0))

    assert_equal(17, atol("0x11", base=0))
    assert_equal(17, atol("0X1_1", base=0))

    assert_equal(0, atol("0X0", base=0))

    assert_equal(255, atol("0x_00_ff", base=0))

    assert_equal(18, atol("0b_0001_0010", base=0))
    assert_equal(18, atol("0b000_1001_0", base=0))

    assert_equal(10, atol("0o_000_12", base=0))
    assert_equal(10, atol("0o00_12", base=0))

    with assert_raises(
        contains="String is not convertible to integer with base 0: '  0x'"
    ):
        _ = atol("  0x", base=0)

    with assert_raises(
        contains="String is not convertible to integer with base 0: '  0b  '"
    ):
        _ = atol("  0b  ", base=0)

    with assert_raises(
        contains="String is not convertible to integer with base 0: '00100'"
    ):
        _ = atol("00100", base=0)

    with assert_raises(
        contains="String is not convertible to integer with base 0: '0r100'"
    ):
        _ = atol("0r100", base=0)

    with assert_raises(
        contains="String is not convertible to integer with base 0: '0xf__f'"
    ):
        _ = atol("0xf__f", base=0)

    with assert_raises(
        contains="String is not convertible to integer with base 0: '0of_'"
    ):
        _ = atol("0of_", base=0)


def test_atof():
    assert_equal(375.0, atof("375.f"))
    assert_equal(1.0, atof("001."))
    assert_equal(+5.0, atof(" +005."))
    assert_equal(13.0, atof(" 013.f  "))
    assert_equal(-89, atof("-89"))
    assert_equal(-0.3, atof(" -0.3"))
    assert_equal(-69e3, atof(" -69E+3  "))
    assert_equal(123.2e1, atof(" 123.2E1  "))
    assert_equal(23e3, atof(" 23E3  "))
    assert_equal(989343e-13, atof(" 989343E-13  "))
    assert_equal(1.123, atof(" 1.123f"))
    assert_equal(0.78, atof(" .78 "))
    assert_equal(121234.0, atof(" 121234.  "))
    assert_equal(985031234.0, atof(" 985031234.F  "))
    assert_equal(FloatLiteral.negative_zero, atof("-0"))
    assert_equal(FloatLiteral.nan, atof("  nan"))
    assert_equal(FloatLiteral.infinity, atof(" inf "))
    assert_equal(FloatLiteral.negative_infinity, atof("-inf  "))

    # Negative cases
    with assert_raises(contains="String is not convertible to float: ''"):
        _ = atof("")

    with assert_raises(
        contains="String is not convertible to float: ' 123 asd'"
    ):
        _ = atof(" 123 asd")

    with assert_raises(
        contains="String is not convertible to float: ' f.9123 '"
    ):
        _ = atof(" f.9123 ")

    with assert_raises(
        contains="String is not convertible to float: ' 989343E-1A3 '"
    ):
        _ = atof(" 989343E-1A3 ")

    with assert_raises(
        contains="String is not convertible to float: ' 124124124_2134124124 '"
    ):
        _ = atof(" 124124124_2134124124 ")

    with assert_raises(
        contains="String is not convertible to float: ' 123.2E '"
    ):
        _ = atof(" 123.2E ")

    with assert_raises(
        contains="String is not convertible to float: ' --958.23 '"
    ):
        _ = atof(" --958.23 ")

    with assert_raises(
        contains="String is not convertible to float: ' ++94. '"
    ):
        _ = atof(" ++94. ")


def test_calc_initial_buffer_size_int32():
    assert_equal(1, _calc_initial_buffer_size_int32(0))
    assert_equal(1, _calc_initial_buffer_size_int32(9))
    assert_equal(2, _calc_initial_buffer_size_int32(10))
    assert_equal(2, _calc_initial_buffer_size_int32(99))
    assert_equal(8, _calc_initial_buffer_size_int32(99999999))
    assert_equal(9, _calc_initial_buffer_size_int32(100000000))
    assert_equal(9, _calc_initial_buffer_size_int32(999999999))
    assert_equal(10, _calc_initial_buffer_size_int32(1000000000))
    assert_equal(10, _calc_initial_buffer_size_int32(4294967295))


def test_calc_initial_buffer_size_int64():
    assert_equal(1, _calc_initial_buffer_size_int64(0))
    assert_equal(1, _calc_initial_buffer_size_int64(9))
    assert_equal(2, _calc_initial_buffer_size_int64(10))
    assert_equal(2, _calc_initial_buffer_size_int64(99))
    assert_equal(9, _calc_initial_buffer_size_int64(999999999))
    assert_equal(10, _calc_initial_buffer_size_int64(1000000000))
    assert_equal(10, _calc_initial_buffer_size_int64(9999999999))
    assert_equal(11, _calc_initial_buffer_size_int64(10000000000))
    assert_equal(20, _calc_initial_buffer_size_int64(18446744073709551615))


def test_contains():
    var str = String("Hello world")

    assert_true(str.__contains__(""))
    assert_true(str.__contains__("He"))
    assert_true("lo" in str)
    assert_true(str.__contains__(" "))
    assert_true(str.__contains__("ld"))

    assert_false(str.__contains__("below"))
    assert_true("below" not in str)


def test_find():
    var str = String("Hello world")

    assert_equal(0, str.find(""))
    assert_equal(0, str.find("Hello"))
    assert_equal(2, str.find("llo"))
    assert_equal(6, str.find("world"))
    assert_equal(-1, str.find("universe"))

    # Test find() offset is absolute, not relative (issue mojo/#1355)
    var str2 = String("...a")
    assert_equal(3, str2.find("a", 0))
    assert_equal(3, str2.find("a", 1))
    assert_equal(3, str2.find("a", 2))
    assert_equal(3, str2.find("a", 3))

    # Test find() support for negative start positions
    assert_equal(4, str.find("o", -10))
    assert_equal(7, str.find("o", -5))

    assert_equal(-1, String("abc").find("abcd"))


def test_replace():
    # Replace empty
    var s1 = String("abc")
    assert_equal("xaxbxc", s1.replace("", "x"))
    assert_equal("->a->b->c", s1.replace("", "->"))

    var s2 = String("Hello Python")
    assert_equal("Hello Mojo", s2.replace("Python", "Mojo"))
    assert_equal("HELLo Python", s2.replace("Hell", "HELL"))
    assert_equal("Hello Python", s2.replace("HELL", "xxx"))
    assert_equal("HellP oython", s2.replace("o P", "P o"))
    assert_equal("Hello Pything", s2.replace("thon", "thing"))
    assert_equal("He||o Python", s2.replace("ll", "||"))
    assert_equal("He--o Python", s2.replace("l", "-"))
    assert_equal("He-x--x-o Python", s2.replace("l", "-x-"))

    var s3 = String("a   complex  test case  with some  spaces")
    assert_equal("a  complex test case with some spaces", s3.replace("  ", " "))


def test_rfind():
    # Basic usage.
    assert_equal(String("hello world").rfind("world"), 6)
    assert_equal(String("hello world").rfind("bye"), -1)

    # Repeated substrings.
    assert_equal(String("ababab").rfind("ab"), 4)

    # Empty string and substring.
    assert_equal(String("").rfind("ab"), -1)
    assert_equal(String("foo").rfind(""), 3)

    # Test that rfind(start) returned pos is absolute, not relative to specified
    # start. Also tests positive and negative start offsets.
    assert_equal(String("hello world").rfind("l", 5), 9)
    assert_equal(String("hello world").rfind("l", -5), 9)
    assert_equal(String("hello world").rfind("w", -3), -1)
    assert_equal(String("hello world").rfind("w", -5), 6)

    assert_equal(-1, String("abc").rfind("abcd"))

    # Special characters.
    # TODO(#26444): Support unicode strings.
    # assert_equal(String("こんにちは").rfind("にち"), 2)
    # assert_equal(String("🔥🔥").rfind("🔥"), 1)


def test_split():
    # empty separators default to whitespace
    var d = String("hello world").split()
    assert_true(len(d) == 2)
    assert_true(d[0] == "hello")
    assert_true(d[1] == "world")
    d = String("hello \t\n\n\v\fworld").split("\n")
    assert_true(len(d) == 3)
    assert_true(d[0] == "hello \t" and d[1] == "" and d[2] == "\v\fworld")

    # Should add all whitespace-like chars as one
    # test all unicode separators
    # 0 is to build a String with null terminator
    alias next_line = List[UInt8](0xC2, 0x85, 0)
    """TODO: \\x85"""
    alias unicode_line_sep = List[UInt8](0xE2, 0x80, 0xA8, 0)
    """TODO: \\u2028"""
    alias unicode_paragraph_sep = List[UInt8](0xE2, 0x80, 0xA9, 0)
    """TODO: \\u2029"""
    # TODO add line and paragraph separator as StringLiteral once unicode
    # escape secuences are accepted
    var univ_sep_var = (
        String(
            " ",
            "\t",
            "\n",
            "\r",
            "\v",
            "\f",
            "\x1c",
            "\x1d",
            "\x1e",
            String(buffer=next_line),
            String(buffer=unicode_line_sep),
            String(buffer=unicode_paragraph_sep),
        )
    )
    var s = univ_sep_var + "hello" + univ_sep_var + "world" + univ_sep_var
    d = s.split()
    assert_true(len(d) == 2)
    assert_true(d[0] == "hello" and d[1] == "world")

    # should split into empty strings between separators
    d = String("1,,,3").split(",")
    assert_true(len(d) == 4)
    assert_true(d[0] == "1" and d[1] == "" and d[2] == "" and d[3] == "3")
    d = String(",,,").split(",")
    assert_true(len(d) == 4)
    assert_true(d[0] == "" and d[1] == "" and d[2] == "" and d[3] == "")
    d = String(" a b ").split(" ")
    assert_true(len(d) == 4)
    assert_true(d[0] == "" and d[1] == "a" and d[2] == "b" and d[3] == "")
    d = String("abababaaba").split("aba")
    assert_true(len(d) == 4)
    assert_true(d[0] == "" and d[1] == "b" and d[2] == "" and d[3] == "")

    # should split into maxsplit + 1 items
    d = String("1,2,3").split(",", 0)
    assert_true(len(d) == 1)
    assert_true(d[0] == "1,2,3")
    d = String("1,2,3").split(",", 1)
    assert_true(len(d) == 2)
    assert_true(d[0] == "1" and d[1] == "2,3")

    assert_true(len(String("").split()) == 0)
    assert_true(len(String(" ").split()) == 0)
    assert_true(len(String("").split(" ")) == 1)
    assert_true(len(String(" ").split(" ")) == 2)
    assert_true(len(String("  ").split(" ")) == 3)
    assert_true(len(String("   ").split(" ")) == 4)

    with assert_raises():
        _ = String("").split("")

    # Split in middle
    var d1 = String("n")
    var in1 = String("faang")
    var res1 = in1.split(d1)
    assert_equal(len(res1), 2)
    assert_equal(res1[0], "faa")
    assert_equal(res1[1], "g")

    # Matches should be properly split in multiple case
    var d2 = String(" ")
    var in2 = String("modcon is coming soon")
    var res2 = in2.split(d2)
    assert_equal(len(res2), 4)
    assert_equal(res2[0], "modcon")
    assert_equal(res2[1], "is")
    assert_equal(res2[2], "coming")
    assert_equal(res2[3], "soon")

    # No match from the delimiter
    var d3 = String("x")
    var in3 = String("hello world")
    var res3 = in3.split(d3)
    assert_equal(len(res3), 1)
    assert_equal(res3[0], "hello world")

    # Multiple character delimiter
    var d4 = String("ll")
    var in4 = String("hello")
    var res4 = in4.split(d4)
    assert_equal(len(res4), 2)
    assert_equal(res4[0], "he")
    assert_equal(res4[1], "o")

    # related to #2879
    # TODO: replace string comparison when __eq__ is implemented for List
    assert_equal(
        String("abbaaaabbba").split("a").__str__(),
        "['', 'bb', '', '', '', 'bbb', '']",
    )
    assert_equal(
        String("abbaaaabbba").split("a", 8).__str__(),
        "['', 'bb', '', '', '', 'bbb', '']",
    )
    assert_equal(
        String("abbaaaabbba").split("a", 5).__str__(),
        "['', 'bb', '', '', '', 'bbba']",
    )
    assert_equal(String("aaa").split("a", 0).__str__(), "['aaa']")
    assert_equal(String("a").split("a").__str__(), "['', '']")
    assert_equal(String("1,2,3").split("3", 0).__str__(), "['1,2,3']")
    assert_equal(String("1,2,3").split("3", 1).__str__(), "['1,2,', '']")
    assert_equal(String("1,2,3,3").split("3", 2).__str__(), "['1,2,', ',', '']")
    assert_equal(
        String("1,2,3,3,3").split("3", 2).__str__(), "['1,2,', ',', ',3']"
    )

    var in5 = String("Hello 🔥!")
    var res5 = in5.split()
    assert_equal(len(res5), 2)
    assert_equal(res5[0], "Hello")
    assert_equal(res5[1], "🔥!")

    var in6 = String("Лорем ипсум долор сит амет")
    var res6 = in6.split(" ")
    assert_equal(len(res6), 5)
    assert_equal(res6[0], "Лорем")
    assert_equal(res6[1], "ипсум")
    assert_equal(res6[2], "долор")
    assert_equal(res6[3], "сит")
    assert_equal(res6[4], "амет")

    with assert_raises(contains="Separator cannot be empty."):
        _ = String("1, 2, 3").split("")


def test_splitlines():
    alias L = List[StringSlice[StaticConstantOrigin]]

    # Test with no line breaks
    assert_equal("hello world".splitlines(), L("hello world"))

    # Test with line breaks
    assert_equal("hello\nworld".splitlines(), L("hello", "world"))
    assert_equal("hello\rworld".splitlines(), L("hello", "world"))
    assert_equal("hello\r\nworld".splitlines(), L("hello", "world"))

    # Test with multiple different line breaks
    s1 = "hello\nworld\r\nmojo\rlanguage\r\n"
    hello_mojo = L("hello", "world", "mojo", "language")
    assert_equal(s1.splitlines(), hello_mojo)
    assert_equal(
        s1.splitlines(keepends=True),
        L("hello\n", "world\r\n", "mojo\r", "language\r\n"),
    )

    # Test with an empty string
    assert_equal("".splitlines(), L())
    # test \v \f \x1c \x1d
    s2 = "hello\vworld\fmojo\x1clanguage\x1d"
    assert_equal(s2.splitlines(), hello_mojo)
    assert_equal(
        s2.splitlines(keepends=True),
        L("hello\v", "world\f", "mojo\x1c", "language\x1d"),
    )

    # test \x1c \x1d \x1e
    s3 = "hello\x1cworld\x1dmojo\x1elanguage\x1e"
    assert_equal(s3.splitlines(), hello_mojo)
    assert_equal(
        s3.splitlines(keepends=True),
        L("hello\x1c", "world\x1d", "mojo\x1e", "language\x1e"),
    )

    # test \x85 \u2028 \u2029
    var next_line = String(List[UInt8](0xC2, 0x85, 0))
    """TODO: \\x85"""
    var unicode_line_sep = String(List[UInt8](0xE2, 0x80, 0xA8, 0))
    """TODO: \\u2028"""
    var unicode_paragraph_sep = String(List[UInt8](0xE2, 0x80, 0xA9, 0))
    """TODO: \\u2029"""

    for i in List(next_line, unicode_line_sep, unicode_paragraph_sep):
<<<<<<< HEAD
        u = i[]
=======
        u = String(buffer=i[])
>>>>>>> b367ba89
        item = String("").join("hello", u, "world", u, "mojo", u, "language", u)
        s = StringSlice(item)
        assert_equal(s.splitlines(), hello_mojo)
        items = List("hello" + u, "world" + u, "mojo" + u, "language" + u)
        assert_equal(to_string_list(s.splitlines(keepends=True)), items)


def test_isupper():
    assert_true(String("ASDG").isupper())
    assert_false(String("AsDG").isupper())
    assert_true(String("ABC123").isupper())
    assert_false(String("1!").isupper())
    assert_true(String("É").isupper())
    assert_false(String("é").isupper())


def test_islower():
    assert_true(String("asdfg").islower())
    assert_false(String("asdFDg").islower())
    assert_true(String("abc123").islower())
    assert_false(String("1!").islower())
    assert_true(String("é").islower())
    assert_false(String("É").islower())


def test_lower():
    assert_equal(String("HELLO").lower(), "hello")
    assert_equal(String("hello").lower(), "hello")
    assert_equal(String("FoOBaR").lower(), "foobar")

    assert_equal(String("MOJO🔥").lower(), "mojo🔥")

    assert_equal(String("É").lower(), "é")
    assert_equal(String("é").lower(), "é")


def test_upper():
    assert_equal(String("hello").upper(), "HELLO")
    assert_equal(String("HELLO").upper(), "HELLO")
    assert_equal(String("FoOBaR").upper(), "FOOBAR")

    assert_equal(String("mojo🔥").upper(), "MOJO🔥")

    assert_equal(String("É").upper(), "É")
    assert_equal(String("é").upper(), "É")


def test_isspace():
    assert_false(String("").isspace())

    # test all utf8 and unicode separators
    # 0 is to build a String with null terminator
    alias next_line = List[UInt8](0xC2, 0x85, 0)
    """TODO: \\x85"""
    alias unicode_line_sep = List[UInt8](0xE2, 0x80, 0xA8, 0)
    """TODO: \\u2028"""
    alias unicode_paragraph_sep = List[UInt8](0xE2, 0x80, 0xA9, 0)
    """TODO: \\u2029"""
    # TODO add line and paragraph separator as StringLiteral once unicode
    # escape sequences are accepted
    var univ_sep_var = List[String](
        String(" "),
        String("\t"),
        String("\n"),
        String("\r"),
        String("\v"),
        String("\f"),
        String("\x1c"),
        String("\x1d"),
        String("\x1e"),
        String(buffer=next_line),
        String(buffer=unicode_line_sep),
        String(buffer=unicode_paragraph_sep),
    )

    for i in univ_sep_var:
        assert_true(i[].isspace())

    for i in List[String]("not", "space", "", "s", "a", "c"):
        assert_false(i[].isspace())

    for i in range(len(univ_sep_var)):
        var sep = String("")
        for j in range(len(univ_sep_var)):
            sep += univ_sep_var[i]
            sep += univ_sep_var[j]
        assert_true(sep.isspace())
        _ = sep


def test_ascii_aliases():
    assert_true(String("a") in String.ASCII_LOWERCASE)
    assert_true(String("b") in String.ASCII_LOWERCASE)
    assert_true(String("y") in String.ASCII_LOWERCASE)
    assert_true(String("z") in String.ASCII_LOWERCASE)

    assert_true(String("A") in String.ASCII_UPPERCASE)
    assert_true(String("B") in String.ASCII_UPPERCASE)
    assert_true(String("Y") in String.ASCII_UPPERCASE)
    assert_true(String("Z") in String.ASCII_UPPERCASE)

    assert_true(String("a") in String.ASCII_LETTERS)
    assert_true(String("b") in String.ASCII_LETTERS)
    assert_true(String("y") in String.ASCII_LETTERS)
    assert_true(String("z") in String.ASCII_LETTERS)
    assert_true(String("A") in String.ASCII_LETTERS)
    assert_true(String("B") in String.ASCII_LETTERS)
    assert_true(String("Y") in String.ASCII_LETTERS)
    assert_true(String("Z") in String.ASCII_LETTERS)

    assert_true(String("0") in String.DIGITS)
    assert_true(String("9") in String.DIGITS)

    assert_true(String("0") in String.HEX_DIGITS)
    assert_true(String("9") in String.HEX_DIGITS)
    assert_true(String("A") in String.HEX_DIGITS)
    assert_true(String("F") in String.HEX_DIGITS)

    assert_true(String("7") in String.OCT_DIGITS)
    assert_false(String("8") in String.OCT_DIGITS)

    assert_true(String(",") in String.PUNCTUATION)
    assert_true(String(".") in String.PUNCTUATION)
    assert_true(String("\\") in String.PUNCTUATION)
    assert_true(String("@") in String.PUNCTUATION)
    assert_true(String('"') in String.PUNCTUATION)
    assert_true(String("'") in String.PUNCTUATION)

    var text = String("I love my Mom and Dad so much!!!\n")
    for i in range(len(text)):
        assert_true(text[i] in String.PRINTABLE)


def test_rstrip():
    # with default rstrip chars
    var empty_string = String("")
    assert_true(empty_string.rstrip() == "")

    var space_string = String(" \t\n\r\v\f  ")
    assert_true(space_string.rstrip() == "")

    var str0 = String("     n ")
    assert_true(str0.rstrip() == "     n")

    var str1 = String("string")
    assert_true(str1.rstrip() == "string")

    var str2 = String("something \t\n\t\v\f")
    assert_true(str2.rstrip() == "something")

    # with custom chars for rstrip
    var str3 = String("mississippi")
    assert_true(str3.rstrip("sip") == "m")

    var str4 = String("mississippimississippi \n ")
    assert_true(str4.rstrip("sip ") == "mississippimississippi \n")
    assert_true(str4.rstrip("sip \n") == "mississippim")


def test_lstrip():
    # with default lstrip chars
    var empty_string = String("")
    assert_true(empty_string.lstrip() == "")

    var space_string = String(" \t\n\r\v\f  ")
    assert_true(space_string.lstrip() == "")

    var str0 = String("     n ")
    assert_true(str0.lstrip() == "n ")

    var str1 = String("string")
    assert_true(str1.lstrip() == "string")

    var str2 = String(" \t\n\t\v\fsomething")
    assert_true(str2.lstrip() == "something")

    # with custom chars for lstrip
    var str3 = String("mississippi")
    assert_true(str3.lstrip("mis") == "ppi")

    var str4 = String(" \n mississippimississippi")
    assert_true(str4.lstrip("mis ") == "\n mississippimississippi")
    assert_true(str4.lstrip("mis \n") == "ppimississippi")


def test_strip():
    # with default strip chars
    var empty_string = String("")
    assert_true(empty_string.strip() == "")
    alias comp_empty_string_stripped = String("").strip()
    assert_true(comp_empty_string_stripped == "")

    var space_string = String(" \t\n\r\v\f  ")
    assert_true(space_string.strip() == "")
    alias comp_space_string_stripped = String(" \t\n\r\v\f  ").strip()
    assert_true(comp_space_string_stripped == "")

    var str0 = String("     n ")
    assert_true(str0.strip() == "n")
    alias comp_str0_stripped = String("     n ").strip()
    assert_true(comp_str0_stripped == "n")

    var str1 = String("string")
    assert_true(str1.strip() == "string")
    alias comp_str1_stripped = String("string").strip()
    assert_true(comp_str1_stripped == "string")

    var str2 = String(" \t\n\t\v\fsomething \t\n\t\v\f")
    alias comp_str2_stripped = String(" \t\n\t\v\fsomething \t\n\t\v\f").strip()
    assert_true(str2.strip() == "something")
    assert_true(comp_str2_stripped == "something")

    # with custom strip chars
    var str3 = String("mississippi")
    assert_true(str3.strip("mips") == "")
    assert_true(str3.strip("mip") == "ssiss")
    alias comp_str3_stripped = String("mississippi").strip("mips")
    assert_true(comp_str3_stripped == "")

    var str4 = String(" \n mississippimississippi \n ")
    assert_true(str4.strip(" ") == "\n mississippimississippi \n")
    assert_true(str4.strip("\nmip ") == "ssissippimississ")

    alias comp_str4_stripped = String(" \n mississippimississippi \n ").strip(
        " "
    )
    assert_true(comp_str4_stripped == "\n mississippimississippi \n")


def test_hash():
    fn assert_hash_equals_literal_hash[s: StringLiteral]() raises:
        assert_equal(hash(s), hash(String(s)))

    assert_hash_equals_literal_hash["a"]()
    assert_hash_equals_literal_hash["b"]()
    assert_hash_equals_literal_hash["c"]()
    assert_hash_equals_literal_hash["d"]()
    assert_hash_equals_literal_hash["this is a longer string"]()
    assert_hash_equals_literal_hash[
        """
Blue: We have to take the amulet to the Banana King.
Charlie: Oh, yes, The Banana King, of course. ABSOLUTELY NOT!
Pink: He, he's counting on us, Charlie! (Pink starts floating) ah...
Blue: If we don't give the amulet to the Banana King, the vortex will open and let out a thousand years of darkness.
Pink: No! Darkness! (Pink is floating in the air)"""
    ]()


def test_startswith():
    var str = String("Hello world")

    assert_true(str.startswith("Hello"))
    assert_false(str.startswith("Bye"))

    assert_true(str.startswith("llo", 2))
    assert_true(str.startswith("llo", 2, -1))
    assert_false(str.startswith("llo", 2, 3))


def test_endswith():
    var str = String("Hello world")

    assert_true(str.endswith(""))
    assert_true(str.endswith("world"))
    assert_true(str.endswith("ld"))
    assert_false(str.endswith("universe"))

    assert_true(str.endswith("ld", 2))
    assert_true(str.endswith("llo", 2, 5))
    assert_false(str.endswith("llo", 2, 3))


def test_removeprefix():
    assert_equal(String("hello world").removeprefix(""), String("hello world"))
    assert_equal(String("hello world").removeprefix("hello"), " world")
    assert_equal(String("hello world").removeprefix("world"), "hello world")
    assert_equal(String("hello world").removeprefix("hello world"), "")
    assert_equal(String("hello world").removeprefix("llo wor"), "hello world")


def test_removesuffix():
    assert_equal(String("hello world").removesuffix(""), String("hello world"))
    assert_equal(String("hello world").removesuffix("world"), "hello ")
    assert_equal(String("hello world").removesuffix("hello"), "hello world")
    assert_equal(String("hello world").removesuffix("hello world"), "")
    assert_equal(String("hello world").removesuffix("llo wor"), "hello world")


def test_intable():
    assert_equal(Int(String("123")), 123)
    assert_equal(Int(String("10"), base=8), 8)

    with assert_raises():
        _ = Int(String("hi"))


def test_string_mul():
    assert_equal(String("*") * 0, "")
    assert_equal(String("!") * 10, String("!!!!!!!!!!"))
    assert_equal(String("ab") * 5, "ababababab")


def test_indexing():
    a = String("abc")
    assert_equal(a[False], "a")
    assert_equal(a[Int(1)], "b")
    assert_equal(a[2], "c")


def test_string_chars_iter():
    var s = String("abc")
    var iter = s.chars()
    assert_equal(iter.__next__(), Char.ord("a"))
    assert_equal(iter.__next__(), Char.ord("b"))
    assert_equal(iter.__next__(), Char.ord("c"))
    assert_equal(iter.__has_next__(), False)


def test_string_char_slices_iter():
    var s0 = String("abc")
    var s0_iter = s0.char_slices()
    assert_true(s0_iter.__next__() == "a")
    assert_true(s0_iter.__next__() == "b")
    assert_true(s0_iter.__next__() == "c")
    assert_equal(s0_iter.__has_next__(), False)

    var vs = String("123")

    # Borrow immutably
    fn conc(vs: String) -> String:
        var c = String("")
        for v in vs.char_slices():
            c += v
        return c

    assert_equal(123, atol(conc(vs)))

    concat = String("")
    for v in vs.__reversed__():
        concat += v
    assert_equal(321, atol(concat))

    for v in vs.char_slices():
        v.unsafe_ptr().origin_cast[mut=True]()[] = ord("1")

    # Borrow immutably
    for v in vs.char_slices():
        concat += v

    assert_equal(321111, atol(concat))

    var idx = -1
    vs = String("mojo🔥")
    var iterator = vs.char_slices()
    assert_equal(5, len(iterator))
    var item = iterator.__next__()
    assert_equal(String("m"), String(item))
    assert_equal(4, len(iterator))
    item = iterator.__next__()
    assert_equal(String("o"), String(item))
    assert_equal(3, len(iterator))
    item = iterator.__next__()
    assert_equal(String("j"), String(item))
    assert_equal(2, len(iterator))
    item = iterator.__next__()
    assert_equal(String("o"), String(item))
    assert_equal(1, len(iterator))
    item = iterator.__next__()
    assert_equal(String("🔥"), String(item))
    assert_equal(0, len(iterator))

    var items = List[String](
        "mojo🔥",
        "السلام عليكم",
        "Dobrý den",
        "Hello",
        "שָׁלוֹם",
        "नमस्ते",
        "こんにちは",
        "안녕하세요",
        "你好",
        "Olá",
        "Здравствуйте",
    )
    var rev = List[String](
        "🔥ojom",
        "مكيلع مالسلا",
        "ned ýrboD",
        "olleH",
        "םֹולָׁש",
        "ेत्समन",
        "はちにんこ",
        "요세하녕안",
        "好你",
        "álO",
        "етйувтсвардЗ",
    )
    var items_amount_characters = List(5, 12, 9, 5, 7, 6, 5, 5, 2, 3, 12)
    for item_idx in range(len(items)):
        var item = items[item_idx]
        var ptr = item.unsafe_ptr()
        var amnt_characters = 0
        var byte_idx = 0
        for v in item.char_slices():
            var byte_len = v.byte_length()
            for i in range(byte_len):
                assert_equal(ptr[byte_idx + i], v.unsafe_ptr()[i])
            byte_idx += byte_len
            amnt_characters += 1

        assert_equal(amnt_characters, items_amount_characters[item_idx])
        var concat = String("")
        for v in item.__reversed__():
            concat += v
        assert_equal(rev[item_idx], concat)
        item_idx += 1


def test_format_args():
    with assert_raises(contains="Index -1 not in *args"):
        _ = String("{-1} {0}").format("First")

    with assert_raises(contains="Index 1 not in *args"):
        _ = String("A {0} B {1}").format("First")

    with assert_raises(contains="Index 1 not in *args"):
        _ = String("A {1} B {0}").format("First")

    with assert_raises(contains="Index 1 not in *args"):
        _ = String("A {1} B {0}").format()

    with assert_raises(
        contains="Automatic indexing require more args in *args"
    ):
        _ = String("A {} B {}").format("First")

    with assert_raises(
        contains="Cannot both use manual and automatic indexing"
    ):
        _ = String("A {} B {1}").format("First", "Second")

    with assert_raises(contains="Index first not in kwargs"):
        _ = String("A {first} B {second}").format(1, 2)

    var s = String(" {} , {} {} !").format("Hello", "Beautiful", "World")
    assert_equal(s, " Hello , Beautiful World !")

    fn curly(c: StringLiteral) -> StringLiteral:
        return "there is a single curly " + c + " left unclosed or unescaped"

    with assert_raises(contains=curly("{")):
        _ = String("{ {}").format(1)

    with assert_raises(contains=curly("{")):
        _ = String("{ {0}").format(1)

    with assert_raises(contains=curly("{")):
        _ = String("{}{").format(1)

    with assert_raises(contains=curly("}")):
        _ = String("{}}").format(1)

    with assert_raises(contains=curly("{")):
        _ = String("{} {").format(1)

    with assert_raises(contains=curly("{")):
        _ = String("{").format(1)

    with assert_raises(contains=curly("}")):
        _ = String("}").format(1)

    with assert_raises(contains=""):
        _ = String("{}").format()

    assert_equal(String("}}").format(), "}")
    assert_equal(String("{{").format(), "{")

    assert_equal(String("{{}}{}{{}}").format("foo"), "{}foo{}")

    assert_equal(String("{{ {0}").format("foo"), "{ foo")
    assert_equal(String("{{{0}").format("foo"), "{foo")
    assert_equal(String("{{0}}").format("foo"), "{0}")
    assert_equal(String("{{}}").format("foo"), "{}")
    assert_equal(String("{{0}}").format("foo"), "{0}")
    assert_equal(String("{{{0}}}").format("foo"), "{foo}")

    var vinput = "{} {}"
    var output = String(vinput).format("123", 456)
    assert_equal(len(output), 7)

    vinput = "{1}{0}"
    output = String(vinput).format("123", 456)
    assert_equal(len(output), 6)
    assert_equal(output, "456123")

    vinput = "123"
    output = String(vinput).format()
    assert_equal(len(output), 3)

    vinput = ""
    output = String(vinput).format()
    assert_equal(len(output), 0)

    var res = "🔥 Mojo ❤️‍🔥 Mojo 🔥"
    assert_equal(String("{0} {1} ❤️‍🔥 {1} {0}").format("🔥", "Mojo"), res)

    assert_equal(String("{0} {1}").format(True, 1.125), "True 1.125")

    assert_equal(String("{0} {1}").format("{1}", "Mojo"), "{1} Mojo")
    assert_equal(
        String("{0} {1} {0} {1}").format("{1}", "Mojo"), "{1} Mojo {1} Mojo"
    )


def test_format_conversion_flags():
    assert_equal(String("{!r}").format(""), "''")
    var special_str = "a\nb\tc"
    assert_equal(
        String("{} {!r}").format(special_str, special_str),
        "a\nb\tc 'a\\nb\\tc'",
    )
    assert_equal(
        String("{!s} {!r}").format(special_str, special_str),
        "a\nb\tc 'a\\nb\\tc'",
    )

    var a = "Mojo"
    assert_equal(String("{} {!r}").format(a, a), "Mojo 'Mojo'")
    assert_equal(String("{!s} {!r}").format(a, a), "Mojo 'Mojo'")
    assert_equal(String("{0!s} {0!r}").format(a), "Mojo 'Mojo'")
    assert_equal(String("{0!s} {0!r}").format(a, "Mojo2"), "Mojo 'Mojo'")

    var b = 21.1
    assert_true(
        "21.1 SIMD[DType.float64, 1](2" in String("{} {!r}").format(b, b),
    )
    assert_true(
        "21.1 SIMD[DType.float64, 1](2" in String("{!s} {!r}").format(b, b),
    )

    var c = 1e100
    assert_equal(
        String("{} {!r}").format(c, c),
        "1e+100 SIMD[DType.float64, 1](1e+100)",
    )
    assert_equal(
        String("{!s} {!r}").format(c, c),
        "1e+100 SIMD[DType.float64, 1](1e+100)",
    )

    var d = 42
    assert_equal(String("{} {!r}").format(d, d), "42 42")
    assert_equal(String("{!s} {!r}").format(d, d), "42 42")

    assert_true(
        "Mojo SIMD[DType.float64, 1](2"
        in String("{} {!r} {} {!r}").format(a, b, c, d)
    )
    assert_true(
        "Mojo SIMD[DType.float64, 1](2"
        in String("{!s} {!r} {!s} {!r}").format(a, b, c, d)
    )

    var e = True
    assert_equal(String("{} {!r}").format(e, e), "True True")

    assert_true(
        "Mojo SIMD[DType.float64, 1](2"
        in String("{0} {1!r} {2} {3}").format(a, b, c, d)
    )
    assert_true(
        "Mojo SIMD[DType.float64, 1](2"
        in String("{0!s} {1!r} {2} {3!s}").format(a, b, c, d)
    )

    assert_equal(
        String("{3} {2} {1} {0}").format(a, d, c, b),
        "21.1 1e+100 42 Mojo",
    )

    assert_true(
        "'Mojo' 42 SIMD[DType.float64, 1](2"
        in String("{0!r} {3} {1!r}").format(a, b, c, d)
    )

    assert_true(
        "True 'Mojo' 42 SIMD[DType.float64, 1](2"
        in String("{4} {0!r} {3} {1!r}").format(a, b, c, d, True)
    )

    with assert_raises(contains='Conversion flag "x" not recognised.'):
        _ = String("{!x}").format(1)

    with assert_raises(contains="Empty conversion flag."):
        _ = String("{!}").format(1)

    with assert_raises(contains='Conversion flag "rs" not recognised.'):
        _ = String("{!rs}").format(1)

    with assert_raises(contains='Conversion flag "r123" not recognised.'):
        _ = String("{!r123}").format(1)

    with assert_raises(contains='Conversion flag "r!" not recognised.'):
        _ = String("{!r!}").format(1)

    with assert_raises(contains='Conversion flag "x" not recognised.'):
        _ = String("{0!x}").format(1)

    with assert_raises(contains='Conversion flag "r:d" not recognised.'):
        _ = String("{!r:d}").format(1)


def test_isdigit():
    assert_false(String("").isdigit())
    assert_true(String("123").isdigit())
    assert_false(String("asdg").isdigit())
    assert_false(String("123asdg").isdigit())


def test_isprintable():
    assert_true(String("aasdg").isprintable())
    assert_false(String("aa\nae").isprintable())
    assert_false(String("aa\tae").isprintable())


def test_rjust():
    assert_equal(String("hello").rjust(4), "hello")
    assert_equal(String("hello").rjust(8), "   hello")
    assert_equal(String("hello").rjust(8, "*"), "***hello")


def test_ljust():
    assert_equal(String("hello").ljust(4), "hello")
    assert_equal(String("hello").ljust(8), "hello   ")
    assert_equal(String("hello").ljust(8, "*"), "hello***")


def test_center():
    assert_equal(String("hello").center(4), "hello")
    assert_equal(String("hello").center(8), " hello  ")
    assert_equal(String("hello").center(8, "*"), "*hello**")


def test_float_conversion():
    # This is basically just a wrapper around atof which is
    # more throughouly tested above
    assert_equal(String("4.5").__float__(), 4.5)
    assert_equal(Float64(String("4.5")), 4.5)
    with assert_raises():
        _ = Float64(String("not a float"))


def test_slice_contains():
    assert_true(String("hello world").as_string_slice().__contains__("world"))
    assert_false(
        String("hello world").as_string_slice().__contains__("not-found")
    )


def test_reserve():
    var s = String()
    assert_equal(s._buffer.capacity, 0)
    s.reserve(1)
    assert_equal(s._buffer.capacity, 1)


def test_variadic_ctors():
    var s = String("message", 42, 42.2, True, sep=", ")
    assert_equal(s, "message, 42, 42.2, True")

    var s2 = String.write("message", 42, 42.2, True, sep=", ")
    assert_equal(s2, "message, 42, 42.2, True")

    fn forward_variadic_pack[
        *Ts: Writable,
    ](*args: *Ts) -> String:
        return String(args)

    var s3 = forward_variadic_pack(1, ", ", 2.0, ", ", "three")
    assert_equal(s3, "1, 2.0, three")


def main():
    test_constructors()
    test_copy()
    test_len()
    test_equality_operators()
    test_comparison_operators()
    test_add()
    test_add_string_slice()
    test_stringable()
    test_string_join()
    test_ord()
    test_chr()
    test_string_indexing()
    test_atol()
    test_atol_base_0()
    test_atof()
    test_calc_initial_buffer_size_int32()
    test_calc_initial_buffer_size_int64()
    test_contains()
    test_find()
    test_replace()
    test_rfind()
    test_split()
    test_splitlines()
    test_isupper()
    test_islower()
    test_lower()
    test_upper()
    test_isspace()
    test_ascii_aliases()
    test_rstrip()
    test_lstrip()
    test_strip()
    test_hash()
    test_startswith()
    test_endswith()
    test_removeprefix()
    test_removesuffix()
    test_intable()
    test_string_mul()
    test_indexing()
    test_string_chars_iter()
    test_string_char_slices_iter()
    test_format_args()
    test_format_conversion_flags()
    test_isdigit()
    test_isprintable()
    test_rjust()
    test_ljust()
    test_center()
    test_float_conversion()
    test_slice_contains()
    test_variadic_ctors()<|MERGE_RESOLUTION|>--- conflicted
+++ resolved
@@ -820,11 +820,7 @@
     """TODO: \\u2029"""
 
     for i in List(next_line, unicode_line_sep, unicode_paragraph_sep):
-<<<<<<< HEAD
         u = i[]
-=======
-        u = String(buffer=i[])
->>>>>>> b367ba89
         item = String("").join("hello", u, "world", u, "mojo", u, "language", u)
         s = StringSlice(item)
         assert_equal(s.splitlines(), hello_mojo)
