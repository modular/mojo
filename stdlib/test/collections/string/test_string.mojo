--- conflicted
+++ resolved
@@ -1457,14 +1457,6 @@
     test_rfind()
     test_split()
     test_splitlines()
-<<<<<<< HEAD
-    test_isupper()
-    test_islower()
-    test_lower()
-    test_upper()
-=======
-    test_isspace()
->>>>>>> 248b7fa3
     test_ascii_aliases()
     test_rstrip()
     test_lstrip()
