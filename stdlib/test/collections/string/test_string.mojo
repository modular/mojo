# ===----------------------------------------------------------------------=== #
# Copyright (c) 2025, Modular Inc. All rights reserved.
#
# Licensed under the Apache License v2.0 with LLVM Exceptions:
# https://llvm.org/LICENSE.txt
#
# Unless required by applicable law or agreed to in writing, software
# distributed under the License is distributed on an "AS IS" BASIS,
# WITHOUT WARRANTIES OR CONDITIONS OF ANY KIND, either express or implied.
# See the License for the specific language governing permissions and
# limitations under the License.
# ===----------------------------------------------------------------------=== #
# RUN: %mojo %s

<<<<<<< HEAD
from testing import (
    assert_equal,
    assert_false,
    assert_not_equal,
    assert_raises,
    assert_true,
)

=======
from collections.string import StringSlice
>>>>>>> 3fee528a
from collections.string.string import (
    _calc_initial_buffer_size_int32,
    _calc_initial_buffer_size_int64,
)
<<<<<<< HEAD
from collections.string.string_slice import StringSlice, to_string_list
=======

>>>>>>> 3fee528a
from memory import UnsafePointer
from python import Python
from testing import (
    assert_equal,
    assert_false,
    assert_not_equal,
    assert_raises,
    assert_true,
)


@value
struct AString(Stringable):
    fn __str__(self) -> String:
        return "a string"


def test_stringable():
    assert_equal("hello", String("hello"))
    assert_equal("0", String(0))
    assert_equal("AAA", String(StringSlice("AAA")))
    assert_equal("a string", String(AString()))


def test_constructors():
    # Default construction
    assert_equal(0, len(String()))
    assert_true(not String())

    # Construction from Int
    var s0 = String(0)
    assert_equal("0", String(0))
    assert_equal(1, len(s0))

    var s1 = String(123)
    assert_equal("123", String(123))
    assert_equal(3, len(s1))

    # Construction from StringLiteral
    var s2 = String("abc")
    assert_equal("abc", String(s2))
    assert_equal(3, len(s2))

    # Construction from UnsafePointer
    var ptr = UnsafePointer[UInt8].alloc(4)
    ptr[0] = ord("a")
    ptr[1] = ord("b")
    ptr[2] = ord("c")
    ptr[3] = 0
    var s3 = String(ptr=ptr, length=4)
    assert_equal(s3, "abc")

    # Construction with capacity
    var s4 = String(capacity=1)
    assert_equal(s4._buffer.capacity, 1)

    # Construction from Codepoint
    var s5 = String(Codepoint(65))
    assert_equal(s4._buffer.capacity, 1)
    assert_equal(s5, "A")


def test_copy():
    var s0 = String("find")
    var s1 = String(s0)
    s1._buffer[3] = ord("e")
    assert_equal("find", s0)
    assert_equal("fine", s1)


def test_len():
    # String length is in bytes, not codepoints.
    var s0 = String("ನಮಸ್ಕಾರ")

    assert_equal(len(s0), 21)
    assert_equal(len(s0.codepoints()), 7)

    # For ASCII string, the byte and codepoint length are the same:
    var s1 = String("abc")

    assert_equal(len(s1), 3)
    assert_equal(len(s1.codepoints()), 3)


def test_equality_operators():
    var s0 = String("abc")
    var s1 = String("def")
    assert_equal(s0, s0)
    assert_not_equal(s0, s1)

    var s2 = String("abc")
    assert_equal(s0, s2)
    # Explicitly invoke eq and ne operators
    assert_true(s0 == s2)
    assert_false(s0 != s2)

    # Is case sensitive
    var s3 = "ABC"
    assert_not_equal(s0, s3)

    # Implicit conversion can promote for eq and ne
    assert_equal(s0, "abc")
    assert_not_equal(s0, "notabc")


def test_comparison_operators():
    var abc = String("abc")
    var de = String("de")
    var ABC = String("ABC")
    var ab = String("ab")
    var abcd = String("abcd")

    # Test less than and greater than
    assert_true(String.__lt__(abc, de))
    assert_false(String.__lt__(de, abc))
    assert_false(String.__lt__(abc, abc))
    assert_true(String.__lt__(ab, abc))
    assert_true(String.__gt__(abc, ab))
    assert_false(String.__gt__(abc, abcd))

    # Test less than or equal to and greater than or equal to
    assert_true(String.__le__(abc, de))
    assert_true(String.__le__(abc, abc))
    assert_false(String.__le__(de, abc))
    assert_true(String.__ge__(abc, abc))
    assert_false(String.__ge__(ab, abc))
    assert_true(String.__ge__(abcd, abc))

    # Test case sensitivity in comparison (assuming ASCII order)
    assert_true(String.__gt__(abc, ABC))
    assert_false(String.__le__(abc, ABC))

    # Testing with implicit conversion
    assert_true(String.__lt__(abc, "defgh"))
    assert_false(String.__gt__(abc, "xyz"))
    assert_true(String.__ge__(abc, "abc"))
    assert_false(String.__le__(abc, "ab"))

    # Test comparisons involving empty strings
    assert_true(String.__lt__("", abc))
    assert_false(String.__lt__(abc, ""))
    assert_true(String.__le__("", ""))
    assert_true(String.__ge__("", ""))


def test_add():
    var s1 = String("123")
    var s2 = String("abc")
    var s3 = s1 + s2
    assert_equal("123abc", s3)

    var s4 = String("x")
    var s5 = s4.join(1, 2, 3)
    assert_equal("1x2x3", s5)

    var s6 = s4.join(s1, s2)
    assert_equal("123xabc", s6)

    var s7 = String()
    assert_equal("abc", s2 + s7)

    assert_equal("abcdef", s2 + "def")
    assert_equal("123abc", "123" + s2)

    var s8 = String("abc is ")
    var s9 = AString()
    assert_equal("abc is a string", String(s8) + String(s9))


def test_add_string_slice():
    var s1 = String("123")
    var s2 = StringSlice("abc")
    var s3: StringLiteral = "abc"
    assert_equal("123abc", s1 + s2)
    assert_equal("123abc", s1 + s3)
    assert_equal("abc123", s2 + s1)
    assert_equal("abc123", s3 + s1)
    s1 += s2
    s1 += s3
    assert_equal("123abcabc", s1)


def test_string_join():
    var sep = String(",")
    var s0 = String("abc")
    var s1 = sep.join(s0, s0, s0, s0)
    assert_equal("abc,abc,abc,abc", s1)

    assert_equal(sep.join(1, 2, 3), "1,2,3")

    assert_equal(sep.join(1, "abc", 3), "1,abc,3")

    var s2 = String(",").join(List[UInt8](1, 2, 3))
    assert_equal(s2, "1,2,3")

    var s3 = String(",").join(List[UInt8](1, 2, 3, 4, 5, 6, 7, 8, 9))
    assert_equal(s3, "1,2,3,4,5,6,7,8,9")

    var s4 = String(",").join(List[UInt8]())
    assert_equal(s4, "")

    var s5 = String(",").join(List[UInt8](1))
    assert_equal(s5, "1")

    var s6 = String(",").join(List[String]("1", "2", "3"))
    assert_equal(s6, "1,2,3")


def test_ord():
    # Regular ASCII
    assert_equal(ord("A"), 65)
    assert_equal(ord("Z"), 90)
    assert_equal(ord("0"), 48)
    assert_equal(ord("9"), 57)
    assert_equal(ord("a"), 97)
    assert_equal(ord("z"), 122)
    assert_equal(ord("!"), 33)

    # Multi byte character
    assert_equal(ord("α"), 945)
    assert_equal(ord("➿"), 10175)
    assert_equal(ord("🔥"), 128293)

    # Make sure they work in the parameter domain too
    alias single_byte = ord("A")
    assert_equal(single_byte, 65)
    alias single_byte2 = ord("!")
    assert_equal(single_byte2, 33)

    # TODO: change these to parameter domain when it work.
    var multi_byte = ord("α")
    assert_equal(multi_byte, 945)
    var multi_byte2 = ord("➿")
    assert_equal(multi_byte2, 10175)
    var multi_byte3 = ord("🔥")
    assert_equal(multi_byte3, 128293)

    # Test StringSlice overload
    assert_equal(ord("A".as_string_slice()), 65)
    assert_equal(ord("α".as_string_slice()), 945)
    assert_equal(ord("➿".as_string_slice()), 10175)
    assert_equal(ord("🔥".as_string_slice()), 128293)


def test_chr():
    assert_equal("A", chr(65))
    assert_equal("a", chr(97))
    assert_equal("!", chr(33))
    assert_equal("α", chr(945))
    assert_equal("➿", chr(10175))
    assert_equal("🔥", chr(128293))


def test_string_indexing():
    var str = String("Hello Mojo!!")

    assert_equal("H", str[0])
    assert_equal("!", str[-1])
    assert_equal("H", str[-len(str)])
    assert_equal("llo Mojo!!", str[2:])
    assert_equal("lo Mojo!", str[3:-1:1])
    assert_equal("lo Moj", str[3:-3])

    assert_equal("!!ojoM olleH", str[::-1])

    assert_equal("leH", str[2::-1])

    assert_equal("!oo le", str[::-2])

    assert_equal("", str[:-1:-2])
    assert_equal("", str[-50::-1])
    assert_equal("Hello Mojo!!", str[-50::])
    assert_equal("!!ojoM olleH", str[:-50:-1])
    assert_equal("Hello Mojo!!", str[:50:])
    assert_equal("H", str[::50])
    assert_equal("!", str[::-50])
    assert_equal("!", str[50::-50])
    assert_equal("H", str[-50::50])


def test_atol():
    # base 10
    assert_equal(375, atol("375"))
    assert_equal(1, atol("001"))
    assert_equal(5, atol(" 005"))
    assert_equal(13, atol(" 013  "))
    assert_equal(-89, atol("-89"))
    assert_equal(-52, atol(" -52"))
    assert_equal(-69, atol(" -69  "))
    assert_equal(1_100_200, atol(" 1_100_200"))

    # other bases
    assert_equal(10, atol("A", 16))
    assert_equal(15, atol("f ", 16))
    assert_equal(255, atol(" FF", 16))
    assert_equal(255, atol(" 0xff ", 16))
    assert_equal(255, atol(" 0Xff ", 16))
    assert_equal(18, atol("10010", 2))
    assert_equal(18, atol("0b10010", 2))
    assert_equal(18, atol("0B10010", 2))
    assert_equal(10, atol("12", 8))
    assert_equal(10, atol("0o12", 8))
    assert_equal(10, atol("0O12", 8))
    assert_equal(35, atol("Z", 36))
    assert_equal(255, atol("0x_00_ff", 16))
    assert_equal(18, atol("0b0001_0010", 2))
    assert_equal(18, atol("0b_000_1001_0", 2))

    # Negative cases
    with assert_raises(
        contains="String is not convertible to integer with base 10: '9.03'"
    ):
        _ = atol("9.03")

    with assert_raises(
        contains="String is not convertible to integer with base 10: ' 10 1'"
    ):
        _ = atol(" 10 1")

    # start/end with underscore double underscores
    with assert_raises(
        contains="String is not convertible to integer with base 10: '5__5'"
    ):
        _ = atol("5__5")

    with assert_raises(
        contains="String is not convertible to integer with base 10: ' _5'"
    ):
        _ = atol(" _5")

    with assert_raises(
        contains="String is not convertible to integer with base 10: '5_'"
    ):
        _ = atol("5_")

    with assert_raises(
        contains="String is not convertible to integer with base 5: '5'"
    ):
        _ = atol("5", 5)

    with assert_raises(
        contains="String is not convertible to integer with base 10: '0x_ff'"
    ):
        _ = atol("0x_ff")

    with assert_raises(
        contains="String is not convertible to integer with base 3: '_12'"
    ):
        _ = atol("_12", 3)

    with assert_raises(contains="Base must be >= 2 and <= 36, or 0."):
        _ = atol("0", 1)

    with assert_raises(contains="Base must be >= 2 and <= 36, or 0."):
        _ = atol("0", 37)

    with assert_raises(
        contains="String is not convertible to integer with base 16: '_ff'"
    ):
        _ = atol("_ff", base=16)

    with assert_raises(
        contains="String is not convertible to integer with base 2: '  _01'"
    ):
        _ = atol("  _01", base=2)

    with assert_raises(
        contains="String is not convertible to integer with base 10: '0x_ff'"
    ):
        _ = atol("0x_ff")

    with assert_raises(
        contains="String is not convertible to integer with base 10: ''"
    ):
        _ = atol("")

    with assert_raises(
        contains="String expresses an integer too large to store in Int."
    ):
        _ = atol("9223372036854775832")


def test_atol_base_0():
    assert_equal(155, atol(" 155", base=0))
    assert_equal(155_155, atol("155_155 ", base=0))

    assert_equal(0, atol(" 0000", base=0))
    assert_equal(0, atol(" 000_000", base=0))

    assert_equal(3, atol("0b11", base=0))
    assert_equal(3, atol("0B1_1", base=0))

    assert_equal(63, atol("0o77", base=0))
    assert_equal(63, atol(" 0O7_7 ", base=0))

    assert_equal(17, atol("0x11", base=0))
    assert_equal(17, atol("0X1_1", base=0))

    assert_equal(0, atol("0X0", base=0))

    assert_equal(255, atol("0x_00_ff", base=0))

    assert_equal(18, atol("0b_0001_0010", base=0))
    assert_equal(18, atol("0b000_1001_0", base=0))

    assert_equal(10, atol("0o_000_12", base=0))
    assert_equal(10, atol("0o00_12", base=0))

    with assert_raises(
        contains="String is not convertible to integer with base 0: '  0x'"
    ):
        _ = atol("  0x", base=0)

    with assert_raises(
        contains="String is not convertible to integer with base 0: '  0b  '"
    ):
        _ = atol("  0b  ", base=0)

    with assert_raises(
        contains="String is not convertible to integer with base 0: '00100'"
    ):
        _ = atol("00100", base=0)

    with assert_raises(
        contains="String is not convertible to integer with base 0: '0r100'"
    ):
        _ = atol("0r100", base=0)

    with assert_raises(
        contains="String is not convertible to integer with base 0: '0xf__f'"
    ):
        _ = atol("0xf__f", base=0)

    with assert_raises(
        contains="String is not convertible to integer with base 0: '0of_'"
    ):
        _ = atol("0of_", base=0)


def test_atof():
    assert_equal(375.0, atof("375.f"))
    assert_equal(1.0, atof("001."))
    assert_equal(+5.0, atof(" +005."))
    assert_equal(13.0, atof(" 013.f  "))
    assert_equal(-89, atof("-89"))
    assert_equal(-0.3, atof(" -0.3"))
    assert_equal(-69e3, atof(" -69E+3  "))
    assert_equal(123.2e1, atof(" 123.2E1  "))
    assert_equal(23e3, atof(" 23E3  "))
    assert_equal(989343e-13, atof(" 989343E-13  "))
    assert_equal(1.123, atof(" 1.123f"))
    assert_equal(0.78, atof(" .78 "))
    assert_equal(121234.0, atof(" 121234.  "))
    assert_equal(985031234.0, atof(" 985031234.F  "))
    assert_equal(FloatLiteral_negative_zero, atof("-0"))
    assert_equal(FloatLiteral_nan, atof("  nan"))
    assert_equal(FloatLiteral_infinity, atof(" inf "))
    assert_equal(FloatLiteral_negative_infinity, atof("-inf  "))

    # Negative cases
    with assert_raises(contains="String is not convertible to float: ''"):
        _ = atof("")

    with assert_raises(
        contains="String is not convertible to float: ' 123 asd'"
    ):
        _ = atof(" 123 asd")

    with assert_raises(
        contains="String is not convertible to float: ' f.9123 '"
    ):
        _ = atof(" f.9123 ")

    with assert_raises(
        contains="String is not convertible to float: ' 989343E-1A3 '"
    ):
        _ = atof(" 989343E-1A3 ")

    with assert_raises(
        contains="String is not convertible to float: ' 124124124_2134124124 '"
    ):
        _ = atof(" 124124124_2134124124 ")

    with assert_raises(
        contains="String is not convertible to float: ' 123.2E '"
    ):
        _ = atof(" 123.2E ")

    with assert_raises(
        contains="String is not convertible to float: ' --958.23 '"
    ):
        _ = atof(" --958.23 ")

    with assert_raises(
        contains="String is not convertible to float: ' ++94. '"
    ):
        _ = atof(" ++94. ")


def test_calc_initial_buffer_size_int32():
    assert_equal(1, _calc_initial_buffer_size_int32(0))
    assert_equal(1, _calc_initial_buffer_size_int32(9))
    assert_equal(2, _calc_initial_buffer_size_int32(10))
    assert_equal(2, _calc_initial_buffer_size_int32(99))
    assert_equal(8, _calc_initial_buffer_size_int32(99999999))
    assert_equal(9, _calc_initial_buffer_size_int32(100000000))
    assert_equal(9, _calc_initial_buffer_size_int32(999999999))
    assert_equal(10, _calc_initial_buffer_size_int32(1000000000))
    assert_equal(10, _calc_initial_buffer_size_int32(4294967295))


def test_calc_initial_buffer_size_int64():
    assert_equal(1, _calc_initial_buffer_size_int64(0))
    assert_equal(1, _calc_initial_buffer_size_int64(9))
    assert_equal(2, _calc_initial_buffer_size_int64(10))
    assert_equal(2, _calc_initial_buffer_size_int64(99))
    assert_equal(9, _calc_initial_buffer_size_int64(999999999))
    assert_equal(10, _calc_initial_buffer_size_int64(1000000000))
    assert_equal(10, _calc_initial_buffer_size_int64(9999999999))
    assert_equal(11, _calc_initial_buffer_size_int64(10000000000))
    assert_equal(20, _calc_initial_buffer_size_int64(18446744073709551615))


def test_contains():
    var str = String("Hello world")

    assert_true(str.__contains__(""))
    assert_true(str.__contains__("He"))
    assert_true("lo" in str)
    assert_true(str.__contains__(" "))
    assert_true(str.__contains__("ld"))

    assert_false(str.__contains__("below"))
    assert_true("below" not in str)


def test_find():
    var str = String("Hello world")

    assert_equal(0, str.find(""))
    assert_equal(0, str.find("Hello"))
    assert_equal(2, str.find("llo"))
    assert_equal(6, str.find("world"))
    assert_equal(-1, str.find("universe"))

    # Test find() offset is absolute, not relative (issue mojo/#1355)
    var str2 = String("...a")
    assert_equal(3, str2.find("a", 0))
    assert_equal(3, str2.find("a", 1))
    assert_equal(3, str2.find("a", 2))
    assert_equal(3, str2.find("a", 3))

    # Test find() support for negative start positions
    assert_equal(4, str.find("o", -10))
    assert_equal(7, str.find("o", -5))

    assert_equal(-1, String("abc").find("abcd"))


def test_replace():
    # Replace empty
    var s1 = String("abc")
    assert_equal("xaxbxc", s1.replace("", "x"))
    assert_equal("->a->b->c", s1.replace("", "->"))

    var s2 = String("Hello Python")
    assert_equal("Hello Mojo", s2.replace("Python", "Mojo"))
    assert_equal("HELLo Python", s2.replace("Hell", "HELL"))
    assert_equal("Hello Python", s2.replace("HELL", "xxx"))
    assert_equal("HellP oython", s2.replace("o P", "P o"))
    assert_equal("Hello Pything", s2.replace("thon", "thing"))
    assert_equal("He||o Python", s2.replace("ll", "||"))
    assert_equal("He--o Python", s2.replace("l", "-"))
    assert_equal("He-x--x-o Python", s2.replace("l", "-x-"))

    var s3 = String("a   complex  test case  with some  spaces")
    assert_equal("a  complex test case with some spaces", s3.replace("  ", " "))


def test_rfind():
    # Basic usage.
    assert_equal(String("hello world").rfind("world"), 6)
    assert_equal(String("hello world").rfind("bye"), -1)

    # Repeated substrings.
    assert_equal(String("ababab").rfind("ab"), 4)

    # Empty string and substring.
    assert_equal(String("").rfind("ab"), -1)
    assert_equal(String("foo").rfind(""), 3)

    # Test that rfind(start) returned pos is absolute, not relative to specified
    # start. Also tests positive and negative start offsets.
    assert_equal(String("hello world").rfind("l", 5), 9)
    assert_equal(String("hello world").rfind("l", -5), 9)
    assert_equal(String("hello world").rfind("w", -3), -1)
    assert_equal(String("hello world").rfind("w", -5), 6)

    assert_equal(-1, String("abc").rfind("abcd"))

    # Special characters.
    # TODO(#26444): Support unicode strings.
    # assert_equal(String("こんにちは").rfind("にち"), 2)
    # assert_equal(String("🔥🔥").rfind("🔥"), 1)


def test_split():
    # empty separators default to whitespace
    var d = String("hello world").split()
    assert_true(len(d) == 2)
    assert_true(d[0] == "hello")
    assert_true(d[1] == "world")
    d = String("hello \t\n\n\v\fworld").split("\n")
    assert_true(len(d) == 3)
    assert_true(d[0] == "hello \t" and d[1] == "" and d[2] == "\v\fworld")

    # Should add all whitespace-like chars as one
    # test all unicode separators
    # 0 is to build a String with null terminator
    alias next_line = List[UInt8](0xC2, 0x85, 0)
    """TODO: \\x85"""
    alias unicode_line_sep = List[UInt8](0xE2, 0x80, 0xA8, 0)
    """TODO: \\u2028"""
    alias unicode_paragraph_sep = List[UInt8](0xE2, 0x80, 0xA9, 0)
    """TODO: \\u2029"""
    # TODO add line and paragraph separator as StringLiteral once unicode
    # escape secuences are accepted
    var univ_sep_var = (
        String(
            " ",
            "\t",
            "\n",
            "\r",
            "\v",
            "\f",
            "\x1c",
            "\x1d",
            "\x1e",
            String(buffer=next_line),
            String(buffer=unicode_line_sep),
            String(buffer=unicode_paragraph_sep),
        )
    )
    var s = univ_sep_var + "hello" + univ_sep_var + "world" + univ_sep_var
    d = s.split()
    assert_true(len(d) == 2)
    assert_true(d[0] == "hello" and d[1] == "world")

    # should split into empty strings between separators
    d = String("1,,,3").split(",")
    assert_true(len(d) == 4)
    assert_true(d[0] == "1" and d[1] == "" and d[2] == "" and d[3] == "3")
    d = String(",,,").split(",")
    assert_true(len(d) == 4)
    assert_true(d[0] == "" and d[1] == "" and d[2] == "" and d[3] == "")
    d = String(" a b ").split(" ")
    assert_true(len(d) == 4)
    assert_true(d[0] == "" and d[1] == "a" and d[2] == "b" and d[3] == "")
    d = String("abababaaba").split("aba")
    assert_true(len(d) == 4)
    assert_true(d[0] == "" and d[1] == "b" and d[2] == "" and d[3] == "")

    # should split into maxsplit + 1 items
    d = String("1,2,3").split(",", 0)
    assert_true(len(d) == 1)
    assert_true(d[0] == "1,2,3")
    d = String("1,2,3").split(",", 1)
    assert_true(len(d) == 2)
    assert_true(d[0] == "1" and d[1] == "2,3")

    assert_true(len(String("").split()) == 0)
    assert_true(len(String(" ").split()) == 0)
    assert_true(len(String("").split(" ")) == 1)
    assert_true(len(String(" ").split(" ")) == 2)
    assert_true(len(String("  ").split(" ")) == 3)
    assert_true(len(String("   ").split(" ")) == 4)

    with assert_raises():
        _ = String("").split("")

    # Split in middle
    var d1 = String("n")
    var in1 = String("faang")
    var res1 = in1.split(d1)
    assert_equal(len(res1), 2)
    assert_equal(res1[0], "faa")
    assert_equal(res1[1], "g")

    # Matches should be properly split in multiple case
    var d2 = String(" ")
    var in2 = String("modcon is coming soon")
    var res2 = in2.split(d2)
    assert_equal(len(res2), 4)
    assert_equal(res2[0], "modcon")
    assert_equal(res2[1], "is")
    assert_equal(res2[2], "coming")
    assert_equal(res2[3], "soon")

    # No match from the delimiter
    var d3 = String("x")
    var in3 = String("hello world")
    var res3 = in3.split(d3)
    assert_equal(len(res3), 1)
    assert_equal(res3[0], "hello world")

    # Multiple character delimiter
    var d4 = String("ll")
    var in4 = String("hello")
    var res4 = in4.split(d4)
    assert_equal(len(res4), 2)
    assert_equal(res4[0], "he")
    assert_equal(res4[1], "o")

    # related to #2879
    # TODO: replace string comparison when __eq__ is implemented for List
    assert_equal(
        String("abbaaaabbba").split("a").__str__(),
        "['', 'bb', '', '', '', 'bbb', '']",
    )
    assert_equal(
        String("abbaaaabbba").split("a", 8).__str__(),
        "['', 'bb', '', '', '', 'bbb', '']",
    )
    assert_equal(
        String("abbaaaabbba").split("a", 5).__str__(),
        "['', 'bb', '', '', '', 'bbba']",
    )
    assert_equal(String("aaa").split("a", 0).__str__(), "['aaa']")
    assert_equal(String("a").split("a").__str__(), "['', '']")
    assert_equal(String("1,2,3").split("3", 0).__str__(), "['1,2,3']")
    assert_equal(String("1,2,3").split("3", 1).__str__(), "['1,2,', '']")
    assert_equal(String("1,2,3,3").split("3", 2).__str__(), "['1,2,', ',', '']")
    assert_equal(
        String("1,2,3,3,3").split("3", 2).__str__(), "['1,2,', ',', ',3']"
    )

    var in5 = String("Hello 🔥!")
    var res5 = in5.split()
    assert_equal(len(res5), 2)
    assert_equal(res5[0], "Hello")
    assert_equal(res5[1], "🔥!")

    var in6 = String("Лорем ипсум долор сит амет")
    var res6 = in6.split(" ")
    assert_equal(len(res6), 5)
    assert_equal(res6[0], "Лорем")
    assert_equal(res6[1], "ипсум")
    assert_equal(res6[2], "долор")
    assert_equal(res6[3], "сит")
    assert_equal(res6[4], "амет")

    with assert_raises(contains="Separator cannot be empty."):
        _ = String("1, 2, 3").split("")


def test_splitlines():
    alias L = List[StringSlice[StaticConstantOrigin]]

    # Test with no line breaks
    assert_equal("hello world".splitlines(), L("hello world"))

    # Test with line breaks
    assert_equal("hello\nworld".splitlines(), L("hello", "world"))
    assert_equal("hello\rworld".splitlines(), L("hello", "world"))
    assert_equal("hello\r\nworld".splitlines(), L("hello", "world"))

    # Test with multiple different line breaks
    s1 = "hello\nworld\r\nmojo\rlanguage\r\n"
    hello_mojo = L("hello", "world", "mojo", "language")
    assert_equal(s1.splitlines(), hello_mojo)
    assert_equal(
        s1.splitlines(keepends=True),
        L("hello\n", "world\r\n", "mojo\r", "language\r\n"),
    )

    # Test with an empty string
    assert_equal("".splitlines(), L())
    # test \v \f \x1c \x1d
    s2 = "hello\vworld\fmojo\x1clanguage\x1d"
    assert_equal(s2.splitlines(), hello_mojo)
    assert_equal(
        s2.splitlines(keepends=True),
        L("hello\v", "world\f", "mojo\x1c", "language\x1d"),
    )

    # test \x1c \x1d \x1e
    s3 = "hello\x1cworld\x1dmojo\x1elanguage\x1e"
    assert_equal(s3.splitlines(), hello_mojo)
    assert_equal(
        s3.splitlines(keepends=True),
        L("hello\x1c", "world\x1d", "mojo\x1e", "language\x1e"),
    )

    # test \x85 \u2028 \u2029
    var next_line = String(buffer=List[UInt8](0xC2, 0x85, 0))
    """TODO: \\x85"""
    var unicode_line_sep = String(buffer=List[UInt8](0xE2, 0x80, 0xA8, 0))
    """TODO: \\u2028"""
    var unicode_paragraph_sep = String(buffer=List[UInt8](0xE2, 0x80, 0xA9, 0))
    """TODO: \\u2029"""

    for i in List(next_line, unicode_line_sep, unicode_paragraph_sep):
        u = i[]
        item = String("").join("hello", u, "world", u, "mojo", u, "language", u)
        s = StringSlice(item)
        assert_equal(s.splitlines(), hello_mojo)
        items = List("hello" + u, "world" + u, "mojo" + u, "language" + u)
        assert_equal(to_string_list(s.splitlines(keepends=True)), items)


def test_isspace():
    assert_false(String("").isspace())

    # test all utf8 and unicode separators
    # 0 is to build a String with null terminator
    alias next_line = List[UInt8](0xC2, 0x85, 0)
    """TODO: \\x85"""
    alias unicode_line_sep = List[UInt8](0xE2, 0x80, 0xA8, 0)
    """TODO: \\u2028"""
    alias unicode_paragraph_sep = List[UInt8](0xE2, 0x80, 0xA9, 0)
    """TODO: \\u2029"""
    # TODO add line and paragraph separator as StringLiteral once unicode
    # escape sequences are accepted
    var univ_sep_var = List[String](
        String(" "),
        String("\t"),
        String("\n"),
        String("\r"),
        String("\v"),
        String("\f"),
        String("\x1c"),
        String("\x1d"),
        String("\x1e"),
        String(buffer=next_line),
        String(buffer=unicode_line_sep),
        String(buffer=unicode_paragraph_sep),
    )

    for i in univ_sep_var:
        assert_true(i[].isspace())

    for i in List[String]("not", "space", "", "s", "a", "c"):
        assert_false(i[].isspace())

    for i in range(len(univ_sep_var)):
        var sep = String("")
        for j in range(len(univ_sep_var)):
            sep += univ_sep_var[i]
            sep += univ_sep_var[j]
        assert_true(sep.isspace())
        _ = sep


def test_ascii_aliases():
    assert_true(String("a") in String.ASCII_LOWERCASE)
    assert_true(String("b") in String.ASCII_LOWERCASE)
    assert_true(String("y") in String.ASCII_LOWERCASE)
    assert_true(String("z") in String.ASCII_LOWERCASE)

    assert_true(String("A") in String.ASCII_UPPERCASE)
    assert_true(String("B") in String.ASCII_UPPERCASE)
    assert_true(String("Y") in String.ASCII_UPPERCASE)
    assert_true(String("Z") in String.ASCII_UPPERCASE)

    assert_true(String("a") in String.ASCII_LETTERS)
    assert_true(String("b") in String.ASCII_LETTERS)
    assert_true(String("y") in String.ASCII_LETTERS)
    assert_true(String("z") in String.ASCII_LETTERS)
    assert_true(String("A") in String.ASCII_LETTERS)
    assert_true(String("B") in String.ASCII_LETTERS)
    assert_true(String("Y") in String.ASCII_LETTERS)
    assert_true(String("Z") in String.ASCII_LETTERS)

    assert_true(String("0") in String.DIGITS)
    assert_true(String("9") in String.DIGITS)

    assert_true(String("0") in String.HEX_DIGITS)
    assert_true(String("9") in String.HEX_DIGITS)
    assert_true(String("A") in String.HEX_DIGITS)
    assert_true(String("F") in String.HEX_DIGITS)

    assert_true(String("7") in String.OCT_DIGITS)
    assert_false(String("8") in String.OCT_DIGITS)

    assert_true(String(",") in String.PUNCTUATION)
    assert_true(String(".") in String.PUNCTUATION)
    assert_true(String("\\") in String.PUNCTUATION)
    assert_true(String("@") in String.PUNCTUATION)
    assert_true(String('"') in String.PUNCTUATION)
    assert_true(String("'") in String.PUNCTUATION)

    var text = String("I love my Mom and Dad so much!!!\n")
    for i in range(len(text)):
        assert_true(text[i] in String.PRINTABLE)


def test_rstrip():
    # with default rstrip chars
    var empty_string = String("")
    assert_true(empty_string.rstrip() == "")

    var space_string = String(" \t\n\r\v\f  ")
    assert_true(space_string.rstrip() == "")

    var str0 = String("     n ")
    assert_true(str0.rstrip() == "     n")

    var str1 = String("string")
    assert_true(str1.rstrip() == "string")

    var str2 = String("something \t\n\t\v\f")
    assert_true(str2.rstrip() == "something")

    # with custom chars for rstrip
    var str3 = String("mississippi")
    assert_true(str3.rstrip("sip") == "m")

    var str4 = String("mississippimississippi \n ")
    assert_true(str4.rstrip("sip ") == "mississippimississippi \n")
    assert_true(str4.rstrip("sip \n") == "mississippim")


def test_lstrip():
    # with default lstrip chars
    var empty_string = String("")
    assert_true(empty_string.lstrip() == "")

    var space_string = String(" \t\n\r\v\f  ")
    assert_true(space_string.lstrip() == "")

    var str0 = String("     n ")
    assert_true(str0.lstrip() == "n ")

    var str1 = String("string")
    assert_true(str1.lstrip() == "string")

    var str2 = String(" \t\n\t\v\fsomething")
    assert_true(str2.lstrip() == "something")

    # with custom chars for lstrip
    var str3 = String("mississippi")
    assert_true(str3.lstrip("mis") == "ppi")

    var str4 = String(" \n mississippimississippi")
    assert_true(str4.lstrip("mis ") == "\n mississippimississippi")
    assert_true(str4.lstrip("mis \n") == "ppimississippi")


def test_strip():
    # with default strip chars
    var empty_string = String("")
    assert_true(empty_string.strip() == "")
    alias comp_empty_string_stripped = String("").strip()
    assert_true(comp_empty_string_stripped == "")

    var space_string = String(" \t\n\r\v\f  ")
    assert_true(space_string.strip() == "")
    alias comp_space_string_stripped = String(" \t\n\r\v\f  ").strip()
    assert_true(comp_space_string_stripped == "")

    var str0 = String("     n ")
    assert_true(str0.strip() == "n")
    alias comp_str0_stripped = String("     n ").strip()
    assert_true(comp_str0_stripped == "n")

    var str1 = String("string")
    assert_true(str1.strip() == "string")
    alias comp_str1_stripped = String("string").strip()
    assert_true(comp_str1_stripped == "string")

    var str2 = String(" \t\n\t\v\fsomething \t\n\t\v\f")
    alias comp_str2_stripped = String(" \t\n\t\v\fsomething \t\n\t\v\f").strip()
    assert_true(str2.strip() == "something")
    assert_true(comp_str2_stripped == "something")

    # with custom strip chars
    var str3 = String("mississippi")
    assert_true(str3.strip("mips") == "")
    assert_true(str3.strip("mip") == "ssiss")
    alias comp_str3_stripped = String("mississippi").strip("mips")
    assert_true(comp_str3_stripped == "")

    var str4 = String(" \n mississippimississippi \n ")
    assert_true(str4.strip(" ") == "\n mississippimississippi \n")
    assert_true(str4.strip("\nmip ") == "ssissippimississ")

    alias comp_str4_stripped = String(" \n mississippimississippi \n ").strip(
        " "
    )
    assert_true(comp_str4_stripped == "\n mississippimississippi \n")


def test_hash():
    fn assert_hash_equals_literal_hash[s: StringLiteral]() raises:
        assert_equal(hash(s), hash(String(s)))

    assert_hash_equals_literal_hash["a"]()
    assert_hash_equals_literal_hash["b"]()
    assert_hash_equals_literal_hash["c"]()
    assert_hash_equals_literal_hash["d"]()
    assert_hash_equals_literal_hash["this is a longer string"]()
    assert_hash_equals_literal_hash[
        """
Blue: We have to take the amulet to the Banana King.
Charlie: Oh, yes, The Banana King, of course. ABSOLUTELY NOT!
Pink: He, he's counting on us, Charlie! (Pink starts floating) ah...
Blue: If we don't give the amulet to the Banana King, the vortex will open and let out a thousand years of darkness.
Pink: No! Darkness! (Pink is floating in the air)"""
    ]()


def test_startswith():
    var str = String("Hello world")

    assert_true(str.startswith("Hello"))
    assert_false(str.startswith("Bye"))

    assert_true(str.startswith("llo", 2))
    assert_true(str.startswith("llo", 2, -1))
    assert_false(str.startswith("llo", 2, 3))


def test_endswith():
    var str = String("Hello world")

    assert_true(str.endswith(""))
    assert_true(str.endswith("world"))
    assert_true(str.endswith("ld"))
    assert_false(str.endswith("universe"))

    assert_true(str.endswith("ld", 2))
    assert_true(str.endswith("llo", 2, 5))
    assert_false(str.endswith("llo", 2, 3))


def test_removeprefix():
    assert_equal(String("hello world").removeprefix(""), String("hello world"))
    assert_equal(String("hello world").removeprefix("hello"), " world")
    assert_equal(String("hello world").removeprefix("world"), "hello world")
    assert_equal(String("hello world").removeprefix("hello world"), "")
    assert_equal(String("hello world").removeprefix("llo wor"), "hello world")


def test_removesuffix():
    assert_equal(String("hello world").removesuffix(""), String("hello world"))
    assert_equal(String("hello world").removesuffix("world"), "hello ")
    assert_equal(String("hello world").removesuffix("hello"), "hello world")
    assert_equal(String("hello world").removesuffix("hello world"), "")
    assert_equal(String("hello world").removesuffix("llo wor"), "hello world")


def test_intable():
    assert_equal(Int(String("123")), 123)
    assert_equal(Int(String("10"), base=8), 8)

    with assert_raises():
        _ = Int(String("hi"))


def test_string_mul():
    assert_equal(String("*") * 0, "")
    assert_equal(String("!") * 10, String("!!!!!!!!!!"))
    assert_equal(String("ab") * 5, "ababababab")


def test_indexing():
    a = String("abc")
    assert_equal(a[False], "a")
    assert_equal(a[Int(1)], "b")
    assert_equal(a[2], "c")


def test_string_codepoints_iter():
    var s = String("abc")
    var iter = s.codepoints()
    assert_equal(iter.__next__(), Codepoint.ord("a"))
    assert_equal(iter.__next__(), Codepoint.ord("b"))
    assert_equal(iter.__next__(), Codepoint.ord("c"))
    assert_equal(iter.__has_next__(), False)


def test_string_char_slices_iter():
    var s0 = String("abc")
    var s0_iter = s0.codepoint_slices()
    assert_true(s0_iter.__next__() == "a")
    assert_true(s0_iter.__next__() == "b")
    assert_true(s0_iter.__next__() == "c")
    assert_equal(s0_iter.__has_next__(), False)

    var vs = String("123")

    # Borrow immutably
    fn conc(vs: String) -> String:
        var c = String("")
        for v in vs.codepoint_slices():
            c += v
        return c

    assert_equal(123, atol(conc(vs)))

    concat = String("")
    for v in vs.__reversed__():
        concat += v
    assert_equal(321, atol(concat))

    for v in vs.codepoint_slices():
        v.unsafe_ptr().origin_cast[mut=True]()[] = ord("1")

    # Borrow immutably
    for v in vs.codepoint_slices():
        concat += v

    assert_equal(321111, atol(concat))

    var idx = -1
    vs = String("mojo🔥")
    var iterator = vs.codepoint_slices()
    assert_equal(5, len(iterator))
    var item = iterator.__next__()
    assert_equal(String("m"), String(item))
    assert_equal(4, len(iterator))
    item = iterator.__next__()
    assert_equal(String("o"), String(item))
    assert_equal(3, len(iterator))
    item = iterator.__next__()
    assert_equal(String("j"), String(item))
    assert_equal(2, len(iterator))
    item = iterator.__next__()
    assert_equal(String("o"), String(item))
    assert_equal(1, len(iterator))
    item = iterator.__next__()
    assert_equal(String("🔥"), String(item))
    assert_equal(0, len(iterator))

    var items = List[String](
        "mojo🔥",
        "السلام عليكم",
        "Dobrý den",
        "Hello",
        "שָׁלוֹם",
        "नमस्ते",
        "こんにちは",
        "안녕하세요",
        "你好",
        "Olá",
        "Здравствуйте",
    )
    var rev = List[String](
        "🔥ojom",
        "مكيلع مالسلا",
        "ned ýrboD",
        "olleH",
        "םֹולָׁש",
        "ेत्समन",
        "はちにんこ",
        "요세하녕안",
        "好你",
        "álO",
        "етйувтсвардЗ",
    )
    var items_amount_characters = List(5, 12, 9, 5, 7, 6, 5, 5, 2, 3, 12)
    for item_idx in range(len(items)):
        var item = items[item_idx]
        var ptr = item.unsafe_ptr()
        var amnt_characters = 0
        var byte_idx = 0
        for v in item.codepoint_slices():
            var byte_len = v.byte_length()
            for i in range(byte_len):
                assert_equal(ptr[byte_idx + i], v.unsafe_ptr()[i])
            byte_idx += byte_len
            amnt_characters += 1

        assert_equal(amnt_characters, items_amount_characters[item_idx])
        var concat = String("")
        for v in item.__reversed__():
            concat += v
        assert_equal(rev[item_idx], concat)
        item_idx += 1


def test_format_args():
    with assert_raises(contains="Index -1 not in *args"):
        _ = String("{-1} {0}").format("First")

    with assert_raises(contains="Index 1 not in *args"):
        _ = String("A {0} B {1}").format("First")

    with assert_raises(contains="Index 1 not in *args"):
        _ = String("A {1} B {0}").format("First")

    with assert_raises(contains="Index 1 not in *args"):
        _ = String("A {1} B {0}").format()

    with assert_raises(
        contains="Automatic indexing require more args in *args"
    ):
        _ = String("A {} B {}").format("First")

    with assert_raises(
        contains="Cannot both use manual and automatic indexing"
    ):
        _ = String("A {} B {1}").format("First", "Second")

    with assert_raises(contains="Index first not in kwargs"):
        _ = String("A {first} B {second}").format(1, 2)

    var s = String(" {} , {} {} !").format("Hello", "Beautiful", "World")
    assert_equal(s, " Hello , Beautiful World !")

    fn curly(c: StringLiteral) -> StringLiteral:
        return "there is a single curly " + c + " left unclosed or unescaped"

    with assert_raises(contains=curly("{")):
        _ = String("{ {}").format(1)

    with assert_raises(contains=curly("{")):
        _ = String("{ {0}").format(1)

    with assert_raises(contains=curly("{")):
        _ = String("{}{").format(1)

    with assert_raises(contains=curly("}")):
        _ = String("{}}").format(1)

    with assert_raises(contains=curly("{")):
        _ = String("{} {").format(1)

    with assert_raises(contains=curly("{")):
        _ = String("{").format(1)

    with assert_raises(contains=curly("}")):
        _ = String("}").format(1)

    with assert_raises(contains=""):
        _ = String("{}").format()

    assert_equal(String("}}").format(), "}")
    assert_equal(String("{{").format(), "{")

    assert_equal(String("{{}}{}{{}}").format("foo"), "{}foo{}")

    assert_equal(String("{{ {0}").format("foo"), "{ foo")
    assert_equal(String("{{{0}").format("foo"), "{foo")
    assert_equal(String("{{0}}").format("foo"), "{0}")
    assert_equal(String("{{}}").format("foo"), "{}")
    assert_equal(String("{{0}}").format("foo"), "{0}")
    assert_equal(String("{{{0}}}").format("foo"), "{foo}")

    var vinput = "{} {}"
    var output = String(vinput).format("123", 456)
    assert_equal(len(output), 7)

    vinput = "{1}{0}"
    output = String(vinput).format("123", 456)
    assert_equal(len(output), 6)
    assert_equal(output, "456123")

    vinput = "123"
    output = String(vinput).format()
    assert_equal(len(output), 3)

    vinput = ""
    output = String(vinput).format()
    assert_equal(len(output), 0)

    var res = "🔥 Mojo ❤️‍🔥 Mojo 🔥"
    assert_equal(String("{0} {1} ❤️‍🔥 {1} {0}").format("🔥", "Mojo"), res)

    assert_equal(String("{0} {1}").format(True, 1.125), "True 1.125")

    assert_equal(String("{0} {1}").format("{1}", "Mojo"), "{1} Mojo")
    assert_equal(
        String("{0} {1} {0} {1}").format("{1}", "Mojo"), "{1} Mojo {1} Mojo"
    )


def test_format_conversion_flags():
    assert_equal(String("{!r}").format(""), "''")
    var special_str = "a\nb\tc"
    assert_equal(
        String("{} {!r}").format(special_str, special_str),
        "a\nb\tc 'a\\nb\\tc'",
    )
    assert_equal(
        String("{!s} {!r}").format(special_str, special_str),
        "a\nb\tc 'a\\nb\\tc'",
    )

    var a = "Mojo"
    assert_equal(String("{} {!r}").format(a, a), "Mojo 'Mojo'")
    assert_equal(String("{!s} {!r}").format(a, a), "Mojo 'Mojo'")
    assert_equal(String("{0!s} {0!r}").format(a), "Mojo 'Mojo'")
    assert_equal(String("{0!s} {0!r}").format(a, "Mojo2"), "Mojo 'Mojo'")

    var b = 21.1
    assert_true(
        "21.1 SIMD[DType.float64, 1](2" in String("{} {!r}").format(b, b),
    )
    assert_true(
        "21.1 SIMD[DType.float64, 1](2" in String("{!s} {!r}").format(b, b),
    )

    var c = 1e100
    assert_equal(
        String("{} {!r}").format(c, c),
        "1e+100 SIMD[DType.float64, 1](1e+100)",
    )
    assert_equal(
        String("{!s} {!r}").format(c, c),
        "1e+100 SIMD[DType.float64, 1](1e+100)",
    )

    var d = 42
    assert_equal(String("{} {!r}").format(d, d), "42 42")
    assert_equal(String("{!s} {!r}").format(d, d), "42 42")

    assert_true(
        "Mojo SIMD[DType.float64, 1](2"
        in String("{} {!r} {} {!r}").format(a, b, c, d)
    )
    assert_true(
        "Mojo SIMD[DType.float64, 1](2"
        in String("{!s} {!r} {!s} {!r}").format(a, b, c, d)
    )

    var e = True
    assert_equal(String("{} {!r}").format(e, e), "True True")

    assert_true(
        "Mojo SIMD[DType.float64, 1](2"
        in String("{0} {1!r} {2} {3}").format(a, b, c, d)
    )
    assert_true(
        "Mojo SIMD[DType.float64, 1](2"
        in String("{0!s} {1!r} {2} {3!s}").format(a, b, c, d)
    )

    assert_equal(
        String("{3} {2} {1} {0}").format(a, d, c, b),
        "21.1 1e+100 42 Mojo",
    )

    assert_true(
        "'Mojo' 42 SIMD[DType.float64, 1](2"
        in String("{0!r} {3} {1!r}").format(a, b, c, d)
    )

    assert_true(
        "True 'Mojo' 42 SIMD[DType.float64, 1](2"
        in String("{4} {0!r} {3} {1!r}").format(a, b, c, d, True)
    )

    with assert_raises(contains='Conversion flag "x" not recognised.'):
        _ = String("{!x}").format(1)

    with assert_raises(contains="Empty conversion flag."):
        _ = String("{!}").format(1)

    with assert_raises(contains='Conversion flag "rs" not recognised.'):
        _ = String("{!rs}").format(1)

    with assert_raises(contains='Conversion flag "r123" not recognised.'):
        _ = String("{!r123}").format(1)

    with assert_raises(contains='Conversion flag "r!" not recognised.'):
        _ = String("{!r!}").format(1)

    with assert_raises(contains='Conversion flag "x" not recognised.'):
        _ = String("{0!x}").format(1)

    with assert_raises(contains='Conversion flag "r:d" not recognised.'):
        _ = String("{!r:d}").format(1)


def test_float_conversion():
    # This is basically just a wrapper around atof which is
    # more throughouly tested above
    assert_equal(String("4.5").__float__(), 4.5)
    assert_equal(Float64(String("4.5")), 4.5)
    with assert_raises():
        _ = Float64(String("not a float"))


def test_slice_contains():
    assert_true(String("hello world").as_string_slice().__contains__("world"))
    assert_false(
        String("hello world").as_string_slice().__contains__("not-found")
    )


def test_reserve():
    var s = String()
    assert_equal(s._buffer.capacity, 0)
    s.reserve(1)
    assert_equal(s._buffer.capacity, 1)


def test_variadic_ctors():
    var s = String("message", 42, 42.2, True, sep=", ")
    assert_equal(s, "message, 42, 42.2, True")

    var s2 = String.write("message", 42, 42.2, True, sep=", ")
    assert_equal(s2, "message, 42, 42.2, True")

    fn forward_variadic_pack[
        *Ts: Writable,
    ](*args: *Ts) -> String:
        return String(args)

    var s3 = forward_variadic_pack(1, ", ", 2.0, ", ", "three")
    assert_equal(s3, "1, 2.0, three")


def main():
    test_constructors()
    test_copy()
    test_len()
    test_equality_operators()
    test_comparison_operators()
    test_add()
    test_add_string_slice()
    test_stringable()
    test_string_join()
    test_ord()
    test_chr()
    test_string_indexing()
    test_atol()
    test_atol_base_0()
    test_atof()
    test_calc_initial_buffer_size_int32()
    test_calc_initial_buffer_size_int64()
    test_contains()
    test_find()
    test_replace()
    test_rfind()
    test_split()
    test_splitlines()
    test_isspace()
    test_ascii_aliases()
    test_rstrip()
    test_lstrip()
    test_strip()
    test_hash()
    test_startswith()
    test_endswith()
    test_removeprefix()
    test_removesuffix()
    test_intable()
    test_string_mul()
    test_indexing()
    test_string_codepoints_iter()
    test_string_char_slices_iter()
    test_format_args()
    test_format_conversion_flags()
    test_float_conversion()
    test_slice_contains()
    test_variadic_ctors()<|MERGE_RESOLUTION|>--- conflicted
+++ resolved
@@ -12,27 +12,12 @@
 # ===----------------------------------------------------------------------=== #
 # RUN: %mojo %s
 
-<<<<<<< HEAD
-from testing import (
-    assert_equal,
-    assert_false,
-    assert_not_equal,
-    assert_raises,
-    assert_true,
-)
-
-=======
 from collections.string import StringSlice
->>>>>>> 3fee528a
 from collections.string.string import (
     _calc_initial_buffer_size_int32,
     _calc_initial_buffer_size_int64,
 )
-<<<<<<< HEAD
-from collections.string.string_slice import StringSlice, to_string_list
-=======
-
->>>>>>> 3fee528a
+
 from memory import UnsafePointer
 from python import Python
 from testing import (
@@ -42,6 +27,7 @@
     assert_raises,
     assert_true,
 )
+from collections.string.string_slice import StringSlice, to_string_list
 
 
 @value
@@ -837,10 +823,11 @@
     for i in List(next_line, unicode_line_sep, unicode_paragraph_sep):
         u = i[]
         item = String("").join("hello", u, "world", u, "mojo", u, "language", u)
-        s = StringSlice(item)
-        assert_equal(s.splitlines(), hello_mojo)
-        items = List("hello" + u, "world" + u, "mojo" + u, "language" + u)
-        assert_equal(to_string_list(s.splitlines(keepends=True)), items)
+        assert_equal(item.splitlines(), hello_mojo)
+        assert_equal(
+            item.splitlines(keepends=True),
+            L("hello" + u, "world" + u, "mojo" + u, "language" + u),
+        )
 
 
 def test_isspace():
