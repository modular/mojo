--- conflicted
+++ resolved
@@ -592,19 +592,7 @@
 
 
 def test_split():
-<<<<<<< HEAD
     alias L = List[StringSlice[StaticConstantOrigin]]
-=======
-    # empty separators default to whitespace
-    var d0 = StringSlice("hello world").split()
-    assert_true(len(d0) == 2)
-    assert_true(d0[0] == "hello")
-    assert_true(d0[1] == "world")
-    var d = StringSlice("hello \t\n\n\v\fworld").split(sep="\n")
-    assert_true(len(d) == 3)
-    assert_true(d[0] == "hello \t" and d[1] == "" and d[2] == "\v\fworld")
-
->>>>>>> 0094d1c4
     # Should add all whitespace-like chars as one
     # test all unicode separators
     # 0 is to build a String with null terminator
@@ -616,7 +604,6 @@
     """TODO: \\u2029"""
     # TODO add line and paragraph separator as StringLiteral once unicode
     # escape secuences are accepted
-<<<<<<< HEAD
     univ_sep_var = (
         " "
         + "\t"
@@ -684,136 +671,6 @@
     assert_equal("".join("123".split("")), "123")
     assert_equal(",1,2,3,".split(","), "123".split(""))
     assert_equal(",".join("123".split("")), ",1,2,3,")
-=======
-    var univ_sep_var = (
-        String(
-            " ",
-            "\t",
-            "\n",
-            "\r",
-            "\v",
-            "\f",
-            "\x1c",
-            "\x1d",
-            "\x1e",
-            String(buffer=next_line),
-            String(buffer=unicode_line_sep),
-            String(buffer=unicode_paragraph_sep),
-        )
-    )
-    var s = univ_sep_var + "hello" + univ_sep_var + "world" + univ_sep_var
-    var ds1 = StringSlice(s).split()
-    assert_true(len(ds1) == 2)
-    assert_true(ds1[0] == "hello" and ds1[1] == "world")
-
-    # should split into empty strings between separators
-    d = StringSlice("1,,,3").split(",")
-    assert_true(len(d) == 4)
-    assert_true(d[0] == "1" and d[1] == "" and d[2] == "" and d[3] == "3")
-    d = StringSlice(",,,").split(",")
-    assert_true(len(d) == 4)
-    assert_true(d[0] == "" and d[1] == "" and d[2] == "" and d[3] == "")
-    d = StringSlice(" a b ").split(" ")
-    assert_true(len(d) == 4)
-    assert_true(d[0] == "" and d[1] == "a" and d[2] == "b" and d[3] == "")
-    d = StringSlice("abababaaba").split("aba")
-    assert_true(len(d) == 4)
-    assert_true(d[0] == "" and d[1] == "b" and d[2] == "" and d[3] == "")
-
-    # should split into maxsplit + 1 items
-    d = StringSlice("1,2,3").split(",", 0)
-    assert_true(len(d) == 1)
-    assert_true(d[0] == "1,2,3")
-    d = StringSlice("1,2,3").split(",", 1)
-    assert_true(len(d) == 2)
-    assert_true(d[0] == "1" and d[1] == "2,3")
-
-    assert_true(len(StringSlice("").split()) == 0)
-    assert_true(len(StringSlice(" ").split()) == 0)
-    assert_true(len(StringSlice("").split(" ")) == 1)
-    assert_true(len(StringSlice(" ").split(" ")) == 2)
-    assert_true(len(StringSlice("  ").split(" ")) == 3)
-    assert_true(len(StringSlice("   ").split(" ")) == 4)
-
-    with assert_raises():
-        _ = StringSlice("").split("")
-
-    # Split in middle
-    var d1 = StringSlice("n")
-    var in1 = StringSlice("faang")
-    var res1 = in1.split(d1)
-    assert_equal(len(res1), 2)
-    assert_equal(res1[0], "faa")
-    assert_equal(res1[1], "g")
-
-    # Matches should be properly split in multiple case
-    var d2 = StringSlice(" ")
-    var in2 = StringSlice("modcon is coming soon")
-    var res2 = in2.split(d2)
-    assert_equal(len(res2), 4)
-    assert_equal(res2[0], "modcon")
-    assert_equal(res2[1], "is")
-    assert_equal(res2[2], "coming")
-    assert_equal(res2[3], "soon")
-
-    # No match from the delimiter
-    var d3 = StringSlice("x")
-    var in3 = StringSlice("hello world")
-    var res3 = in3.split(d3)
-    assert_equal(len(res3), 1)
-    assert_equal(res3[0], "hello world")
-
-    # Multiple character delimiter
-    var d4 = StringSlice("ll")
-    var in4 = StringSlice("hello")
-    var res4 = in4.split(d4)
-    assert_equal(len(res4), 2)
-    assert_equal(res4[0], "he")
-    assert_equal(res4[1], "o")
-
-    # related to #2879
-    # TODO: replace string comparison when __eq__ is implemented for List
-    assert_equal(
-        StringSlice("abbaaaabbba").split("a").__str__(),
-        "['', 'bb', '', '', '', 'bbb', '']",
-    )
-    assert_equal(
-        StringSlice("abbaaaabbba").split("a", 8).__str__(),
-        "['', 'bb', '', '', '', 'bbb', '']",
-    )
-    assert_equal(
-        StringSlice("abbaaaabbba").split("a", 5).__str__(),
-        "['', 'bb', '', '', '', 'bbba']",
-    )
-    assert_equal(StringSlice("aaa").split("a", 0).__str__(), "['aaa']")
-    assert_equal(StringSlice("a").split("a").__str__(), "['', '']")
-    assert_equal(StringSlice("1,2,3").split("3", 0).__str__(), "['1,2,3']")
-    assert_equal(StringSlice("1,2,3").split("3", 1).__str__(), "['1,2,', '']")
-    assert_equal(
-        StringSlice("1,2,3,3").split("3", 2).__str__(), "['1,2,', ',', '']"
-    )
-    assert_equal(
-        StringSlice("1,2,3,3,3").split("3", 2).__str__(), "['1,2,', ',', ',3']"
-    )
-
-    var in5 = StringSlice("Hello 🔥!")
-    var res5 = in5.split()
-    assert_equal(len(res5), 2)
-    assert_equal(res5[0], "Hello")
-    assert_equal(res5[1], "🔥!")
-
-    var in6 = StringSlice("Лорем ипсум долор сит амет")
-    var res6 = in6.split(" ")
-    assert_equal(len(res6), 5)
-    assert_equal(res6[0], "Лорем")
-    assert_equal(res6[1], "ипсум")
-    assert_equal(res6[2], "долор")
-    assert_equal(res6[3], "сит")
-    assert_equal(res6[4], "амет")
-
-    with assert_raises(contains="Separator cannot be empty."):
-        _ = StringSlice("1, 2, 3").split("")
->>>>>>> 0094d1c4
 
 
 def test_splitlines():
@@ -1220,10 +1077,7 @@
     test_combination_10_good_utf8_sequences()
     test_combination_10_good_10_bad_utf8_sequences()
     test_count_utf8_continuation_bytes()
-<<<<<<< HEAD
     test_count()
-=======
->>>>>>> 0094d1c4
     test_split()
     test_splitlines()
     test_rstrip()
