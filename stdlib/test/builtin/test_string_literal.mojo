--- conflicted
+++ resolved
@@ -181,7 +181,6 @@
         _ = StringLiteral.__int__("hi")
 
 
-<<<<<<< HEAD
 def test_join():
     assert_equal("".join(), "")
     assert_equal("".join("a", "b", "c"), "abc")
@@ -194,7 +193,8 @@
     assert_equal(sep.join(s, s, s, s), "abc,abc,abc,abc")
     assert_equal(sep.join(1, 2, 3), "1,2,3")
     assert_equal(sep.join(1, "abc", 3), "1,abc,3")
-=======
+
+
 def test_isdigit():
     assert_true("123".isdigit())
     assert_false("abc".isdigit())
@@ -230,7 +230,6 @@
             assert_equal(c, "n")
         elif i == 2:
             assert_equal(c, "e")
->>>>>>> ff4cae7c
 
 
 def test_layout():
