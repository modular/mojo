# ===----------------------------------------------------------------------=== #
# Copyright (c) 2025, Modular Inc. All rights reserved.
#
# Licensed under the Apache License v2.0 with LLVM Exceptions:
# https://llvm.org/LICENSE.txt
#
# Unless required by applicable law or agreed to in writing, software
# distributed under the License is distributed on an "AS IS" BASIS,
# WITHOUT WARRANTIES OR CONDITIONS OF ANY KIND, either express or implied.
# See the License for the specific language governing permissions and
# limitations under the License.
# ===----------------------------------------------------------------------=== #
# RUN: %mojo %s

from collections import InlineArray, List

from memory import UnsafePointer, Span
from testing import assert_equal, assert_true


def test_span_list_int():
    var l = List[Int](1, 2, 3, 4, 5, 6, 7)
    var s = Span(list=l)
    assert_equal(len(s), len(l))
    for i in range(len(s)):
        assert_equal(l[i], s[i])
    # subslice
    var s2 = s[2:]
    assert_equal(s2[0], l[2])
    assert_equal(s2[1], l[3])
    assert_equal(s2[2], l[4])
    assert_equal(s2[3], l[5])
    assert_equal(s[-1], l[-1])

    # Test mutation
    s[0] = 9
    assert_equal(s[0], 9)
    assert_equal(l[0], 9)

    s[-1] = 0
    assert_equal(s[-1], 0)
    assert_equal(l[-1], 0)


def test_span_list_str():
    var l = List[String]("a", "b", "c", "d", "e", "f", "g")
    var s = Span(l)
    assert_equal(len(s), len(l))
    for i in range(len(s)):
        assert_equal(l[i], s[i])
    # subslice
    var s2 = s[2:]
    assert_equal(s2[0], l[2])
    assert_equal(s2[1], l[3])
    assert_equal(s2[2], l[4])
    assert_equal(s2[3], l[5])

    # Test mutation
    s[0] = "h"
    assert_equal(s[0], "h")
    assert_equal(l[0], "h")

    s[-1] = "i"
    assert_equal(s[-1], "i")
    assert_equal(l[-1], "i")


def test_span_array_int():
    var l = InlineArray[Int, 7](1, 2, 3, 4, 5, 6, 7)
    var s = Span[Int](array=l)
    assert_equal(len(s), len(l))
    for i in range(len(s)):
        assert_equal(l[i], s[i])
    # subslice
    var s2 = s[2:]
    assert_equal(s2[0], l[2])
    assert_equal(s2[1], l[3])
    assert_equal(s2[2], l[4])
    assert_equal(s2[3], l[5])

    # Test mutation
    s[0] = 9
    assert_equal(s[0], 9)
    assert_equal(l[0], 9)

    s[-1] = 0
    assert_equal(s[-1], 0)
    assert_equal(l[-1], 0)


def test_span_array_str():
    var l = InlineArray[String, 7]("a", "b", "c", "d", "e", "f", "g")
    var s = Span[String](array=l)
    assert_equal(len(s), len(l))
    for i in range(len(s)):
        assert_equal(l[i], s[i])
    # subslice
    var s2 = s[2:]
    assert_equal(s2[0], l[2])
    assert_equal(s2[1], l[3])
    assert_equal(s2[2], l[4])
    assert_equal(s2[3], l[5])

    # Test mutation
    s[0] = "h"
    assert_equal(s[0], "h")
    assert_equal(l[0], "h")

    s[-1] = "i"
    assert_equal(s[-1], "i")
    assert_equal(l[-1], "i")


def test_indexing():
    var l = InlineArray[Int, 7](1, 2, 3, 4, 5, 6, 7)
    var s = Span[Int](array=l)
    assert_equal(s[True], 2)
    assert_equal(s[Int(0)], 1)
    assert_equal(s[3], 4)


def test_span_slice():
    def compare(s: Span[Int], l: List[Int]) -> Bool:
        if len(s) != len(l):
            return False
        for i in range(len(s)):
            if s[i] != l[i]:
                return False
        return True

    var l = List(1, 2, 3, 4, 5)
    var s = Span(l)
    var res = s[1:2]
    assert_equal(res[0], 2)
    res = s[1:-1:1]
    assert_equal(res[0], 2)
    assert_equal(res[1], 3)
    assert_equal(res[2], 4)


def test_copy_from():
    var a = List[Int](0, 1, 2, 3)
    var b = List[Int](4, 5, 6, 7, 8, 9, 10)
    var s = Span(a)
    var s2 = Span(b)
    s.copy_from(s2[: len(a)])
    for i in range(len(a)):
        assert_equal(a[i], b[i])
        assert_equal(s[i], s2[i])


def test_bool():
    var l = InlineArray[String, 7]("a", "b", "c", "d", "e", "f", "g")
    var s = Span[String](l)
    assert_true(s)
    assert_true(not s[0:0])


def test_contains():
    items = List[Byte](1, 2, 3, 4, 5, 6, 7, 8, 9, 10, 11, 12, 13, 14, 15)
    span = Span(items)
    assert_true(0 not in span)
    assert_true(16 not in span)
    for item in items:
        assert_true(item[] in span)


def test_equality():
    var l = InlineArray[String, 7]("a", "b", "c", "d", "e", "f", "g")
    var l2 = List[String]("a", "b", "c", "d", "e", "f", "g")
    var sp = Span[String](l)
    var sp2 = Span[String](l)
    var sp3 = Span(l2)
    # same pointer
    assert_true(sp == sp2)
    # different pointer
    assert_true(sp == sp3)
    # different length
    assert_true(sp != sp3[:-1])
    # empty
    assert_true(sp[0:0] == sp3[0:0])


def test_fill():
    var a = List[Int](0, 1, 2, 3, 4, 5, 6, 7, 8)
    var s = Span(a)

    s.fill(2)

    for i in range(len(a)):
        assert_equal(a[i], 2)
        assert_equal(s[i], 2)


def test_ref():
    var l = InlineArray[Int, 3](1, 2, 3)
    var s = Span[Int](array=l)
    assert_true(s.as_ref() == Pointer.address_of(l.unsafe_ptr()[]))


def test_reversed():
    var forward = InlineArray[Int, 3](1, 2, 3)
    var backward = InlineArray[Int, 3](3, 2, 1)
    var s = Span[Int](forward)
    var i = 0
    for num in reversed(s):
        assert_equal(num[], backward[i])
        i += 1


<<<<<<< HEAD
def test_apply():
    fn _twice[D: DType, w: Int](x: SIMD[D, w]) -> SIMD[D, w]:
        return x * 2

    fn _where[D: DType, w: Int](x: SIMD[D, w]) -> SIMD[DType.bool, w]:
        return x % 2 == 0

    def _test[D: DType]():
        items = List[Scalar[D]](
            1, 2, 3, 4, 5, 6, 7, 8, 9, 10, 11, 12, 13, 14, 15, 16, 17, 18, 19
        )
        twice = items
        span = Span(twice)
        span.apply[func = _twice[D]]()
        for i in range(len(items)):
            assert_true(span[i] == items[i] * 2)

        # twice only even numbers
        twice = items
        span = Span(twice)
        span.apply[func = _twice[D], where = _where[D]]()
        for i in range(len(items)):
            if items[i] % 2 == 0:
                assert_true(span[i] == items[i] * 2)
            else:
                assert_true(span[i] == items[i])

    _test[DType.uint8]()
    _test[DType.uint16]()
    _test[DType.uint32]()
    _test[DType.uint64]()
    _test[DType.int8]()
    _test[DType.int16]()
    _test[DType.int32]()
    _test[DType.int64]()
    _test[DType.float16]()
    _test[DType.float32]()
    _test[DType.float64]()
=======
# We don't actually need to call this test
# but we want to make sure it compiles
def test_span_coerce():
    var l = List[Int](1, 2, 3)
    var a = InlineArray[Int, 3](1, 2, 3)

    fn takes_span(s: Span[Int]):
        pass

    takes_span(l)
    takes_span(a)
>>>>>>> b367ba89


def main():
    test_span_list_int()
    test_span_list_str()
    test_span_array_int()
    test_span_array_str()
    test_indexing()
    test_span_slice()
    test_equality()
    test_bool()
    test_contains()
    test_fill()
    test_ref()
    test_reversed()
    test_apply()<|MERGE_RESOLUTION|>--- conflicted
+++ resolved
@@ -208,7 +208,19 @@
         i += 1
 
 
-<<<<<<< HEAD
+# We don't actually need to call this test
+# but we want to make sure it compiles
+def test_span_coerce():
+    var l = List[Int](1, 2, 3)
+    var a = InlineArray[Int, 3](1, 2, 3)
+
+    fn takes_span(s: Span[Int]):
+        pass
+
+    takes_span(l)
+    takes_span(a)
+
+
 def test_apply():
     fn _twice[D: DType, w: Int](x: SIMD[D, w]) -> SIMD[D, w]:
         return x * 2
@@ -247,19 +259,6 @@
     _test[DType.float16]()
     _test[DType.float32]()
     _test[DType.float64]()
-=======
-# We don't actually need to call this test
-# but we want to make sure it compiles
-def test_span_coerce():
-    var l = List[Int](1, 2, 3)
-    var a = InlineArray[Int, 3](1, 2, 3)
-
-    fn takes_span(s: Span[Int]):
-        pass
-
-    takes_span(l)
-    takes_span(a)
->>>>>>> b367ba89
 
 
 def main():
