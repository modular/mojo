# ===----------------------------------------------------------------------=== #
# Copyright (c) 2024, Modular Inc. All rights reserved.
#
# Licensed under the Apache License v2.0 with LLVM Exceptions:
# https://llvm.org/LICENSE.txt
#
# Unless required by applicable law or agreed to in writing, software
# distributed under the License is distributed on an "AS IS" BASIS,
# WITHOUT WARRANTIES OR CONDITIONS OF ANY KIND, either express or implied.
# See the License for the specific language governing permissions and
# limitations under the License.
# ===----------------------------------------------------------------------=== #
# RUN: %mojo %s

from testing import assert_equal, assert_true, assert_false

from utils import Span, StringSlice
from utils._utf8_validation import _is_valid_utf8
from utils.string_slice import _count_utf8_continuation_bytes


fn test_string_literal_byte_span() raises:
    alias string: StringLiteral = "Hello"
    alias slc = string.as_bytes()

    assert_equal(len(slc), 5)
    assert_equal(slc[0], ord("H"))
    assert_equal(slc[1], ord("e"))
    assert_equal(slc[2], ord("l"))
    assert_equal(slc[3], ord("l"))
    assert_equal(slc[4], ord("o"))


fn test_string_byte_span() raises:
    var string = String("Hello")
    var str_slice = string.as_bytes()

    assert_equal(len(str_slice), 5)
    assert_equal(str_slice[0], ord("H"))
    assert_equal(str_slice[1], ord("e"))
    assert_equal(str_slice[2], ord("l"))
    assert_equal(str_slice[3], ord("l"))
    assert_equal(str_slice[4], ord("o"))

    # ----------------------------------
    # Test subslicing
    # ----------------------------------

    # Slice the whole thing
    var sub1 = str_slice[:5]
    assert_equal(len(sub1), 5)
    assert_equal(sub1[0], ord("H"))
    assert_equal(sub1[1], ord("e"))
    assert_equal(sub1[2], ord("l"))
    assert_equal(sub1[3], ord("l"))
    assert_equal(sub1[4], ord("o"))

    # Slice the end
    var sub2 = str_slice[2:5]
    assert_equal(len(sub2), 3)
    assert_equal(sub2[0], ord("l"))
    assert_equal(sub2[1], ord("l"))
    assert_equal(sub2[2], ord("o"))

    # Slice the first element
    var sub3 = str_slice[0:1]
    assert_equal(len(sub3), 1)
    assert_equal(sub3[0], ord("H"))

    #
    # Test mutation through slice
    #

    sub1[0] = ord("J")
    assert_equal(string, "Jello")

    sub2[2] = ord("y")
    assert_equal(string, "Jelly")

    # ----------------------------------
    # Test empty subslicing
    # ----------------------------------

    var sub4 = str_slice[0:0]
    assert_equal(len(sub4), 0)

    var sub5 = str_slice[2:2]
    assert_equal(len(sub5), 0)

    # Empty slices still have a pointer value
    assert_equal(int(sub5.unsafe_ptr()) - int(sub4.unsafe_ptr()), 2)

    # ----------------------------------
    # Test invalid slicing
    # ----------------------------------

    # TODO: Improve error reporting for invalid slice bounds.

    # assert_equal(
    #     # str_slice[3:6]
    #     str_slice._try_slice(slice(3, 6)).unwrap[String](),
    #     String("Slice end is out of bounds"),
    # )

    # assert_equal(
    #     # str_slice[5:6]
    #     str_slice._try_slice(slice(5, 6)).unwrap[String](),
    #     String("Slice start is out of bounds"),
    # )

    # assert_equal(
    #     # str_slice[5:5]
    #     str_slice._try_slice(slice(5, 5)).unwrap[String](),
    #     String("Slice start is out of bounds"),
    # )


fn test_heap_string_from_string_slice() raises:
    alias string_lit: StringLiteral = "Hello"

    alias static_str = string_lit.as_string_slice()

    alias heap_string = String(static_str)

    assert_equal(heap_string, "Hello")


fn test_slice_len() raises:
    alias str1: StringLiteral = "12345"
    alias str2: StringLiteral = "1234"
    alias str3: StringLiteral = "123"
    alias str4: StringLiteral = "12"
    alias str5: StringLiteral = "1"

    alias slice1 = str1.as_string_slice()
    alias slice2 = str2.as_string_slice()
    alias slice3 = str3.as_string_slice()
    alias slice4 = str4.as_string_slice()
    alias slice5 = str5.as_string_slice()

    assert_equal(5, len(slice1))
    assert_equal(4, len(slice2))
    assert_equal(3, len(slice3))
    assert_equal(2, len(slice4))
    assert_equal(1, len(slice5))


fn test_slice_eq() raises:
    var str1: String = "12345"
    var str2: String = "12345"
    var str3: StringLiteral = "12345"
    var str4: String = "abc"
    var str5: String = "abcdef"
    var str6: StringLiteral = "abcdef"

    # eq

    # FIXME: the origin of the StringSlice origin should be the data in the
    # string, not the string itself.
    # assert_true(str1.as_string_slice().__eq__(str1))
    assert_true(str1.as_string_slice().__eq__(str2))
    assert_true(str2.as_string_slice().__eq__(str2.as_string_slice()))
    assert_true(str1.as_string_slice().__eq__(str3))

    # ne

    assert_true(str1.as_string_slice().__ne__(str4))
    assert_true(str1.as_string_slice().__ne__(str5))
    assert_true(str1.as_string_slice().__ne__(str5.as_string_slice()))
    assert_true(str1.as_string_slice().__ne__(str6))


fn test_slice_bool() raises:
    var str1: String = "abc"
    assert_true(str1.as_string_slice().__bool__())
    var str2: String = ""
    assert_true(not str2.as_string_slice().__bool__())


fn test_utf8_validation() raises:
    var text = """Lorem ipsum dolor sit amet, consectetur adipiscing elit. Nam
    varius tellus quis tincidunt dictum. Donec eros orci, ultricies ac metus non
    , rutrum faucibus neque. Nunc ultricies turpis ut lacus consequat dapibus.
    Nulla nec risus a purus volutpat blandit. Donec sit amet massa velit. Aenean
    fermentum libero eu pharetra placerat. Sed id molestie tellus. Fusce
    sollicitudin a purus ac placerat.
    Lorem Ipsum，也称乱数假文或者哑元文本， 是印刷及排版领域所常用的虚拟文字
    由于曾经一台匿名的打印机刻意打乱了一盒印刷字体从而造出一本字体样品书，Lorem
    Ipsum从西元15世纪起就被作为此领域的标准文本使用。它不仅延续了五个世纪，
    还通过了电子排版的挑战，其雏形却依然保存至今。在1960年代，”Leatraset”公司发布了印刷着
    Lorem Ipsum段落的纸张，从而广泛普及了它的使用。最近，计算机桌面出版软件
    למה אנו משתמשים בזה?
    זוהי עובדה מבוססת שדעתו של הקורא תהיה מוסחת על ידי טקטס קריא כאשר הוא יביט בפריסתו. המטרה בשימוש
     ב- Lorem Ipsum הוא שיש לו פחות או יותר תפוצה של אותיות, בניגוד למלל ' יסוי
    יסוי  יסוי', ונותן חזות קריאה יותר.הרבה הוצאות מחשבים ועורכי דפי אינטרנט משתמשים כיום ב-
    Lorem Ipsum כטקסט ברירת המחדל שלהם, וחיפוש של 'lorem ipsum' יחשוף אתרים רבים בראשית
    דרכם.גרסאות רבות נוצרו במהלך השנים, לעתים בשגגה
    Lorem Ipsum е едноставен модел на текст кој се користел во печатарската
    индустрија.
    Lorem Ipsum - це текст-"риба", що використовується в друкарстві та дизайні.
    Lorem Ipsum คือ เนื้อหาจำลองแบบเรียบๆ ที่ใช้กันในธุรกิจงานพิมพ์หรืองานเรียงพิมพ์
    มันได้กลายมาเป็นเนื้อหาจำลองมาตรฐานของธุรกิจดังกล่าวมาตั้งแต่ศตวรรษที่
    Lorem ipsum" في أي محرك بحث ستظهر العديد
     من المواقع الحديثة العهد في نتائج البحث. على مدى السنين
     ظهرت نسخ جديدة ومختلفة من نص لوريم إيبسوم، أحياناً عن طريق
     الصدفة، وأحياناً عن عمد كإدخال بعض العبارات الفكاهية إليها.
    """
    assert_true(_is_valid_utf8(text.as_bytes()))
    assert_true(_is_valid_utf8(text.as_bytes()))

    var positive = List[List[UInt8]](
        List[UInt8](0x0),
        List[UInt8](0x00),
        List[UInt8](0x66),
        List[UInt8](0x7F),
        List[UInt8](0x00, 0x7F),
        List[UInt8](0x7F, 0x00),
        List[UInt8](0xC2, 0x80),
        List[UInt8](0xDF, 0xBF),
        List[UInt8](0xE0, 0xA0, 0x80),
        List[UInt8](0xE0, 0xA0, 0xBF),
        List[UInt8](0xED, 0x9F, 0x80),
        List[UInt8](0xEF, 0x80, 0xBF),
        List[UInt8](0xF0, 0x90, 0xBF, 0x80),
        List[UInt8](0xF2, 0x81, 0xBE, 0x99),
        List[UInt8](0xF4, 0x8F, 0x88, 0xAA),
    )
    for item in positive:
        assert_true(_is_valid_utf8(Span(item[])))
        assert_true(_is_valid_utf8(Span(item[])))
    var negative = List[List[UInt8]](
        List[UInt8](0x80),
        List[UInt8](0xBF),
        List[UInt8](0xC0, 0x80),
        List[UInt8](0xC1, 0x00),
        List[UInt8](0xC2, 0x7F),
        List[UInt8](0xDF, 0xC0),
        List[UInt8](0xE0, 0x9F, 0x80),
        List[UInt8](0xE0, 0xC2, 0x80),
        List[UInt8](0xED, 0xA0, 0x80),
        List[UInt8](0xED, 0x7F, 0x80),
        List[UInt8](0xEF, 0x80, 0x00),
        List[UInt8](0xF0, 0x8F, 0x80, 0x80),
        List[UInt8](0xF0, 0xEE, 0x80, 0x80),
        List[UInt8](0xF2, 0x90, 0x91, 0x7F),
        List[UInt8](0xF4, 0x90, 0x88, 0xAA),
        List[UInt8](0xF4, 0x00, 0xBF, 0xBF),
        List[UInt8](
            0xC2, 0x80, 0x00, 0x00, 0xE1, 0x80, 0x80, 0x00, 0xC2, 0xC2, 0x80
        ),
        List[UInt8](0x00, 0xC2, 0xC2, 0x80, 0x00, 0x00, 0xE1, 0x80, 0x80),
        List[UInt8](0x00, 0x00, 0x00, 0xF1, 0x80, 0x00),
        List[UInt8](0x00, 0x00, 0x00, 0x00, 0x00, 0x00, 0x00, 0xF1),
        List[UInt8](0x00, 0x00, 0x00, 0x00, 0xF1, 0x00, 0x80, 0x80),
        List[UInt8](0x00, 0x00, 0xF1, 0x80, 0xC2, 0x80, 0x00),
        List[UInt8](0x00, 0x00, 0xF0, 0x80, 0x80, 0x80),
    )
    for item in negative:
        assert_false(_is_valid_utf8(Span(item[])))
        assert_false(_is_valid_utf8(Span(item[])))


def test_find():
    haystack = str("abcdefg").as_string_slice()
    haystack_with_special_chars = str("abcdefg@#$").as_string_slice()
    haystack_repeated_chars = str("aaaaaaaaaaaaaaaaaaaaaaaa").as_string_slice()

    assert_equal(haystack.find(str("a").as_string_slice()), 0)
    assert_equal(haystack.find(str("ab").as_string_slice()), 0)
    assert_equal(haystack.find(str("abc").as_string_slice()), 0)
    assert_equal(haystack.find(str("bcd").as_string_slice()), 1)
    assert_equal(haystack.find(str("de").as_string_slice()), 3)
    assert_equal(haystack.find(str("fg").as_string_slice()), 5)
    assert_equal(haystack.find(str("g").as_string_slice()), 6)
    assert_equal(haystack.find(str("z").as_string_slice()), -1)
    assert_equal(haystack.find(str("zzz").as_string_slice()), -1)

    assert_equal(haystack.find(str("@#$").as_string_slice()), -1)
    assert_equal(
        haystack_with_special_chars.find(str("@#$").as_string_slice()), 7
    )

    assert_equal(haystack_repeated_chars.find(str("aaa").as_string_slice()), 0)
    assert_equal(haystack_repeated_chars.find(str("AAa").as_string_slice()), -1)

    assert_equal(
        haystack.find(str("hijklmnopqrstuvwxyz").as_string_slice()), -1
    )

    assert_equal(
        str("").as_string_slice().find(str("abc").as_string_slice()), -1
    )


alias GOOD_SEQUENCES = List[String](
    "a",
    "\xc3\xb1",
    "\xe2\x82\xa1",
    "\xf0\x90\x8c\xbc",
    "안녕하세요, 세상",
    "\xc2\x80",
    "\xf0\x90\x80\x80",
    "\xee\x80\x80",
    "very very very long string 🔥🔥🔥",
)


# TODO: later on, don't use String because
# it will likely refuse non-utf8 data.
alias BAD_SEQUENCES = List[String](
    "\xc3\x28",  # continuation bytes does not start with 10xx
    "\xa0\xa1",  # first byte is continuation byte
    "\xe2\x28\xa1",  # second byte should be continuation byte
    "\xe2\x82\x28",  # third byte should be continuation byte
    "\xf0\x28\x8c\xbc",  # second byte should be continuation byte
    "\xf0\x90\x28\xbc",  # third byte should be continuation byte
    "\xf0\x28\x8c\x28",  # fourth byte should be continuation byte
    "\xc0\x9f",  # overlong, could be just one byte
    "\xf5\xff\xff\xff",  # missing continuation bytes
    "\xed\xa0\x81",  # UTF-16 surrogate pair
    "\xf8\x90\x80\x80\x80",  # 5 bytes is too long
    "123456789012345\xed",  # Continuation bytes are missing
    "123456789012345\xf1",  # Continuation bytes are missing
    "123456789012345\xc2",  # Continuation bytes are missing
    "\xC2\x7F",  # second byte is not continuation byte
    "\xce",  # Continuation byte missing
    "\xce\xba\xe1",  # two continuation bytes missing
    "\xce\xba\xe1\xbd",  # One continuation byte missing
    "\xce\xba\xe1\xbd\xb9\xcf",  # fifth byte should be continuation byte
    "\xce\xba\xe1\xbd\xb9\xcf\x83\xce",  # missing continuation byte
    "\xce\xba\xe1\xbd\xb9\xcf\x83\xce\xbc\xce",  # missing continuation byte
    "\xdf",  # missing continuation byte
    "\xef\xbf",  # missing continuation byte
)


fn validate_utf8(slice: String) -> Bool:
    return _is_valid_utf8(slice.as_bytes())


def test_good_utf8_sequences():
    for sequence in GOOD_SEQUENCES:
        assert_true(validate_utf8(sequence[]))


def test_bad_utf8_sequences():
    for sequence in BAD_SEQUENCES:
        assert_false(validate_utf8(sequence[]))


def test_combination_good_utf8_sequences():
    # any combination of good sequences should be good
    for i in range(0, len(GOOD_SEQUENCES)):
        for j in range(i, len(GOOD_SEQUENCES)):
            var sequence = GOOD_SEQUENCES[i] + GOOD_SEQUENCES[j]
            assert_true(validate_utf8(sequence))


def test_combination_bad_utf8_sequences():
    # any combination of bad sequences should be bad
    for i in range(0, len(BAD_SEQUENCES)):
        for j in range(i, len(BAD_SEQUENCES)):
            var sequence = BAD_SEQUENCES[i] + BAD_SEQUENCES[j]
            assert_false(validate_utf8(sequence))


def test_combination_good_bad_utf8_sequences():
    # any combination of good and bad sequences should be bad
    for i in range(0, len(GOOD_SEQUENCES)):
        for j in range(0, len(BAD_SEQUENCES)):
            var sequence = GOOD_SEQUENCES[i] + BAD_SEQUENCES[j]
            assert_false(validate_utf8(sequence))


def test_combination_10_good_utf8_sequences():
    # any 10 combination of good sequences should be good
    for i in range(0, len(GOOD_SEQUENCES)):
        for j in range(i, len(GOOD_SEQUENCES)):
            var sequence = GOOD_SEQUENCES[i] * 10 + GOOD_SEQUENCES[j] * 10
            assert_true(validate_utf8(sequence))


def test_combination_10_good_10_bad_utf8_sequences():
    # any 10 combination of good and bad sequences should be bad
    for i in range(0, len(GOOD_SEQUENCES)):
        for j in range(0, len(BAD_SEQUENCES)):
            var sequence = GOOD_SEQUENCES[i] * 10 + BAD_SEQUENCES[j] * 10
            assert_false(validate_utf8(sequence))


def test_count_utf8_continuation_bytes():
    alias c = UInt8(0b1000_0000)
    alias b1 = UInt8(0b0100_0000)
    alias b2 = UInt8(0b1100_0000)
    alias b3 = UInt8(0b1110_0000)
    alias b4 = UInt8(0b1111_0000)

    def _test(amnt: Int, items: List[UInt8]):
        p = items.unsafe_ptr()
        span = Span[Byte, StaticConstantOrigin](unsafe_ptr=p, len=len(items))
        assert_equal(amnt, _count_utf8_continuation_bytes(span))

    _test(5, List[UInt8](c, c, c, c, c))
    _test(2, List[UInt8](b2, c, b2, c, b1))
    _test(2, List[UInt8](b2, c, b1, b2, c))
    _test(2, List[UInt8](b2, c, b2, c, b1))
    _test(2, List[UInt8](b2, c, b1, b2, c))
    _test(2, List[UInt8](b1, b2, c, b2, c))
    _test(2, List[UInt8](b3, c, c, b1, b1))
    _test(2, List[UInt8](b1, b1, b3, c, c))
    _test(2, List[UInt8](b1, b3, c, c, b1))
    _test(3, List[UInt8](b1, b4, c, c, c))
    _test(3, List[UInt8](b4, c, c, c, b1))
    _test(3, List[UInt8](b3, c, c, b2, c))
    _test(3, List[UInt8](b2, c, b3, c, c))


<<<<<<< HEAD
def test_split():
    alias S = StringSlice[StaticConstantOrigin]

    fn st(value: StringLiteral) -> StringSlice[ImmutableAnyOrigin]:
        return rebind[StringSlice[ImmutableAnyOrigin]](StringSlice(value))

    # FIXME: remove once StringSlice conforms to TestableCollectionElement
    fn _assert_equal[
        O: ImmutableOrigin
    ](l1: List[StringSlice[O]], l2: List[S]) raises:
=======
def test_splitlines():
    alias S = StringSlice[StaticConstantOrigin]
    alias L = List[StringSlice[StaticConstantOrigin]]

    # FIXME: remove once StringSlice conforms to TestableCollectionElement
    fn _assert_equal[
        O1: ImmutableOrigin, O2: ImmutableOrigin
    ](l1: List[StringSlice[O1]], l2: List[StringSlice[O2]]) raises:
>>>>>>> 83bf0a35
        assert_equal(len(l1), len(l2))
        for i in range(len(l1)):
            assert_equal(str(l1[i]), str(l2[i]))

<<<<<<< HEAD
    # Should add all whitespace-like chars as one
    # test all unicode separators
    # 0 is to build a String with null terminator
    alias next_line = List[UInt8](0xC2, 0x85, 0)
    """TODO: \\x85"""
    alias unicode_line_sep = List[UInt8](0xE2, 0x80, 0xA8, 0)
    """TODO: \\u2028"""
    alias unicode_paragraph_sep = List[UInt8](0xE2, 0x80, 0xA9, 0)
    """TODO: \\u2029"""
    # TODO add line and paragraph separator as StringLiteral once unicode
    # escape secuences are accepted
    univ_sep_var = (
        String(" ")
        + String("\t")
        + String("\n")
        + String("\r")
        + String("\v")
        + String("\f")
        + String("\x1c")
        + String("\x1d")
        + String("\x1e")
        + String(next_line).as_string_slice()
        + String(unicode_line_sep).as_string_slice()
        + String(unicode_paragraph_sep).as_string_slice()
    )
    s = univ_sep_var + "hello" + univ_sep_var + "world" + univ_sep_var
    sl = rebind[S](s.as_string_slice())
    _assert_equal(sl.split(), List[S]("hello", "world"))

    # should split into empty strings between separators
    _assert_equal(st("1,,,3").split(","), List[S]("1", "", "", "3"))
    _assert_equal(st(",,,").split(","), List[S]("", "", "", ""))
    _assert_equal(st(" a b ").split(" "), List[S]("", "a", "b", ""))
    _assert_equal(st("abababaaba").split("aba"), List[S]("", "b", "", ""))
    assert_true(len(st("").split()) == 0)
    assert_true(len(st(" ").split()) == 0)
    assert_true(len(st("").split(" ")) == 1)
    assert_true(len(st(",").split(",")) == 2)
    assert_true(len(st(" ").split(" ")) == 2)
    assert_true(len(st("").split("")) == 2)
    assert_true(len(st("  ").split(" ")) == 3)
    assert_true(len(st("   ").split(" ")) == 4)

    # should split into maxsplit + 1 items
    _assert_equal(st("1,2,3").split(",", 0), List[S]("1,2,3"))
    _assert_equal(st("1,2,3").split(",", 1), List[S]("1", "2,3"))

    # Split in middle
    _assert_equal(st("faang").split(st("n")), List[S]("faa", "g"))

    # No match from the delimiter
    _assert_equal(st("hello world").split(st("x")), List[S]("hello world"))

    # Multiple character delimiter
    _assert_equal(st("hello").split(st("ll")), List[S]("he", "o"))

    res = List[S]("", "bb", "", "", "", "bbb", "")
    _assert_equal(st("abbaaaabbba").split("a"), res)
    _assert_equal(st("abbaaaabbba").split("a", 8), res)
    s1 = st("abbaaaabbba").split("a", 5)
    _assert_equal(s1, List[S]("", "bb", "", "", "", "bbba"))
    _assert_equal(st("aaa").split("a", 0), List[S]("aaa"))
    _assert_equal(st("a").split("a"), List[S]("", ""))
    _assert_equal(st("1,2,3").split("3", 0), List[S]("1,2,3"))
    _assert_equal(st("1,2,3").split("3", 1), List[S]("1,2,", ""))
    _assert_equal(st("1,2,3,3").split("3", 2), List[S]("1,2,", ",", ""))
    _assert_equal(st("1,2,3,3,3").split("3", 2), List[S]("1,2,", ",", ",3"))

    _assert_equal(st("Hello 🔥!").split(), List[S]("Hello", "🔥!"))

    s2 = st("Лорем ипсум долор сит амет").split(" ")
    _assert_equal(s2, List[S]("Лорем", "ипсум", "долор", "сит", "амет"))
    s3 = st("Лорем ипсум долор сит амет").split("м")
    _assert_equal(s3, List[S]("Лоре", " ипсу", " долор сит а", "ет"))

    _assert_equal(st("123").split(""), List[S]("", "1", "2", "3", ""))
    assert_equal("".join(st("123").split("")), "123")
    _assert_equal(
        st(",1,2,3,").split(","), rebind[List[S]](st("123").split(""))
    )
    assert_equal(",".join(st("123").split("")), ",1,2,3,")
=======
    # FIXME: remove once StringSlice conforms to TestableCollectionElement
    fn _assert_equal[
        O1: ImmutableOrigin
    ](l1: List[StringSlice[O1]], l2: List[String]) raises:
        assert_equal(len(l1), len(l2))
        for i in range(len(l1)):
            assert_equal(str(l1[i]), l2[i])

    # Test with no line breaks
    _assert_equal(S("hello world").splitlines(), L("hello world"))

    # Test with line breaks
    _assert_equal(S("hello\nworld").splitlines(), L("hello", "world"))
    _assert_equal(S("hello\rworld").splitlines(), L("hello", "world"))
    _assert_equal(S("hello\r\nworld").splitlines(), L("hello", "world"))

    # Test with multiple different line breaks
    s1 = S("hello\nworld\r\nmojo\rlanguage\r\n")
    hello_mojo = L("hello", "world", "mojo", "language")
    _assert_equal(s1.splitlines(), hello_mojo)
    _assert_equal(
        s1.splitlines(keepends=True),
        L("hello\n", "world\r\n", "mojo\r", "language\r\n"),
    )

    # Test with an empty string
    _assert_equal(S("").splitlines(), L())
    # test \v \f \x1c \x1d
    s2 = S("hello\vworld\fmojo\x1clanguage\x1d")
    _assert_equal(s2.splitlines(), hello_mojo)
    _assert_equal(
        s2.splitlines(keepends=True),
        L("hello\v", "world\f", "mojo\x1c", "language\x1d"),
    )

    # test \x1c \x1d \x1e
    s3 = S("hello\x1cworld\x1dmojo\x1elanguage\x1e")
    _assert_equal(s3.splitlines(), hello_mojo)
    _assert_equal(
        s3.splitlines(keepends=True),
        L("hello\x1c", "world\x1d", "mojo\x1e", "language\x1e"),
    )

    # test \x85 \u2028 \u2029
    var next_line = String(List[UInt8](0xC2, 0x85, 0))
    """TODO: \\x85"""
    var unicode_line_sep = String(List[UInt8](0xE2, 0x80, 0xA8, 0))
    """TODO: \\u2028"""
    var unicode_paragraph_sep = String(List[UInt8](0xE2, 0x80, 0xA9, 0))
    """TODO: \\u2029"""

    for i in List(next_line, unicode_line_sep, unicode_paragraph_sep):
        u = i[]
        item = String("").join("hello", u, "world", u, "mojo", u, "language", u)
        s = StringSlice(item)
        _assert_equal(s.splitlines(), hello_mojo)
        items = List("hello" + u, "world" + u, "mojo" + u, "language" + u)
        _assert_equal(s.splitlines(keepends=True), items)
>>>>>>> 83bf0a35


fn main() raises:
    test_string_literal_byte_span()
    test_string_byte_span()
    test_heap_string_from_string_slice()
    test_slice_len()
    test_slice_eq()
    test_slice_bool()
    test_utf8_validation()
    test_find()
    test_good_utf8_sequences()
    test_bad_utf8_sequences()
    test_combination_good_utf8_sequences()
    test_combination_bad_utf8_sequences()
    test_combination_good_bad_utf8_sequences()
    test_combination_10_good_utf8_sequences()
    test_combination_10_good_10_bad_utf8_sequences()
    test_count_utf8_continuation_bytes()
<<<<<<< HEAD
    test_split()
=======
    test_splitlines()
>>>>>>> 83bf0a35
<|MERGE_RESOLUTION|>--- conflicted
+++ resolved
@@ -415,7 +415,78 @@
     _test(3, List[UInt8](b2, c, b3, c, c))
 
 
-<<<<<<< HEAD
+def test_splitlines():
+    alias S = StringSlice[StaticConstantOrigin]
+    alias L = List[StringSlice[StaticConstantOrigin]]
+
+    # FIXME: remove once StringSlice conforms to TestableCollectionElement
+    fn _assert_equal[
+        O1: ImmutableOrigin, O2: ImmutableOrigin
+    ](l1: List[StringSlice[O1]], l2: List[StringSlice[O2]]) raises:
+        assert_equal(len(l1), len(l2))
+        for i in range(len(l1)):
+            assert_equal(str(l1[i]), str(l2[i]))
+
+    # FIXME: remove once StringSlice conforms to TestableCollectionElement
+    fn _assert_equal[
+        O1: ImmutableOrigin
+    ](l1: List[StringSlice[O1]], l2: List[String]) raises:
+        assert_equal(len(l1), len(l2))
+        for i in range(len(l1)):
+            assert_equal(str(l1[i]), l2[i])
+
+    # Test with no line breaks
+    _assert_equal(S("hello world").splitlines(), L("hello world"))
+
+    # Test with line breaks
+    _assert_equal(S("hello\nworld").splitlines(), L("hello", "world"))
+    _assert_equal(S("hello\rworld").splitlines(), L("hello", "world"))
+    _assert_equal(S("hello\r\nworld").splitlines(), L("hello", "world"))
+
+    # Test with multiple different line breaks
+    s1 = S("hello\nworld\r\nmojo\rlanguage\r\n")
+    hello_mojo = L("hello", "world", "mojo", "language")
+    _assert_equal(s1.splitlines(), hello_mojo)
+    _assert_equal(
+        s1.splitlines(keepends=True),
+        L("hello\n", "world\r\n", "mojo\r", "language\r\n"),
+    )
+
+    # Test with an empty string
+    _assert_equal(S("").splitlines(), L())
+    # test \v \f \x1c \x1d
+    s2 = S("hello\vworld\fmojo\x1clanguage\x1d")
+    _assert_equal(s2.splitlines(), hello_mojo)
+    _assert_equal(
+        s2.splitlines(keepends=True),
+        L("hello\v", "world\f", "mojo\x1c", "language\x1d"),
+    )
+
+    # test \x1c \x1d \x1e
+    s3 = S("hello\x1cworld\x1dmojo\x1elanguage\x1e")
+    _assert_equal(s3.splitlines(), hello_mojo)
+    _assert_equal(
+        s3.splitlines(keepends=True),
+        L("hello\x1c", "world\x1d", "mojo\x1e", "language\x1e"),
+    )
+
+    # test \x85 \u2028 \u2029
+    var next_line = String(List[UInt8](0xC2, 0x85, 0))
+    """TODO: \\x85"""
+    var unicode_line_sep = String(List[UInt8](0xE2, 0x80, 0xA8, 0))
+    """TODO: \\u2028"""
+    var unicode_paragraph_sep = String(List[UInt8](0xE2, 0x80, 0xA9, 0))
+    """TODO: \\u2029"""
+
+    for i in List(next_line, unicode_line_sep, unicode_paragraph_sep):
+        u = i[]
+        item = String("").join("hello", u, "world", u, "mojo", u, "language", u)
+        s = StringSlice(item)
+        _assert_equal(s.splitlines(), hello_mojo)
+        items = List("hello" + u, "world" + u, "mojo" + u, "language" + u)
+        _assert_equal(s.splitlines(keepends=True), items)
+
+
 def test_split():
     alias S = StringSlice[StaticConstantOrigin]
 
@@ -426,21 +497,10 @@
     fn _assert_equal[
         O: ImmutableOrigin
     ](l1: List[StringSlice[O]], l2: List[S]) raises:
-=======
-def test_splitlines():
-    alias S = StringSlice[StaticConstantOrigin]
-    alias L = List[StringSlice[StaticConstantOrigin]]
-
-    # FIXME: remove once StringSlice conforms to TestableCollectionElement
-    fn _assert_equal[
-        O1: ImmutableOrigin, O2: ImmutableOrigin
-    ](l1: List[StringSlice[O1]], l2: List[StringSlice[O2]]) raises:
->>>>>>> 83bf0a35
         assert_equal(len(l1), len(l2))
         for i in range(len(l1)):
             assert_equal(str(l1[i]), str(l2[i]))
 
-<<<<<<< HEAD
     # Should add all whitespace-like chars as one
     # test all unicode separators
     # 0 is to build a String with null terminator
@@ -522,66 +582,6 @@
         st(",1,2,3,").split(","), rebind[List[S]](st("123").split(""))
     )
     assert_equal(",".join(st("123").split("")), ",1,2,3,")
-=======
-    # FIXME: remove once StringSlice conforms to TestableCollectionElement
-    fn _assert_equal[
-        O1: ImmutableOrigin
-    ](l1: List[StringSlice[O1]], l2: List[String]) raises:
-        assert_equal(len(l1), len(l2))
-        for i in range(len(l1)):
-            assert_equal(str(l1[i]), l2[i])
-
-    # Test with no line breaks
-    _assert_equal(S("hello world").splitlines(), L("hello world"))
-
-    # Test with line breaks
-    _assert_equal(S("hello\nworld").splitlines(), L("hello", "world"))
-    _assert_equal(S("hello\rworld").splitlines(), L("hello", "world"))
-    _assert_equal(S("hello\r\nworld").splitlines(), L("hello", "world"))
-
-    # Test with multiple different line breaks
-    s1 = S("hello\nworld\r\nmojo\rlanguage\r\n")
-    hello_mojo = L("hello", "world", "mojo", "language")
-    _assert_equal(s1.splitlines(), hello_mojo)
-    _assert_equal(
-        s1.splitlines(keepends=True),
-        L("hello\n", "world\r\n", "mojo\r", "language\r\n"),
-    )
-
-    # Test with an empty string
-    _assert_equal(S("").splitlines(), L())
-    # test \v \f \x1c \x1d
-    s2 = S("hello\vworld\fmojo\x1clanguage\x1d")
-    _assert_equal(s2.splitlines(), hello_mojo)
-    _assert_equal(
-        s2.splitlines(keepends=True),
-        L("hello\v", "world\f", "mojo\x1c", "language\x1d"),
-    )
-
-    # test \x1c \x1d \x1e
-    s3 = S("hello\x1cworld\x1dmojo\x1elanguage\x1e")
-    _assert_equal(s3.splitlines(), hello_mojo)
-    _assert_equal(
-        s3.splitlines(keepends=True),
-        L("hello\x1c", "world\x1d", "mojo\x1e", "language\x1e"),
-    )
-
-    # test \x85 \u2028 \u2029
-    var next_line = String(List[UInt8](0xC2, 0x85, 0))
-    """TODO: \\x85"""
-    var unicode_line_sep = String(List[UInt8](0xE2, 0x80, 0xA8, 0))
-    """TODO: \\u2028"""
-    var unicode_paragraph_sep = String(List[UInt8](0xE2, 0x80, 0xA9, 0))
-    """TODO: \\u2029"""
-
-    for i in List(next_line, unicode_line_sep, unicode_paragraph_sep):
-        u = i[]
-        item = String("").join("hello", u, "world", u, "mojo", u, "language", u)
-        s = StringSlice(item)
-        _assert_equal(s.splitlines(), hello_mojo)
-        items = List("hello" + u, "world" + u, "mojo" + u, "language" + u)
-        _assert_equal(s.splitlines(keepends=True), items)
->>>>>>> 83bf0a35
 
 
 fn main() raises:
@@ -601,8 +601,5 @@
     test_combination_10_good_utf8_sequences()
     test_combination_10_good_10_bad_utf8_sequences()
     test_count_utf8_continuation_bytes()
-<<<<<<< HEAD
-    test_split()
-=======
     test_splitlines()
->>>>>>> 83bf0a35
+    test_split()