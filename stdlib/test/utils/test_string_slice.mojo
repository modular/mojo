# ===----------------------------------------------------------------------=== #
# Copyright (c) 2024, Modular Inc. All rights reserved.
#
# Licensed under the Apache License v2.0 with LLVM Exceptions:
# https://llvm.org/LICENSE.txt
#
# Unless required by applicable law or agreed to in writing, software
# distributed under the License is distributed on an "AS IS" BASIS,
# WITHOUT WARRANTIES OR CONDITIONS OF ANY KIND, either express or implied.
# See the License for the specific language governing permissions and
# limitations under the License.
# ===----------------------------------------------------------------------=== #
# RUN: %mojo %s

from testing import assert_equal, assert_false, assert_true

from memory import Span
from utils import StringSlice
from utils._utf8_validation import _is_valid_utf8
from utils.string_slice import _count_utf8_continuation_bytes


fn test_string_literal_byte_span() raises:
    alias string: StringLiteral = "Hello"
    alias slc = string.as_bytes()

    assert_equal(len(slc), 5)
    assert_equal(slc[0], ord("H"))
    assert_equal(slc[1], ord("e"))
    assert_equal(slc[2], ord("l"))
    assert_equal(slc[3], ord("l"))
    assert_equal(slc[4], ord("o"))


fn test_string_byte_span() raises:
    var string = String("Hello")
    var str_slice = string.as_bytes()

    assert_equal(len(str_slice), 5)
    assert_equal(str_slice[0], ord("H"))
    assert_equal(str_slice[1], ord("e"))
    assert_equal(str_slice[2], ord("l"))
    assert_equal(str_slice[3], ord("l"))
    assert_equal(str_slice[4], ord("o"))

    # ----------------------------------
    # Test subslicing
    # ----------------------------------

    # Slice the whole thing
    var sub1 = str_slice[:5]
    assert_equal(len(sub1), 5)
    assert_equal(sub1[0], ord("H"))
    assert_equal(sub1[1], ord("e"))
    assert_equal(sub1[2], ord("l"))
    assert_equal(sub1[3], ord("l"))
    assert_equal(sub1[4], ord("o"))

    # Slice the end
    var sub2 = str_slice[2:5]
    assert_equal(len(sub2), 3)
    assert_equal(sub2[0], ord("l"))
    assert_equal(sub2[1], ord("l"))
    assert_equal(sub2[2], ord("o"))

    # Slice the first element
    var sub3 = str_slice[0:1]
    assert_equal(len(sub3), 1)
    assert_equal(sub3[0], ord("H"))

    #
    # Test mutation through slice
    #

    sub1[0] = ord("J")
    assert_equal(string, "Jello")

    sub2[2] = ord("y")
    assert_equal(string, "Jelly")

    # ----------------------------------
    # Test empty subslicing
    # ----------------------------------

    var sub4 = str_slice[0:0]
    assert_equal(len(sub4), 0)

    var sub5 = str_slice[2:2]
    assert_equal(len(sub5), 0)

    # Empty slices still have a pointer value
    assert_equal(int(sub5.unsafe_ptr()) - int(sub4.unsafe_ptr()), 2)

    # ----------------------------------
    # Test invalid slicing
    # ----------------------------------

    # TODO: Improve error reporting for invalid slice bounds.

    # assert_equal(
    #     # str_slice[3:6]
    #     str_slice._try_slice(slice(3, 6)).unwrap[String](),
    #     String("Slice end is out of bounds"),
    # )

    # assert_equal(
    #     # str_slice[5:6]
    #     str_slice._try_slice(slice(5, 6)).unwrap[String](),
    #     String("Slice start is out of bounds"),
    # )

    # assert_equal(
    #     # str_slice[5:5]
    #     str_slice._try_slice(slice(5, 5)).unwrap[String](),
    #     String("Slice start is out of bounds"),
    # )


fn test_heap_string_from_string_slice() raises:
    alias string_lit: StringLiteral = "Hello"

    alias static_str = string_lit.as_string_slice()

    alias heap_string = String(static_str)

    assert_equal(heap_string, "Hello")


fn test_slice_len() raises:
    alias str1: StringLiteral = "12345"
    alias str2: StringLiteral = "1234"
    alias str3: StringLiteral = "123"
    alias str4: StringLiteral = "12"
    alias str5: StringLiteral = "1"

    alias slice1 = str1.as_string_slice()
    alias slice2 = str2.as_string_slice()
    alias slice3 = str3.as_string_slice()
    alias slice4 = str4.as_string_slice()
    alias slice5 = str5.as_string_slice()

    assert_equal(5, len(slice1))
    assert_equal(4, len(slice2))
    assert_equal(3, len(slice3))
    assert_equal(2, len(slice4))
    assert_equal(1, len(slice5))


fn test_slice_eq() raises:
    var str1: String = "12345"
    var str2: String = "12345"
    var str3: StringLiteral = "12345"
    var str4: String = "abc"
    var str5: String = "abcdef"
    var str6: StringLiteral = "abcdef"

    # eq

    # FIXME: the origin of the StringSlice origin should be the data in the
    # string, not the string itself.
    # assert_true(str1.as_string_slice().__eq__(str1))
    assert_true(str1.as_string_slice().__eq__(str2))
    assert_true(str2.as_string_slice().__eq__(str2.as_string_slice()))
    assert_true(str1.as_string_slice().__eq__(str3))

    # ne

    assert_true(str1.as_string_slice().__ne__(str4))
    assert_true(str1.as_string_slice().__ne__(str5))
    assert_true(str1.as_string_slice().__ne__(str5.as_string_slice()))
    assert_true(str1.as_string_slice().__ne__(str6))


fn test_slice_bool() raises:
    var str1: String = "abc"
    assert_true(str1.as_string_slice().__bool__())
    var str2: String = ""
    assert_true(not str2.as_string_slice().__bool__())


fn test_utf8_validation() raises:
    var text = """Lorem ipsum dolor sit amet, consectetur adipiscing elit. Nam
    varius tellus quis tincidunt dictum. Donec eros orci, ultricies ac metus non
    , rutrum faucibus neque. Nunc ultricies turpis ut lacus consequat dapibus.
    Nulla nec risus a purus volutpat blandit. Donec sit amet massa velit. Aenean
    fermentum libero eu pharetra placerat. Sed id molestie tellus. Fusce
    sollicitudin a purus ac placerat.
    Lorem Ipsum，也称乱数假文或者哑元文本， 是印刷及排版领域所常用的虚拟文字
    由于曾经一台匿名的打印机刻意打乱了一盒印刷字体从而造出一本字体样品书，Lorem
    Ipsum从西元15世纪起就被作为此领域的标准文本使用。它不仅延续了五个世纪，
    还通过了电子排版的挑战，其雏形却依然保存至今。在1960年代，”Leatraset”公司发布了印刷着
    Lorem Ipsum段落的纸张，从而广泛普及了它的使用。最近，计算机桌面出版软件
    למה אנו משתמשים בזה?
    זוהי עובדה מבוססת שדעתו של הקורא תהיה מוסחת על ידי טקטס קריא כאשר הוא יביט בפריסתו. המטרה בשימוש
     ב- Lorem Ipsum הוא שיש לו פחות או יותר תפוצה של אותיות, בניגוד למלל ' יסוי
    יסוי  יסוי', ונותן חזות קריאה יותר.הרבה הוצאות מחשבים ועורכי דפי אינטרנט משתמשים כיום ב-
    Lorem Ipsum כטקסט ברירת המחדל שלהם, וחיפוש של 'lorem ipsum' יחשוף אתרים רבים בראשית
    דרכם.גרסאות רבות נוצרו במהלך השנים, לעתים בשגגה
    Lorem Ipsum е едноставен модел на текст кој се користел во печатарската
    индустрија.
    Lorem Ipsum - це текст-"риба", що використовується в друкарстві та дизайні.
    Lorem Ipsum คือ เนื้อหาจำลองแบบเรียบๆ ที่ใช้กันในธุรกิจงานพิมพ์หรืองานเรียงพิมพ์
    มันได้กลายมาเป็นเนื้อหาจำลองมาตรฐานของธุรกิจดังกล่าวมาตั้งแต่ศตวรรษที่
    Lorem ipsum" في أي محرك بحث ستظهر العديد
     من المواقع الحديثة العهد في نتائج البحث. على مدى السنين
     ظهرت نسخ جديدة ومختلفة من نص لوريم إيبسوم، أحياناً عن طريق
     الصدفة، وأحياناً عن عمد كإدخال بعض العبارات الفكاهية إليها.
    """
    assert_true(_is_valid_utf8(text.as_bytes()))
    assert_true(_is_valid_utf8(text.as_bytes()))

    var positive = List[List[UInt8]](
        List[UInt8](0x0),
        List[UInt8](0x00),
        List[UInt8](0x66),
        List[UInt8](0x7F),
        List[UInt8](0x00, 0x7F),
        List[UInt8](0x7F, 0x00),
        List[UInt8](0xC2, 0x80),
        List[UInt8](0xDF, 0xBF),
        List[UInt8](0xE0, 0xA0, 0x80),
        List[UInt8](0xE0, 0xA0, 0xBF),
        List[UInt8](0xED, 0x9F, 0x80),
        List[UInt8](0xEF, 0x80, 0xBF),
        List[UInt8](0xF0, 0x90, 0xBF, 0x80),
        List[UInt8](0xF2, 0x81, 0xBE, 0x99),
        List[UInt8](0xF4, 0x8F, 0x88, 0xAA),
    )
    for item in positive:
        assert_true(_is_valid_utf8(Span(item[])))
        assert_true(_is_valid_utf8(Span(item[])))
    var negative = List[List[UInt8]](
        List[UInt8](0x80),
        List[UInt8](0xBF),
        List[UInt8](0xC0, 0x80),
        List[UInt8](0xC1, 0x00),
        List[UInt8](0xC2, 0x7F),
        List[UInt8](0xDF, 0xC0),
        List[UInt8](0xE0, 0x9F, 0x80),
        List[UInt8](0xE0, 0xC2, 0x80),
        List[UInt8](0xED, 0xA0, 0x80),
        List[UInt8](0xED, 0x7F, 0x80),
        List[UInt8](0xEF, 0x80, 0x00),
        List[UInt8](0xF0, 0x8F, 0x80, 0x80),
        List[UInt8](0xF0, 0xEE, 0x80, 0x80),
        List[UInt8](0xF2, 0x90, 0x91, 0x7F),
        List[UInt8](0xF4, 0x90, 0x88, 0xAA),
        List[UInt8](0xF4, 0x00, 0xBF, 0xBF),
        List[UInt8](
            0xC2, 0x80, 0x00, 0x00, 0xE1, 0x80, 0x80, 0x00, 0xC2, 0xC2, 0x80
        ),
        List[UInt8](0x00, 0xC2, 0xC2, 0x80, 0x00, 0x00, 0xE1, 0x80, 0x80),
        List[UInt8](0x00, 0x00, 0x00, 0xF1, 0x80, 0x00),
        List[UInt8](0x00, 0x00, 0x00, 0x00, 0x00, 0x00, 0x00, 0xF1),
        List[UInt8](0x00, 0x00, 0x00, 0x00, 0xF1, 0x00, 0x80, 0x80),
        List[UInt8](0x00, 0x00, 0xF1, 0x80, 0xC2, 0x80, 0x00),
        List[UInt8](0x00, 0x00, 0xF0, 0x80, 0x80, 0x80),
    )
    for item in negative:
        assert_false(_is_valid_utf8(Span(item[])))
        assert_false(_is_valid_utf8(Span(item[])))


def test_find():
    haystack = str("abcdefg").as_string_slice()
    haystack_with_special_chars = str("abcdefg@#$").as_string_slice()
    haystack_repeated_chars = str("aaaaaaaaaaaaaaaaaaaaaaaa").as_string_slice()

    assert_equal(haystack.find(str("a").as_string_slice()), 0)
    assert_equal(haystack.find(str("ab").as_string_slice()), 0)
    assert_equal(haystack.find(str("abc").as_string_slice()), 0)
    assert_equal(haystack.find(str("bcd").as_string_slice()), 1)
    assert_equal(haystack.find(str("de").as_string_slice()), 3)
    assert_equal(haystack.find(str("fg").as_string_slice()), 5)
    assert_equal(haystack.find(str("g").as_string_slice()), 6)
    assert_equal(haystack.find(str("z").as_string_slice()), -1)
    assert_equal(haystack.find(str("zzz").as_string_slice()), -1)

    assert_equal(haystack.find(str("@#$").as_string_slice()), -1)
    assert_equal(
        haystack_with_special_chars.find(str("@#$").as_string_slice()), 7
    )

    assert_equal(haystack_repeated_chars.find(str("aaa").as_string_slice()), 0)
    assert_equal(haystack_repeated_chars.find(str("AAa").as_string_slice()), -1)

    assert_equal(
        haystack.find(str("hijklmnopqrstuvwxyz").as_string_slice()), -1
    )

    assert_equal(
        str("").as_string_slice().find(str("abc").as_string_slice()), -1
    )


alias GOOD_SEQUENCES = List[String](
    "a",
    "\xc3\xb1",
    "\xe2\x82\xa1",
    "\xf0\x90\x8c\xbc",
    "안녕하세요, 세상",
    "\xc2\x80",
    "\xf0\x90\x80\x80",
    "\xee\x80\x80",
    "very very very long string 🔥🔥🔥",
)


# TODO: later on, don't use String because
# it will likely refuse non-utf8 data.
alias BAD_SEQUENCES = List[String](
    "\xc3\x28",  # continuation bytes does not start with 10xx
    "\xa0\xa1",  # first byte is continuation byte
    "\xe2\x28\xa1",  # second byte should be continuation byte
    "\xe2\x82\x28",  # third byte should be continuation byte
    "\xf0\x28\x8c\xbc",  # second byte should be continuation byte
    "\xf0\x90\x28\xbc",  # third byte should be continuation byte
    "\xf0\x28\x8c\x28",  # fourth byte should be continuation byte
    "\xc0\x9f",  # overlong, could be just one byte
    "\xf5\xff\xff\xff",  # missing continuation bytes
    "\xed\xa0\x81",  # UTF-16 surrogate pair
    "\xf8\x90\x80\x80\x80",  # 5 bytes is too long
    "123456789012345\xed",  # Continuation bytes are missing
    "123456789012345\xf1",  # Continuation bytes are missing
    "123456789012345\xc2",  # Continuation bytes are missing
    "\xC2\x7F",  # second byte is not continuation byte
    "\xce",  # Continuation byte missing
    "\xce\xba\xe1",  # two continuation bytes missing
    "\xce\xba\xe1\xbd",  # One continuation byte missing
    "\xce\xba\xe1\xbd\xb9\xcf",  # fifth byte should be continuation byte
    "\xce\xba\xe1\xbd\xb9\xcf\x83\xce",  # missing continuation byte
    "\xce\xba\xe1\xbd\xb9\xcf\x83\xce\xbc\xce",  # missing continuation byte
    "\xdf",  # missing continuation byte
    "\xef\xbf",  # missing continuation byte
)


fn validate_utf8(slice: String) -> Bool:
    return _is_valid_utf8(slice.as_bytes())


def test_good_utf8_sequences():
    for sequence in GOOD_SEQUENCES:
        assert_true(validate_utf8(sequence[]))


def test_bad_utf8_sequences():
    for sequence in BAD_SEQUENCES:
        assert_false(validate_utf8(sequence[]))


def test_combination_good_utf8_sequences():
    # any combination of good sequences should be good
    for i in range(0, len(GOOD_SEQUENCES)):
        for j in range(i, len(GOOD_SEQUENCES)):
            var sequence = GOOD_SEQUENCES[i] + GOOD_SEQUENCES[j]
            assert_true(validate_utf8(sequence))


def test_combination_bad_utf8_sequences():
    # any combination of bad sequences should be bad
    for i in range(0, len(BAD_SEQUENCES)):
        for j in range(i, len(BAD_SEQUENCES)):
            var sequence = BAD_SEQUENCES[i] + BAD_SEQUENCES[j]
            assert_false(validate_utf8(sequence))


def test_combination_good_bad_utf8_sequences():
    # any combination of good and bad sequences should be bad
    for i in range(0, len(GOOD_SEQUENCES)):
        for j in range(0, len(BAD_SEQUENCES)):
            var sequence = GOOD_SEQUENCES[i] + BAD_SEQUENCES[j]
            assert_false(validate_utf8(sequence))


def test_combination_10_good_utf8_sequences():
    # any 10 combination of good sequences should be good
    for i in range(0, len(GOOD_SEQUENCES)):
        for j in range(i, len(GOOD_SEQUENCES)):
            var sequence = GOOD_SEQUENCES[i] * 10 + GOOD_SEQUENCES[j] * 10
            assert_true(validate_utf8(sequence))


def test_combination_10_good_10_bad_utf8_sequences():
    # any 10 combination of good and bad sequences should be bad
    for i in range(0, len(GOOD_SEQUENCES)):
        for j in range(0, len(BAD_SEQUENCES)):
            var sequence = GOOD_SEQUENCES[i] * 10 + BAD_SEQUENCES[j] * 10
            assert_false(validate_utf8(sequence))


def test_count_utf8_continuation_bytes():
    alias c = UInt8(0b1000_0000)
    alias b1 = UInt8(0b0100_0000)
    alias b2 = UInt8(0b1100_0000)
    alias b3 = UInt8(0b1110_0000)
    alias b4 = UInt8(0b1111_0000)

    def _test(amnt: Int, items: List[UInt8]):
        p = items.unsafe_ptr()
        span = Span[Byte, StaticConstantOrigin](ptr=p, length=len(items))
        assert_equal(amnt, _count_utf8_continuation_bytes(span))

    _test(5, List[UInt8](c, c, c, c, c))
    _test(2, List[UInt8](b2, c, b2, c, b1))
    _test(2, List[UInt8](b2, c, b1, b2, c))
    _test(2, List[UInt8](b2, c, b2, c, b1))
    _test(2, List[UInt8](b2, c, b1, b2, c))
    _test(2, List[UInt8](b1, b2, c, b2, c))
    _test(2, List[UInt8](b3, c, c, b1, b1))
    _test(2, List[UInt8](b1, b1, b3, c, c))
    _test(2, List[UInt8](b1, b3, c, c, b1))
    _test(3, List[UInt8](b1, b4, c, c, c))
    _test(3, List[UInt8](b4, c, c, c, b1))
    _test(3, List[UInt8](b3, c, c, b2, c))
    _test(3, List[UInt8](b2, c, b3, c, c))


def test_splitlines():
    alias S = StringSlice[StaticConstantOrigin]
    alias L = List[StringSlice[StaticConstantOrigin]]

    # FIXME: remove once StringSlice conforms to TestableCollectionElement
    fn _assert_equal[
        O1: ImmutableOrigin, O2: ImmutableOrigin
    ](l1: List[StringSlice[O1]], l2: List[StringSlice[O2]]) raises:
        assert_equal(len(l1), len(l2))
        for i in range(len(l1)):
            assert_equal(str(l1[i]), str(l2[i]))

    # FIXME: remove once StringSlice conforms to TestableCollectionElement
    fn _assert_equal[
        O1: ImmutableOrigin
    ](l1: List[StringSlice[O1]], l2: List[String]) raises:
        assert_equal(len(l1), len(l2))
        for i in range(len(l1)):
            assert_equal(str(l1[i]), l2[i])

    # Test with no line breaks
    _assert_equal(S("hello world").splitlines(), L("hello world"))

    # Test with line breaks
    _assert_equal(S("hello\nworld").splitlines(), L("hello", "world"))
    _assert_equal(S("hello\rworld").splitlines(), L("hello", "world"))
    _assert_equal(S("hello\r\nworld").splitlines(), L("hello", "world"))

    # Test with multiple different line breaks
    s1 = S("hello\nworld\r\nmojo\rlanguage\r\n")
    hello_mojo = L("hello", "world", "mojo", "language")
    _assert_equal(s1.splitlines(), hello_mojo)
    _assert_equal(
        s1.splitlines(keepends=True),
        L("hello\n", "world\r\n", "mojo\r", "language\r\n"),
    )

    # Test with an empty string
    _assert_equal(S("").splitlines(), L())
    # test \v \f \x1c \x1d
    s2 = S("hello\vworld\fmojo\x1clanguage\x1d")
    _assert_equal(s2.splitlines(), hello_mojo)
    _assert_equal(
        s2.splitlines(keepends=True),
        L("hello\v", "world\f", "mojo\x1c", "language\x1d"),
    )

    # test \x1c \x1d \x1e
    s3 = S("hello\x1cworld\x1dmojo\x1elanguage\x1e")
    _assert_equal(s3.splitlines(), hello_mojo)
    _assert_equal(
        s3.splitlines(keepends=True),
        L("hello\x1c", "world\x1d", "mojo\x1e", "language\x1e"),
    )

    # test \x85 \u2028 \u2029
    var next_line = String(List[UInt8](0xC2, 0x85, 0))
    """TODO: \\x85"""
    var unicode_line_sep = String(List[UInt8](0xE2, 0x80, 0xA8, 0))
    """TODO: \\u2028"""
    var unicode_paragraph_sep = String(List[UInt8](0xE2, 0x80, 0xA9, 0))
    """TODO: \\u2029"""

    for i in List(next_line, unicode_line_sep, unicode_paragraph_sep):
        u = i[]
        item = String("").join("hello", u, "world", u, "mojo", u, "language", u)
        s = StringSlice(item)
        _assert_equal(s.splitlines(), hello_mojo)
        items = List("hello" + u, "world" + u, "mojo" + u, "language" + u)
        _assert_equal(s.splitlines(keepends=True), items)


<<<<<<< HEAD
def test_iter():
    vs = StringSlice("123")

    # Borrow immutably
    fn conc(vs: StringSlice) -> String:
        var c = String("")
        for v in iter(vs):
            c += v
        return c

    assert_equal(123, atol(conc(vs)))

    concat = String("")
    for v in reversed(vs):
        concat += v
    assert_equal(321, atol(concat))

    idx = -1
    for item in StringSlice("mojo🔥"):
        idx += 1
        if idx == 0:
            assert_equal("m", item)
        elif idx == 1:
            assert_equal("o", item)
        elif idx == 2:
            assert_equal("j", item)
        elif idx == 3:
            assert_equal("o", item)
        elif idx == 4:
            assert_equal("🔥", item)
    assert_equal(4, idx)


fn main() raises:
=======
def test_rstrip():
    # with default rstrip chars
    var empty_string = "".as_string_slice()
    assert_true(empty_string.rstrip() == "")

    var space_string = " \t\n\r\v\f  ".as_string_slice()
    assert_true(space_string.rstrip() == "")

    var str0 = "     n ".as_string_slice()
    assert_true(str0.rstrip() == "     n")

    var str1 = "string".as_string_slice()
    assert_true(str1.rstrip() == "string")

    var str2 = "something \t\n\t\v\f".as_string_slice()
    assert_true(str2.rstrip() == "something")

    # with custom chars for rstrip
    var str3 = "mississippi".as_string_slice()
    assert_true(str3.rstrip("sip") == "m")

    var str4 = "mississippimississippi \n ".as_string_slice()
    assert_true(str4.rstrip("sip ") == "mississippimississippi \n")
    assert_true(str4.rstrip("sip \n") == "mississippim")


def test_lstrip():
    # with default lstrip chars
    var empty_string = "".as_string_slice()
    assert_true(empty_string.lstrip() == "")

    var space_string = " \t\n\r\v\f  ".as_string_slice()
    assert_true(space_string.lstrip() == "")

    var str0 = "     n ".as_string_slice()
    assert_true(str0.lstrip() == "n ")

    var str1 = "string".as_string_slice()
    assert_true(str1.lstrip() == "string")

    var str2 = " \t\n\t\v\fsomething".as_string_slice()
    assert_true(str2.lstrip() == "something")

    # with custom chars for lstrip
    var str3 = "mississippi".as_string_slice()
    assert_true(str3.lstrip("mis") == "ppi")

    var str4 = " \n mississippimississippi".as_string_slice()
    assert_true(str4.lstrip("mis ") == "\n mississippimississippi")
    assert_true(str4.lstrip("mis \n") == "ppimississippi")


def test_strip():
    # with default strip chars
    var empty_string = "".as_string_slice()
    assert_true(empty_string.strip() == "")
    alias comp_empty_string_stripped = "".as_string_slice().strip()
    assert_true(comp_empty_string_stripped == "")

    var space_string = " \t\n\r\v\f  ".as_string_slice()
    assert_true(space_string.strip() == "")
    alias comp_space_string_stripped = " \t\n\r\v\f  ".as_string_slice().strip()
    assert_true(comp_space_string_stripped == "")

    var str0 = "     n ".as_string_slice()
    assert_true(str0.strip() == "n")
    alias comp_str0_stripped = "     n ".as_string_slice().strip()
    assert_true(comp_str0_stripped == "n")

    var str1 = "string".as_string_slice()
    assert_true(str1.strip() == "string")
    alias comp_str1_stripped = ("string").strip()
    assert_true(comp_str1_stripped == "string")

    var str2 = " \t\n\t\v\fsomething \t\n\t\v\f".as_string_slice()
    alias comp_str2_stripped = (" \t\n\t\v\fsomething \t\n\t\v\f").strip()
    assert_true(str2.strip() == "something")
    assert_true(comp_str2_stripped == "something")

    # with custom strip chars
    var str3 = "mississippi".as_string_slice()
    assert_true(str3.strip("mips") == "")
    assert_true(str3.strip("mip") == "ssiss")
    alias comp_str3_stripped = "mississippi".as_string_slice().strip("mips")
    assert_true(comp_str3_stripped == "")

    var str4 = " \n mississippimississippi \n ".as_string_slice()
    assert_true(str4.strip(" ") == "\n mississippimississippi \n")
    assert_true(str4.strip("\nmip ") == "ssissippimississ")

    alias comp_str4_stripped = (
        " \n mississippimississippi \n ".as_string_slice().strip(" ")
    )
    assert_true(comp_str4_stripped == "\n mississippimississippi \n")


def main():
>>>>>>> 30bf31e8
    test_string_literal_byte_span()
    test_string_byte_span()
    test_heap_string_from_string_slice()
    test_slice_len()
    test_slice_eq()
    test_slice_bool()
    test_utf8_validation()
    test_find()
    test_good_utf8_sequences()
    test_bad_utf8_sequences()
    test_combination_good_utf8_sequences()
    test_combination_bad_utf8_sequences()
    test_combination_good_bad_utf8_sequences()
    test_combination_10_good_utf8_sequences()
    test_combination_10_good_10_bad_utf8_sequences()
    test_count_utf8_continuation_bytes()
    test_splitlines()
<<<<<<< HEAD
    test_iter()
=======
    test_rstrip()
    test_lstrip()
    test_strip()
>>>>>>> 30bf31e8
<|MERGE_RESOLUTION|>--- conflicted
+++ resolved
@@ -488,7 +488,6 @@
         _assert_equal(s.splitlines(keepends=True), items)
 
 
-<<<<<<< HEAD
 def test_iter():
     vs = StringSlice("123")
 
@@ -522,8 +521,6 @@
     assert_equal(4, idx)
 
 
-fn main() raises:
-=======
 def test_rstrip():
     # with default rstrip chars
     var empty_string = "".as_string_slice()
@@ -621,7 +618,6 @@
 
 
 def main():
->>>>>>> 30bf31e8
     test_string_literal_byte_span()
     test_string_byte_span()
     test_heap_string_from_string_slice()
@@ -639,10 +635,7 @@
     test_combination_10_good_10_bad_utf8_sequences()
     test_count_utf8_continuation_bytes()
     test_splitlines()
-<<<<<<< HEAD
-    test_iter()
-=======
     test_rstrip()
     test_lstrip()
     test_strip()
->>>>>>> 30bf31e8
+    test_iter()