--- conflicted
+++ resolved
@@ -25,12 +25,9 @@
 
 echo "Packaging up the test_utils."
 TEST_UTILS_PATH="${REPO_ROOT}/stdlib/test/test_utils"
-<<<<<<< HEAD
-=======
 # This is needed to compile test_utils.mojopkg correctly, otherwise it 
 # uses the stdlib that's given in the nightly, and will fail compilation
 # if some breaking changes are made.
->>>>>>> 148c8155
 export MODULAR_MOJO_NIGHTLY_IMPORT_PATH=$BUILD_DIR
 mojo package "${TEST_UTILS_PATH}" -o "${BUILD_DIR}/test_utils.mojopkg"
 
