{
  "cells": [
  {
   "cell_type": "raw",
   "metadata": {
    "vscode": {
     "languageId": "raw"
    }
   },
   "source": [
    "---\n",
    "title: Variables\n",
    "sidebar_position: 3\n",
    "description: Introduction to Mojo variables.\n",
    "---"
   ]
  },
  {
   "attachments": {},
   "cell_type": "markdown",
   "metadata": {},
   "source": [
    "A variable is a name that holds a value or object. All variables in Mojo are \n",
    "mutable—their value can be changed. (If you want to define a constant value that\n",
    "can't change at runtime, see the \n",
    "[`alias` keyword](/mojo/manual/parameters/#alias-named-parameter-expressions).)\n",
    "\n",
    "Mojo has two kinds of variables:\n",
    "\n",
    "- Explicitly-declared variables are created with the `var` keyword, and may include\n",
    "  [type annotations](#type-annotations).\n",
    "\n",
    "  ```mojo\n",
    "  var a = 5\n",
    "  var b: Float64 = 3.14\n",
    "  ```\n",
    "  \n",
    "- Implicitly-declared variables are created with an assignment statement:\n",
    "\n",
    "  ```mojo\n",
    "  a = 5\n",
    "  b = 3.14\n",
    "  ```\n",
    "\n",
    "Both types of variables are strongly-typed: the variable receives a type when\n",
    "it's created, and the type never changes. You can't assign a variable a value of\n",
    "a different type:\n",
    "\n",
    "```mojo\n",
    "count = 8 # count is type Int\n",
    "count = \"Nine?\" # Error: can't implicitly convert 'StringLiteral' to 'Int'\n",
    "```\n",
    "\n",
    "Some types support [_implicit conversions_](#implicit-type-conversion) from\n",
    "other types. For example, an integer value can implicitly convert to a\n",
    "floating-point value:"
   ]
  },
  {
   "cell_type": "code",
   "execution_count": 11,
   "metadata": {},
   "outputs": [
    {
     "name": "stdout",
     "output_type": "stream",
     "text": [
      "99.0\n"
     ]
    }
   ],
   "source": [
    "var temperature: Float64 = 99\n",
    "print(temperature)"
   ]
  },
  {
   "cell_type": "markdown",
   "metadata": {},
   "source": [
    "In this example, the `temperature` variable is explicitly typed as `Float64`,\n",
    "but assigned an integer value, so the  value is implicitly converted to a \n",
    "`Float64`. "
   ]
  },
  {
   "cell_type": "markdown",
   "metadata": {},
   "source": [
    "## Implicitly-declared variables\n",
    "\n",
    "You can create a variable with just a name and a value. For example:"
   ]
  },
  {
   "cell_type": "code",
   "execution_count": 10,
   "metadata": {},
   "outputs": [],
   "source": [
    "name = String(\"Sam\")\n",
    "user_id = 0"
   ]
  },
  {
   "cell_type": "markdown",
   "metadata": {},
   "source": [
    "Implicitly-declared variables are strongly typed: they take the type from the\n",
    "first value assigned to them. For example, the `user_id` variable above is type\n",
    "`Int`, while the `name` variable is type `String`. You can't assign a string to\n",
    "`user_id` or an integer to `name`.\n",
    "\n",
    "Implicitly-declared variables are scoped at the function level. You create an\n",
    "implicitly-declared variable the first time you assign a value to a given name\n",
    "inside a function. Any subsequent references to that name inside the function\n",
    "refer to the same variable. For more information, see [Variable\n",
    "scopes](#variable-scopes), which describes how variable scoping differs between\n",
    "explicitly- and implicitly-declared variables."
   ]
  },
  {
   "cell_type": "markdown",
   "metadata": {},
   "source": [
    "## Explicitly-declared variables\n",
    "\n",
    "You can declare a variable with the `var` keyword. For example:\n",
    "\n",
    "```mojo\n",
    "var name = String(\"Sam\")\n",
    "var user_id: Int\n",
    "```\n",
    "The `name` variable is initialized to the string \"Sam\". The `user_id` variable \n",
    "is uninitialized, but it has a declared type, `Int` for an integer value. All\n",
    "explicitly-declared variables are typed—either explicitly with a \n",
    "[type annotation](#type-annotations) or implicitly when they're initialized with\n",
    "a value.\n",
    "\n",
    "Since variables are strongly typed, you can't assign a variable a\n",
    "value of a different type, unless those types can be \n",
    "[implicitly converted](#implicit-type-conversion). For example, this code will\n",
    "not compile:\n",
    "\n",
    "```mojo\n",
    "var user_id: Int = \"Sam\"\n",
    "```\n",
    "\n",
    "There are several main differences between explicitly-declared variables and\n",
    "implicitly-declared variables:\n",
    "\n",
    "- An explicitly-declared variable can be declared without initializing it:\n",
    "\n",
    "  ```mojo\n",
    "  var value: Float64\n",
    "  ```\n",
    "\n",
    "- Explicitly-declared variables follow [lexical scoping](#variable-scopes),\n",
    "  unlike implicitly-declared variables."
   ]
  },
  {
   "cell_type": "markdown",
   "metadata": {},
   "source": [
    "## Type annotations"
   ]
  },
  {
   "attachments": {},
   "cell_type": "markdown",
   "metadata": {},
   "source": [
<<<<<<< HEAD
    "Although Mojo can infer a variable type from from the first value assigned to a \n",
=======
    "Although Mojo can infer a variable type from the first value assigned to a \n",
>>>>>>> 02184a47
    "variable, it also supports static type annotations on variables. Type \n",
    "annotations provide a more explicit way of specifying the variable's type.\n",
    "\n",
    "To specify the type for a variable, add a colon followed by the type name:\n",
    "\n",
    "```mojo\n",
    "var name: String = get_name()\n",
    "```\n",
    "\n",
    "This makes it clear that `name` is type `String`, without knowing what the \n",
    "`get_name()` function returns. The `get_name()` function may return a `String`,\n",
    "or a value that's implicitly convertible to a `String`.\n",
    "\n",
    ":::note\n",
    "\n",
    "You must declare a variable with `var` to use type annotations.\n",
    "\n",
    ":::\n",
    "\n",
    "If a type has a constructor with just one argument, you can initialize it in\n",
    "two ways:"
   ]
  },
  {
   "cell_type": "code",
   "execution_count": 4,
   "metadata": {},
   "outputs": [],
   "source": [
    "var name1: String = \"Sam\"\n",
    "var name2 = String(\"Sam\")"
   ]
  },
  {
   "cell_type": "markdown",
   "metadata": {},
   "source": [
    "Both of these lines invoke the same constructor to create a `String` from a\n",
    "`StringLiteral`."
   ]
  },
  {
   "cell_type": "markdown",
   "metadata": {},
   "source": [
    "### Late initialization"
   ]
  },
  {
   "cell_type": "markdown",
   "metadata": {},
   "source": [
    "Using type annotations allows for late initialization. For example, notice here\n",
    "that the `z` variable is first declared with just a type, and the value is\n",
    "assigned later:"
   ]
  },
  {
   "cell_type": "code",
   "execution_count": 10,
   "metadata": {},
   "outputs": [],
   "source": [
    "fn my_function(x: Int):\n",
    "    var z: Float32\n",
    "    if x != 0:\n",
    "        z = 1.0\n",
    "    else:\n",
    "        z = foo()\n",
    "    print(z)\n",
    "\n",
    "fn foo() -> Float32:\n",
    "    return 3.14"
   ]
  },
  {
   "cell_type": "markdown",
   "metadata": {},
   "source": [
    "If you try to pass an uninitialized variable to a function or use\n",
    "it on the right-hand side of an assignment statement, compilation fails.\n",
    "\n",
    "```mojo\n",
    "var z: Float32\n",
    "var y = z # Error: use of uninitialized value 'z'\n",
    "```"
   ]
  },
  {
   "cell_type": "markdown",
   "metadata": {},
   "source": [
    ":::note\n",
    "\n",
    "Late initialization works only if the variable is declared with a\n",
    "type.\n",
    "\n",
    ":::"
   ]
  },
  {
   "cell_type": "markdown",
   "metadata": {},
   "source": [
    "### Implicit type conversion"
   ]
  },
  {
   "cell_type": "markdown",
   "metadata": {},
   "source": [
    "Some types include built-in type conversion (type casting) from one type into\n",
    "its own type. For example, if you assign an integer to a variable that has a \n",
    "floating-point type, it converts the value instead of giving a compiler error:"
   ]
  },
  {
   "cell_type": "code",
   "execution_count": 4,
   "metadata": {},
   "outputs": [
    {
     "name": "stdout",
     "output_type": "stream",
     "text": [
      "1\n"
     ]
    }
   ],
   "source": [
    "var number: Float64 = 1"
   ]
  },
  {
   "cell_type": "markdown",
   "metadata": {},
   "source": [
    "As shown above, value assignment can be converted into a constructor call if the \n",
    "target type has a constructor that takes a single argument that matches the\n",
    "value being assigned. So, this code uses the `Float64` constructor that takes an\n",
    "integer: `__init__(inout self, value: Int)`.\n",
    "\n",
    "In general, implicit conversions should only be supported where the conversion\n",
    "is lossless.\n",
    "\n",
    "Implicit conversion follows the logic of [overloaded\n",
    "functions](/mojo/manual/functions#overloaded-functions). If the destination\n",
    "type has a single-argument constructor that takes an argument of the source\n",
    "type, it can be invoked for implicit conversion. \n",
    "\n",
    "So assigning an integer to a `Float64` variable is exactly the same as this:"
   ]
  },
  {
   "cell_type": "code",
   "execution_count": 7,
   "metadata": {},
   "outputs": [],
   "source": [
    "var number = Float64(1)"
   ]
  },
  {
   "cell_type": "markdown",
   "metadata": {},
   "source": [
    "Similarly, if you call a function that requires an argument of a certain type \n",
    "(such as `Float64`), you can pass in any value as long as that value type can\n",
    "implicitly convert to the required type (using one of the type's overloaded\n",
    "constructors).\n",
    "\n",
    "For example, you can pass an `Int` to a function that expects a `Float64`,\n",
    "because `Float64` includes a constructor that takes an `Int`:"
   ]
  },
  {
   "cell_type": "code",
   "execution_count": 1,
   "metadata": {},
   "outputs": [],
   "source": [
    "fn take_float(value: Float64):\n",
    "    print(value)\n",
    "\n",
    "fn pass_integer():\n",
    "    var value: Int = 1\n",
    "    take_float(value)"
   ]
  },
  {
   "cell_type": "markdown",
   "metadata": {},
   "source": [
    "For more details on implicit conversion, see \n",
    "[Constructors and implicit \n",
    "conversion](/mojo/manual/lifecycle/life/#constructors-and-implicit-conversion)."
   ]
  },
  {
   "cell_type": "markdown",
   "metadata": {},
   "source": [
    "## Variable scopes\n",
    "\n",
    "Variables declared with `var` are bound by *lexical scoping*. This\n",
    "means that nested code blocks can read and modify variables defined in an\n",
    "outer scope. But an outer scope **cannot** read variables defined in an\n",
    "inner scope at all.\n",
    "\n",
    "For example, the `if` code block shown here creates an inner scope where outer\n",
    "variables are accessible to read/write, but any new variables do not live\n",
    "beyond the scope of the `if` block:"
   ]
  },
  {
   "cell_type": "code",
   "execution_count": 4,
   "metadata": {},
   "outputs": [
    {
     "name": "stdout",
     "output_type": "stream",
     "text": [
      "num: 1\n",
      "num: 2\n",
      "num: 1\n",
      "dig: 2\n"
     ]
    }
   ],
   "source": [
    "def lexical_scopes():\n",
    "    var num = 1\n",
    "    var dig = 1\n",
    "    if num == 1:\n",
    "        print(\"num:\", num)  # Reads the outer-scope \"num\"\n",
    "        var num = 2         # Creates new inner-scope \"num\"\n",
    "        print(\"num:\", num)  # Reads the inner-scope \"num\"\n",
    "        dig = 2             # Updates the outer-scope \"dig\"\n",
    "    print(\"num:\", num)      # Reads the outer-scope \"num\"\n",
    "    print(\"dig:\", dig)      # Reads the outer-scope \"dig\"\n",
    "\n",
    "lexical_scopes()"
   ]
  },
  {
   "cell_type": "markdown",
   "metadata": {},
   "source": [
    "Note that the `var` statement inside the `if` creates a **new** variable with the same name as the outer variable. This prevents the inner loop from accessing the outer `num` variable. (This is called \"variable shadowing,\" where the inner scope variable hides or \"shadows\" a variable from an outer scope.)\n",
    "\n",
    "The lifetime of the inner `num` ends exactly where the `if` code block ends,\n",
    "because that's the scope in which the variable was defined.\n",
    "\n",
    "This is in contrast to implicitly-declared variables (those without the `var`\n",
    "keyword), which use **function-level scoping** (consistent with Python variable\n",
    "behavior). That means, when you change the value of an implicitly-declared\n",
    "variable inside the `if` block, it actually changes the value for the entire\n",
    "function.\n",
    "\n",
    "For example, here's the same code but *without* the `var` declarations:"
   ]
  },
  {
   "cell_type": "code",
   "execution_count": 10,
   "metadata": {},
   "outputs": [
    {
     "name": "stdout",
     "output_type": "stream",
     "text": [
      "1\n",
      "2\n",
      "2\n"
     ]
    }
   ],
   "source": [
    "def function_scopes():\n",
    "    num = 1\n",
    "    if num == 1:\n",
    "        print(num)   # Reads the function-scope \"num\"\n",
    "        num = 2      # Updates the function-scope variable\n",
    "        print(num)   # Reads the function-scope \"num\"\n",
    "    print(num)       # Reads the function-scope \"num\"\n",
    "\n",
    "function_scopes()"
   ]
  },
  {
   "cell_type": "markdown",
   "metadata": {},
   "source": [
    "Now, the last `print()` function sees the updated `num` value from the inner\n",
    "scope, because implicitly-declared variables (Python-style variables) use function-level\n",
    "scope (instead of lexical scope)."
   ]
  }
 ],
 "metadata": {
  "kernelspec": {
   "display_name": "Mojo",
   "language": "mojo",
   "name": "mojo-jupyter-kernel"
  },
  "language_info": {
   "codemirror_mode": {
    "name": "mojo"
   },
   "file_extension": ".mojo",
   "mimetype": "text/x-mojo",
   "name": "mojo"
  },
  "orig_nbformat": 4
 },
 "nbformat": 4,
 "nbformat_minor": 2
}<|MERGE_RESOLUTION|>--- conflicted
+++ resolved
@@ -171,11 +171,7 @@
    "cell_type": "markdown",
    "metadata": {},
    "source": [
-<<<<<<< HEAD
-    "Although Mojo can infer a variable type from from the first value assigned to a \n",
-=======
     "Although Mojo can infer a variable type from the first value assigned to a \n",
->>>>>>> 02184a47
     "variable, it also supports static type annotations on variables. Type \n",
     "annotations provide a more explicit way of specifying the variable's type.\n",
     "\n",
