# Mojo unreleased changelog

This is a list of UNRELEASED changes for the Mojo language and tools.

When we cut a release, these notes move to `changelog-released.md` and that's
what we publish.

[//]: # Here's the template to use when starting a new batch of notes:
[//]: ## UNRELEASED
[//]: ### ✨ Highlights
[//]: ### Language changes
[//]: ### Standard library changes
[//]: ### Tooling changes
[//]: ### ❌ Removed
[//]: ### 🛠️ Fixed

## UNRELEASED

### ✨ Highlights

### Language changes

- Initializers are now treated as static methods that return an instance of
  `Self`.  This means the `out` argument of an initializer is now treated the
  same as a any other function result or `out` argument. This is generally
  invisible, except that patterns like `instance.__init__()` and
  `x.__copyinit__(y)` no longer work.  Simply replace them with `instance = T()`
  and `x = y` respectively.

- The legacy `borrowed`/`inout` keywords and `-> T as foo` syntax now generate
  a warning.  Please move to `read`/`mut`/`out` argument syntax instead.

### Standard library changes

- `UnsafePointer`'s `bitcast` method has now been split into `bitcast`
  for changing the type, `origin_cast` for changing mutability,
  `static_alignment_cast` for changing alignment,
  and `address_space_cast` for changing the address space.

- `UnsafePointer` is now parameterized on mutability. Previously,
  `UnsafePointer` could only represent mutable pointers.

  The new `mut` parameter can be used to restrict an `UnsafePointer` to a
  specific mutability: `UnsafePointer[T, mut=False]` represents a pointer to
  an immutable `T` value. This is analogous to a `const *` pointer in C++.

  - `UnsafePointer.address_of()` will now infer the origin and mutability
    of the resulting pointer from the argument. For example:

    ```mojo
    var local = 10
    # Constructs a mutable pointer, because `local` is a mutable memory location
    var ptr = UnsafePointer.address_of(local)
    ```

    To force the construction of an immutable pointer to an otherwise mutable
    memory location, use a cast:

    ```mojo
    var local = 10
    # Cast the mutable pointer to be immutable.
    var ptr = UnsafePointer.address_of(local).origin_cast[mut=False]()
    ```

  - The `unsafe_ptr()` method on several standard library collection types have
    been updated to use parametric mutability: they will return an `UnsafePointer`
    whose mutability is inherited from the mutability of the `ref self` of the
    receiver at the call site. For example, `ptr1` will be immutable, while
    `ptr2` will be mutable:

    ```mojo
    fn take_lists(read list1: List[Int], mut list2: List[Int]):
        # Immutable pointer, since receiver is immutable `read` reference
        var ptr1 = list1.unsafe_ptr()

        # Mutable pointer, since receiver is mutable `mut` reference
        var ptr2 = list2.unsafe_ptr()
    ```

<<<<<<< HEAD
- `Span` now has `find()` and `rfind()` methods which work for any
  `Span[Scalar[D]]` e.g. `Span[Byte]`. The `rfind()` implementation is
  now vectorized. PR [#3548](https://github.com/modularml/mojo/pull/3548) by
  [@martinvuyk](https://github.com/martinvuyk).
=======
- Added `Optional.copied()` for constructing an owned `Optional[T]` from an
  `Optional[Pointer[T]]` by copying the pointee value.

- Added `Dict.get_ptr()` which returns an `Optional[Pointer[V]]`. If the given
  key is present in the dictionary, the optional will hold a pointer to the
  value. Otherwise, an empty optional is returned.

- Added new `List.extend()` overloads taking `SIMD` and `Span`. These enable
  growing a `List[Scalar[..]]` by copying the elements of a `SIMD` vector or
  `Span[Scalar[..]]`, simplifying the writing of some optimized SIMD-aware
  functionality.

- Added `StringSlice.from_utf()` factor method, for validated construction of
  a `StringSlice` from a buffer containing UTF-8 encoded data. This method will
  raise if the buffer contents are not valid UTF-8.

- The `ExplicitlyCopyable` trait has changed to require a
  `fn copy(self) -> Self` method. Previously, an initializer with the signature
  `fn __init__(out self, *, other: Self)` had been required by
  `ExplicitlyCopyable`.

  This improves the "greppability" and at-a-glance readability when a programmer
  is looking for places in their code that may be performing copies

- `bit_ceil` has been renamed to `next_power_of_two`, and `bit_floor` to
  `prev_power_of_two`. This is to improve readability and clarity in their use.
>>>>>>> d8ab58bc

### Tooling changes

- mblack (aka `mojo format`) no longer formats non-mojo files. This prevents
  unexpected formatting of python files.

- Full struct signature information is now exposed in the documentation
  generator, and in the symbol outline and hover markdown via the Mojo Language
  Server.

### ❌ Removed

- `StringRef` is being deprecated. Use `StringSlice` instead.
  - Changed `sys.argv()` to return list of `StringSlice`.
  - removed `StringRef.startswith()` and `StringRef.endswith()`

### 🛠️ Fixed

- The Mojo Kernel for Jupyter Notebooks is working again on nightly releases.

- The command `mojo debug --vscode` now sets the current working directory
  properly.

- [Issue #3796](https://github.com/modularml/mojo/issues/3796) - Compiler crash
  handling for-else statement.

- [Issue #3540](https://github.com/modularml/mojo/issues/3540) - Using named
  output slot breaks trait conformance

- The Mojo Language Server doesn't crash anymore on empty **init**.mojo files.
  [Issue #3826](https://github.com/modularml/mojo/issues/3826).<|MERGE_RESOLUTION|>--- conflicted
+++ resolved
@@ -77,12 +77,6 @@
         var ptr2 = list2.unsafe_ptr()
     ```
 
-<<<<<<< HEAD
-- `Span` now has `find()` and `rfind()` methods which work for any
-  `Span[Scalar[D]]` e.g. `Span[Byte]`. The `rfind()` implementation is
-  now vectorized. PR [#3548](https://github.com/modularml/mojo/pull/3548) by
-  [@martinvuyk](https://github.com/martinvuyk).
-=======
 - Added `Optional.copied()` for constructing an owned `Optional[T]` from an
   `Optional[Pointer[T]]` by copying the pointee value.
 
@@ -109,7 +103,6 @@
 
 - `bit_ceil` has been renamed to `next_power_of_two`, and `bit_floor` to
   `prev_power_of_two`. This is to improve readability and clarity in their use.
->>>>>>> d8ab58bc
 
 ### Tooling changes
 
