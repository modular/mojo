# Mojo unreleased changelog

This is a list of UNRELEASED changes for the Mojo language and tools.

When we cut a release, these notes move to `changelog-released.md` and that's
what we publish.

[//]: # Here's the template to use when starting a new batch of notes:
[//]: ## UNRELEASED
[//]: ### ✨ Highlights
[//]: ### Language changes
[//]: ### Standard library changes
[//]: ### Tooling changes
[//]: ### ❌ Removed
[//]: ### 🛠️ Fixed

## UNRELEASED

### ✨ Highlights

### Language changes

- The Mojo comptime interpreter can now handle many more LLVM intrinsics,
  including ones that return floating point values.  This allows functions
  like `round` to be constant folded when used in a comptime context.

### Standard library changes

- The `Buffer` struct has been removed in favor of `Span` and `NDBuffer`.

- A new `IntervalTree` data structure has been added to the standard library.
  This is a tree data structure that allows for efficient range queries.

- The `Char` type has been renamed to `Codepoint`, to better capture its
  intended purpose of storing a single Unicode codepoint. Additionally, related
  method and type names have been updated as well, including:

  - `StringSlice.chars()` to `.codepoints()` (ditto for `String`)
  - `StringSlice.char_slices()` to `.codepoint_slices()` (ditto for `String`)
  - `CharsIter` to `CodepointsIter`
  - `unsafe_decode_utf8_char()` to `unsafe_decode_utf8_codepoint()`

  - Make the iterator type returned by the string `codepoint_slices()` methods
    public as `CodepointSliceIter`.

- `StringSlice` now supports several additional methods moved from `String`.
  The existing `String` methods have been updated to instead call the
  corresponding new `StringSlice` methods:

  - `split()`
  - `lower()`
  - `upper()`
  - `is_ascii_digit()`
  - `isupper()`
  - `islower()`
  - `is_ascii_printable()`
  - `rjust()`
  - `ljust()`
  - `center()`

- Added a `StringSlice.is_codepoint_boundary()` method for querying if a given
  byte index is a boundary between encoded UTF-8 codepoints.

- `StringSlice.__getitem__(Slice)` will now raise an error if the provided slice
  start and end positions do not fall on a valid codepoint boundary. This
  prevents construction of malformed `StringSlice` values, which could lead to
  memory unsafety or undefined behavior. For example, given a string containing
  multi-byte encoded data, like:

  ```mojo
  var str_slice = "Hi👋!"
  ```

  and whose in-memory and decoded data looks like:

  ```text
  ┏━━━━━━━━━━━━━━━━━━━━━━━━━┓
  ┃          Hi👋!          ┃ String
  ┣━━┳━━━┳━━━━━━━━━━━━━━━┳━━┫
  ┃H ┃ i ┃       👋      ┃! ┃ Codepoint Characters
  ┣━━╋━━━╋━━━━━━━━━━━━━━━╋━━┫
  ┃72┃105┃    128075     ┃33┃ Codepoints
  ┣━━╋━━━╋━━━┳━━━┳━━━┳━━━╋━━┫
  ┃72┃105┃240┃159┃145┃139┃33┃ Bytes
  ┗━━┻━━━┻━━━┻━━━┻━━━┻━━━┻━━┛
   0   1   2   3   4   5   6
  ```

<<<<<<< HEAD
  These functions were a workaround before Mojo had a way to distinguish between
  implicit and explicit constructors. For this release you'll get a deprecation
  warning, and in the next release they'll become compiler errors. You can
  quickly update your code by doing a `Match Case` and `Match Whole Word`
  search and replace for `int(` to `Int(` etc.

- `UnsafePointer`'s `bitcast` method has now been split into `bitcast`
  for changing the type, `origin_cast` for changing mutability,
  `static_alignment_cast` for changing alignment,
  and `address_space_cast` for changing the address space.

- `UnsafePointer` is now parameterized on mutability. Previously,
  `UnsafePointer` could only represent mutable pointers.

  The new `mut` parameter can be used to restrict an `UnsafePointer` to a
  specific mutability: `UnsafePointer[T, mut=False]` represents a pointer to
  an immutable `T` value. This is analogous to a `const *` pointer in C++.

  - `UnsafePointer.address_of()` will now infer the origin and mutability
    of the resulting pointer from the argument. For example:

    ```mojo
    var local = 10
    # Constructs a mutable pointer, because `local` is a mutable memory location
    var ptr = UnsafePointer.address_of(local)
    ```

    To force the construction of an immutable pointer to an otherwise mutable
    memory location, use a cast:

    ```mojo
    var local = 10
    # Cast the mutable pointer to be immutable.
    var ptr = UnsafePointer.address_of(local).origin_cast[mut=False]()
    ```

  - The `unsafe_ptr()` method on several standard library collection types have
    been updated to use parametric mutability: they will return an `UnsafePointer`
    whose mutability is inherited from the mutability of the `ref self` of the
    receiver at the call site. For example, `ptr1` will be immutable, while
    `ptr2` will be mutable:

    ```mojo
    fn take_lists(read list1: List[Int], mut list2: List[Int]):
        # Immutable pointer, since receiver is immutable `read` reference
        var ptr1 = list1.unsafe_ptr()

        # Mutable pointer, since receiver is mutable `mut` reference
        var ptr2 = list2.unsafe_ptr()
    ```

- Added `Optional.copied()` for constructing an owned `Optional[T]` from an
  `Optional[Pointer[T]]` by copying the pointee value.

- Added `Dict.get_ptr()` which returns an `Optional[Pointer[V]]`. If the given
  key is present in the dictionary, the optional will hold a pointer to the
  value. Otherwise, an empty optional is returned.

- Added new `List.extend()` overloads taking `SIMD` and `Span`. These enable
  growing a `List[Scalar[..]]` by copying the elements of a `SIMD` vector or
  `Span[Scalar[..]]`, simplifying the writing of some optimized SIMD-aware
  functionality.

- Added `Char`, for representing and storing single Unicode characters.
  - `Char` implements `CollectionElement`, `EqualityComparable`, `Intable`, and
    `Stringable`.
  - Added `String` constructor from `Char`
  - `Char` can be converted to `UInt32` via `Char.to_u32()`.
  - `Char` provides methods for categorizing character types, including:
    `Char.is_ascii()`, `Char.is_posix_space()`, `Char.is_python_space()`,
    `Char.is_ascii_digit()`, `Char.is_ascii_upper()`, `Char.is_ascii_lower()`,
    `Char.is_ascii_printable()`.

- `chr(Int)` will now abort if given a codepoint value that is not a valid
  `Char`.

- Added `StringSlice.from_utf()` factor method, for validated construction of
  a `StringSlice` from a buffer containing UTF-8 encoded data. This method will
  raise if the buffer contents are not valid UTF-8.

- Added `StringSlice.chars()` which returns an iterator over `Char`s. This is a
  compliant UTF-8 decoder that returns each Unicode codepoint encoded in the
  string.

- Added `StringSlice.__getitem__(Slice)` which returns a substring.
  Only step sizes of 1 are supported.

- Several standard library functions have been changed to take `StringSlice`
  instead of `String`. This generalizes them to be used for any appropriately
  encoded string in memory, without requiring that the string be heap allocated.

  - `atol()`
  - `atof()`
  - `ord()`
  - `ascii()`
  - `b64encode()`
    - Additionally, the `b64encode()` overload that previously took `List` has
      been changed to
      take a `Span`.
  - `b64decode()`
  - `b16encode()`
  - `b16decode()`

- Added new `String.chars()` iterator method.

  Different use-cases may prefer iterating over the `Char`s encoded in a string,
  or iterating over subslices containing single characters. The existing
  `__iter__()` method defaults to returning `StringSlice`s of the unicode
  characters.
=======
  attempting to slice bytes `[3-5)` with `str_slice[3:5]` would previously
  erroenously produce a malformed `StringSlice` as output that did not correctly
  decode to anything:

  ```text
  ┏━━━━━━━┓
  ┃  ???  ┃
  ┣━━━━━━━┫
  ┃  ???  ┃
  ┣━━━━━━━┫
  ┃  ???  ┃
  ┣━━━┳━━━┫
  ┃159┃145┃
  ┗━━━┻━━━┛
  ```

  The same statement will now raise an error informing the user their indices
  are invalid.

- Added an iterator to `LinkedList` ([PR #4005](https://github.com/modular/mojo/pull/4005))
  - `LinkedList.__iter__()` to create a forward iterator.
  - `LinkedList.__reversed__()` for a backward iterator.

  ```mojo
  var ll = LinkedList[Int](1, 2, 3)
  for element in ll:
    print(element[])
  ```
>>>>>>> 248b7fa3

- The `round` function is now fixed to perform "round half to even" (also known
  as "bankers' rounding") instead of "round half away from zero".

- The `SIMD.roundeven()` method has been removed from the standard library.
  This functionality is now handled by the `round()` function.

- The `UnsafePointer.alloc()` method has changed to produce pointers with an
  empty `Origin` parameter, instead of with `MutableAnyOrigin`. This mitigates
  an issue with the any origin parameter extending the lifetime of unrelated
  local variables for this common method.

### GPU changes

- You can now skip compiling a GPU kernel first and then enqueueing it:

```mojo
  from gpu import thread_idx
  from gpu.host import DeviceContext

  fn func():
      print("Hello from GPU thread:", thread_idx.x)

  with DeviceContext() as ctx:
      var compiled_func = ctx.compile_function[func]()
      ctx.enqueue_function(compiled_func, grid_dim=1, block_dim=4)
```

- You can now skip compiling a GPU kernel first before enqueueing it, and pass
a function directly to `ctx.enqueue_function[func](...)`:

```mojo
from gpu.host import DeviceContext

fn func():
    print("Hello from GPU")

with DeviceContext() as ctx:
    ctx.enqueue_function[func](grid_dim=1, block_dim=1)
```

However, if you're reusing the same function and parameters multiple times, this
incurs some overhead of around 50-500 nanoseconds per enqueue. So you can still
compile the function first and pass it to ctx.enqueue_function in this scenario:

```mojo
var compiled_func = ctx.compile_function[func]()
# Multiple kernel launches with the same function/parameters
ctx.enqueue_function(compiled_func, grid_dim=1, block_dim=1)
ctx.enqueue_function(compiled_func, grid_dim=1, block_dim=1)
```

- The methods on `DeviceContext`:

  - enqueue_copy_to_device
  - enqueue_copy_from_device
  - enqueue_copy_device_to_device

  Have been combined to single overloaded `enqueue_copy` method, and:

  - copy_to_device_sync
  - copy_from_device_sync
  - copy_device_to_device_sync

  Have been combined into an overloaded `copy` method, so you don't have
  to figure out which method to call based on the arguments you're passing.

- The `shuffle` module has been rename to `warp` to better
  reflect its purpose. To uses now you will have to do

  ```mojo
  import gpu.warp as warp

  var val0 = warp.shuffle_down(x, offset)
  var val1 = warp.broadcast(x)
  ```

- `List.bytecount()` has been renamed to `List.byte_length()` for consistency
  with the String-like APIs.

### Tooling changes

#### Mojo Compiler

- Mojo compiler now warns about parameter for with large loop unrolling factor
  (>1024 by default) which can lead to long compilation time and large generated
  code size. Set `--loop-unrolling-warn-threshold` to change default value to
  a different threshold or to `0` to disable the warning.

- The Mojo compiler now only has one comptime interpreter.  It had two
  previously: one to handle a few cases that were important for dependent types
  (but which also had many limitations) in the parser, and the primary one that
  ran at "instantiation" time which is fully general. This was confusing and
  caused a wide range of bugs.  We've now removed the special case parse-time
  interpreter, replacing it with a more general solution for dependent types.
  This change should be invisible to most users, but should resolve a number of
  long-standing bugs and significantly simplifies the compiler implementation,
  allowing us to move faster.

### ❌ Removed

### 🛠️ Fixed<|MERGE_RESOLUTION|>--- conflicted
+++ resolved
@@ -86,117 +86,6 @@
    0   1   2   3   4   5   6
   ```
 
-<<<<<<< HEAD
-  These functions were a workaround before Mojo had a way to distinguish between
-  implicit and explicit constructors. For this release you'll get a deprecation
-  warning, and in the next release they'll become compiler errors. You can
-  quickly update your code by doing a `Match Case` and `Match Whole Word`
-  search and replace for `int(` to `Int(` etc.
-
-- `UnsafePointer`'s `bitcast` method has now been split into `bitcast`
-  for changing the type, `origin_cast` for changing mutability,
-  `static_alignment_cast` for changing alignment,
-  and `address_space_cast` for changing the address space.
-
-- `UnsafePointer` is now parameterized on mutability. Previously,
-  `UnsafePointer` could only represent mutable pointers.
-
-  The new `mut` parameter can be used to restrict an `UnsafePointer` to a
-  specific mutability: `UnsafePointer[T, mut=False]` represents a pointer to
-  an immutable `T` value. This is analogous to a `const *` pointer in C++.
-
-  - `UnsafePointer.address_of()` will now infer the origin and mutability
-    of the resulting pointer from the argument. For example:
-
-    ```mojo
-    var local = 10
-    # Constructs a mutable pointer, because `local` is a mutable memory location
-    var ptr = UnsafePointer.address_of(local)
-    ```
-
-    To force the construction of an immutable pointer to an otherwise mutable
-    memory location, use a cast:
-
-    ```mojo
-    var local = 10
-    # Cast the mutable pointer to be immutable.
-    var ptr = UnsafePointer.address_of(local).origin_cast[mut=False]()
-    ```
-
-  - The `unsafe_ptr()` method on several standard library collection types have
-    been updated to use parametric mutability: they will return an `UnsafePointer`
-    whose mutability is inherited from the mutability of the `ref self` of the
-    receiver at the call site. For example, `ptr1` will be immutable, while
-    `ptr2` will be mutable:
-
-    ```mojo
-    fn take_lists(read list1: List[Int], mut list2: List[Int]):
-        # Immutable pointer, since receiver is immutable `read` reference
-        var ptr1 = list1.unsafe_ptr()
-
-        # Mutable pointer, since receiver is mutable `mut` reference
-        var ptr2 = list2.unsafe_ptr()
-    ```
-
-- Added `Optional.copied()` for constructing an owned `Optional[T]` from an
-  `Optional[Pointer[T]]` by copying the pointee value.
-
-- Added `Dict.get_ptr()` which returns an `Optional[Pointer[V]]`. If the given
-  key is present in the dictionary, the optional will hold a pointer to the
-  value. Otherwise, an empty optional is returned.
-
-- Added new `List.extend()` overloads taking `SIMD` and `Span`. These enable
-  growing a `List[Scalar[..]]` by copying the elements of a `SIMD` vector or
-  `Span[Scalar[..]]`, simplifying the writing of some optimized SIMD-aware
-  functionality.
-
-- Added `Char`, for representing and storing single Unicode characters.
-  - `Char` implements `CollectionElement`, `EqualityComparable`, `Intable`, and
-    `Stringable`.
-  - Added `String` constructor from `Char`
-  - `Char` can be converted to `UInt32` via `Char.to_u32()`.
-  - `Char` provides methods for categorizing character types, including:
-    `Char.is_ascii()`, `Char.is_posix_space()`, `Char.is_python_space()`,
-    `Char.is_ascii_digit()`, `Char.is_ascii_upper()`, `Char.is_ascii_lower()`,
-    `Char.is_ascii_printable()`.
-
-- `chr(Int)` will now abort if given a codepoint value that is not a valid
-  `Char`.
-
-- Added `StringSlice.from_utf()` factor method, for validated construction of
-  a `StringSlice` from a buffer containing UTF-8 encoded data. This method will
-  raise if the buffer contents are not valid UTF-8.
-
-- Added `StringSlice.chars()` which returns an iterator over `Char`s. This is a
-  compliant UTF-8 decoder that returns each Unicode codepoint encoded in the
-  string.
-
-- Added `StringSlice.__getitem__(Slice)` which returns a substring.
-  Only step sizes of 1 are supported.
-
-- Several standard library functions have been changed to take `StringSlice`
-  instead of `String`. This generalizes them to be used for any appropriately
-  encoded string in memory, without requiring that the string be heap allocated.
-
-  - `atol()`
-  - `atof()`
-  - `ord()`
-  - `ascii()`
-  - `b64encode()`
-    - Additionally, the `b64encode()` overload that previously took `List` has
-      been changed to
-      take a `Span`.
-  - `b64decode()`
-  - `b16encode()`
-  - `b16decode()`
-
-- Added new `String.chars()` iterator method.
-
-  Different use-cases may prefer iterating over the `Char`s encoded in a string,
-  or iterating over subslices containing single characters. The existing
-  `__iter__()` method defaults to returning `StringSlice`s of the unicode
-  characters.
-=======
   attempting to slice bytes `[3-5)` with `str_slice[3:5]` would previously
   erroenously produce a malformed `StringSlice` as output that did not correctly
   decode to anything:
@@ -225,7 +114,6 @@
   for element in ll:
     print(element[])
   ```
->>>>>>> 248b7fa3
 
 - The `round` function is now fixed to perform "round half to even" (also known
   as "bankers' rounding") instead of "round half away from zero".
