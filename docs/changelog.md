# Mojo unreleased changelog

This is a list of UNRELEASED changes for the Mojo language and tools.

When we cut a release, these notes move to `changelog-released.md` and that's
what we publish.

[//]: # Here's the template to use when starting a new batch of notes:
[//]: ## UNRELEASED
[//]: ### ⭐️ New
[//]: ### 🦋 Changed
[//]: ### ❌ Removed
[//]: ### 🛠️ Fixed

## UNRELEASED

### ⭐️ New

- Now supports "conditional conformances" where some methods on a struct have
  additional trait requirements that the struct itself doesn't.  This is
  expressed through an explicitly declared `self` type:

  ```mojo
  struct GenericThing[Type: AnyType]:  # Works with anything
    # Sugar for 'fn normal_method[Type: AnyType](self: GenericThing[Type]):'
    fn normal_method(self): ...

    # Just redeclare the requirements with more specific types:
    fn needs_move[Type: Movable](self: GenericThing[Type], owned val: Type):
      var tmp = val^  # Ok to move 'val' since it is Movable
      ...
  fn usage_example():
    var a = GenericThing[Int]()
    a.normal_method() # Ok, Int conforms to AnyType
    a.needs_move(42)  # Ok, Int is movable

    var b = GenericThing[NonMovable]()
    b.normal_method() # Ok, NonMovable conforms to AnyType

      # error: argument type 'NonMovable' does not conform to trait 'Movable'
    b.needs_move(NonMovable())
  ```

- `async` functions now support memory-only results (like `String`, `List`,
  etc.) and `raises`. Accordingly, both `Coroutine` and `RaisingCoroutine` have
  been changed to accept `AnyType` instead of `AnyTrivialRegType`. This means
  the result types of `async` functions do not need to be `Movable`.

  ```mojo
  async fn raise_or_string(c: Bool) raises -> String:
      if c:
          raise "whoops!"
      return "hello world!"
  ```

  Note that `async` functions do not yet support indirect calls, `ref` results,
  and constructors.

- The `Reference` type (and many iterators) now use "inferred" parameters to
  represent the mutability of their lifetime, simplifying the interface.

- Added new `ExplicitlyCopyable` trait, to mark types that can be copied
  explicitly, but which might not be implicitly copyable.

  This supports work to transition the standard library collection types away
  from implicit copyability, which can lead to unintended expensive copies.

- `Dict` now supports `popitem`, which removes and returns the last item in the `Dict`.
([PR #2701](https://github.com/modularml/mojo/pull/2701)
by [@jayzhan211](https://github.com/jayzhan211))

- Added `unsafe_cstr_ptr()` method to `String` and `StringLiteral`, that
  returns an `UnsafePointer[C_char]` for convenient interoperability with C
  APIs.

- Added `C_char` type alias in `sys.ffi`.

- Added `TemporaryDirectory` in module `tempfile`.
  ([PR 2743](https://github.com/modularml/mojo/pull/2743) by [@artemiogr97](https://github.com/artemiogr97))

- Added `NamedTemporaryFile` in module `tempfile`.
  ([PR 2762](https://github.com/modularml/mojo/pull/2762) by [@artemiogr97](https://github.com/artemiogr97))

- Added `String.format` method.
  ([PR #2771](https://github.com/modularml/mojo/pull/2771) by [@rd4com](https://github.com/rd4com))

  Support automatic and manual indexing of `*args`.

  Examples:

  ```mojo
  print(
    String("{1} Welcome to {0} {1}").format("mojo", "🔥")
  )
  # 🔥 Wecome to mojo 🔥
  ```

  ```mojo
  print(String("{} {} {}").format(True, 1.125, 2))
  #True 1.125 2
  ```

### 🦋 Changed

- `await` on a coroutine now consumes it. This strengthens the invariant that
  coroutines can only be awaited once.

- Continued transition to `UnsafePointer` and unsigned byte type for strings:
  - `String.unsafe_ptr()` now returns an `UnsafePointer[UInt8]`
    (was `UnsafePointer[Int8]`)
  - `StringLiteral.unsafe_ptr()` now returns an `UnsafePointer[UInt8]`
    (was `UnsafePointer[Int8]`)

- The `StringRef` constructors from `DTypePointer.int8` have been changed to
  take a `UnsafePointer[C_char]`, reflecting their use for compatibility with
  C APIs.

- The global functions for working with `UnsafePointer` have transitioned to
  being methods through the use of conditional conformances:

  - `destroy_pointee(p)` => `p.destroy_pointee()`
  - `move_from_pointee(p)` => `p.take_pointee()`
  - `initialize_pointee_move(p, value)` => `p.init_pointee_move(value)`
  - `initialize_pointee_copy(p, value)` => `p.init_pointee_copy(value)`
  - `move_pointee(src=p1, dst=p2)` => `p.move_pointee_into(p2)`

- `DTypePointer.load/store/prefetch` has been now moved to `SIMD`. Instead of
  using `ptr.load[width=4](offset)` one should use `SIMD[size=4].load(ptr, offset)`.
  Note the default load width before was 1, but the default size of `SIMD` is
  the size of the SIMD type.
  The default store size is the size of the `SIMD` value to be stored.

- `Slice` now uses `OptionalReg[Int]` for `start` and `end` and implements
  a constructor which accepts optional values. `Slice._has_end()` has also been removed
  since a Slice with no end is now represented by an empty `Slice.end` option.
  ([PR #2495](https://github.com/modularml/mojo/pull/2495) by [@bgreni](https://github.com/bgreni))

  ```mojo
    var s = Slice(1, None, 2)
    print(s.start.value()) # must retrieve the value from the optional
  ```

<<<<<<< HEAD
- Added `os.getsize` function, which gives the size in bytes of a path.
    ([PR 2626](https://github.com/modularml/mojo/pull/2626) by [@artemiogr97](https://github.com/artemiogr97))

- `List` now has a method `unsafe_get` to get the reference to an
    element without bounds check or wraparound for negative indices.
    Note that this method is unsafe. Use with caution.
    ([PR #2800](https://github.com/modularml/mojo/pull/2800) by [@gabrieldemarmiesse](https://github.com/gabrieldemarmiesse))

- Added `fromkeys` method to `Dict` to return a `Dict` with the specified keys
  and value.
  ([PR 2622](https://github.com/modularml/mojo/pull/2622) by [@artemiogr97](https://github.com/artemiogr97))

- Added `clear` method  to `Dict`.
  ([PR 2627](https://github.com/modularml/mojo/pull/2627) by [@artemiogr97](https://github.com/artemiogr97))

- Added `os.path.join` function.
  ([PR 2792](https://github.com/modularml/mojo/pull/2792)) by [@artemiogr97](https://github.com/artemiogr97))

- `StringRef` now implements `startswith()` and `endswith()`.
    ([PR #2710](https://github.com/modularml/mojo/pull/2710) by [@fknfilewalker](https://github.com/fknfilewalker))

- The Mojo Language Server now supports renaming local variables.

- Added a new `tempfile` module, with `gettempdir` and `mkdtemp` functions.
  ([PR 2742](https://github.com/modularml/mojo/pull/2742) by [@artemiogr97](https://github.com/artemiogr97))

- Added `SIMD.__repr__` to get the verbose string representation of `SIMD` types.
([PR #2728](https://github.com/modularml/mojo/pull/2728) by [@bgreni](https://github.com/bgreni))

- `List` support `__eq__` and `__ne__` for `Rhs_t:EqualityCollectionElement`
  ([PR #2702](https://github.com/modularml/mojo/pull/2702) by [@rd4com](https://github.com/rd4com))

  For example:

  ```mojo
  var x = List(1,2,3)
  var y = List(4,5,6)
  print(x!=y) #True
  ```

### 🦋 Changed

- `Coroutine` now requires a lifetime parameter. This parameter is set
  automatically by the parser when calling an async function. It contains the
  lifetimes of all the arguments and any lifetime accesses by the arguments.
  This ensures that argument captures by async functions keep the arguments
  alive as long as the coroutine is alive.

- Async function calls are no longer allowed to borrow non-trivial
  register-passable types. Because async functions capture their arguments but
  register-passable types don't have lifetimes (yet), Mojo is not able to
  correctly track the reference, making this unsafe. To cover this safety gap,
  Mojo has temporarily disallowed binding non-trivial register-passable types
  to borrowed arguments in async functions.

- `AnyRegType` has been renamed to `AnyTrivialRegType` and Mojo now forbids
  binding non-trivial register-passable types to `AnyTrivialRegType`. This
  closes a major safety hole in the language. Please use `AnyType` for generic
  code going forward.

- The `let` keyword has been completely removed from the language. We previously
  removed `let` declarations but still provided an error message to users. Now,
  it is completely gone from the grammar. Long live `var`!

- The `abs`, `round`, `min`, `max`, `pow`, and `divmod` functions have moved
  from `math` to `builtin`, so you no longer need to do
  `from math import abs, round, min, max, divmod, pow`.

- Many functions returning a pointer type have been unified to have a public
  API function of `unsafe_ptr()`.

- The `--warn-missing-doc-strings` flag for `mojo` has been renamed to
  `--diagnose-missing-doc-strings`.

- The `take` function in `Variant` and `Optional` has been renamed to
  `unsafe_take`.

- The `get` function in `Variant` has been replaced by `__refitem__`. That is,
  `v.get[T]()` should be replaced with `v[T]`.

- Various functions in the `algorithm` module are now moved to be
  builtin-functions.  This includes `sort`, `swap`, and `partition`.
  `swap` and `partition` will likely shuffle around as we're reworking
  our builtin `sort` function and optimizing it.
=======
### ❌ Removed
>>>>>>> 76eda306

- It is no longer possible to cast (implicitly or explicitly) from `Reference`
  to `UnsafePointer`.  Instead of `UnsafePointer(someRef)` please use the
  `UnsafePointer.address_of(someRef[])` which makes the code explicit that the
  `UnsafePointer` gets the address of what the reference points to.

- Removed `String.unsafe_uint8_ptr()`. `String.unsafe_ptr()` now returns the
  same thing.

- Removed `StringLiteral.unsafe_uint8_ptr()` and `StringLiteral.as_uint8_ptr()`.

- Removed `UnsafePointer.offset(offset:Int)`.

- Removed `SIMD.splat(value: Scalar[type])`.  Use the constructor for SIMD instead.

### 🛠️ Fixed<|MERGE_RESOLUTION|>--- conflicted
+++ resolved
@@ -81,6 +81,17 @@
 - Added `NamedTemporaryFile` in module `tempfile`.
   ([PR 2762](https://github.com/modularml/mojo/pull/2762) by [@artemiogr97](https://github.com/artemiogr97))
 
+- `List` support `__eq__` and `__ne__` for `Rhs_t:EqualityCollectionElement`
+  ([PR #2702](https://github.com/modularml/mojo/pull/2702) by [@rd4com](https://github.com/rd4com))
+
+  For example:
+
+  ```mojo
+  var x = List(1,2,3)
+  var y = List(4,5,6)
+  print(x!=y) #True
+  ```
+
 - Added `String.format` method.
   ([PR #2771](https://github.com/modularml/mojo/pull/2771) by [@rd4com](https://github.com/rd4com))
 
@@ -140,94 +151,7 @@
     print(s.start.value()) # must retrieve the value from the optional
   ```
 
-<<<<<<< HEAD
-- Added `os.getsize` function, which gives the size in bytes of a path.
-    ([PR 2626](https://github.com/modularml/mojo/pull/2626) by [@artemiogr97](https://github.com/artemiogr97))
-
-- `List` now has a method `unsafe_get` to get the reference to an
-    element without bounds check or wraparound for negative indices.
-    Note that this method is unsafe. Use with caution.
-    ([PR #2800](https://github.com/modularml/mojo/pull/2800) by [@gabrieldemarmiesse](https://github.com/gabrieldemarmiesse))
-
-- Added `fromkeys` method to `Dict` to return a `Dict` with the specified keys
-  and value.
-  ([PR 2622](https://github.com/modularml/mojo/pull/2622) by [@artemiogr97](https://github.com/artemiogr97))
-
-- Added `clear` method  to `Dict`.
-  ([PR 2627](https://github.com/modularml/mojo/pull/2627) by [@artemiogr97](https://github.com/artemiogr97))
-
-- Added `os.path.join` function.
-  ([PR 2792](https://github.com/modularml/mojo/pull/2792)) by [@artemiogr97](https://github.com/artemiogr97))
-
-- `StringRef` now implements `startswith()` and `endswith()`.
-    ([PR #2710](https://github.com/modularml/mojo/pull/2710) by [@fknfilewalker](https://github.com/fknfilewalker))
-
-- The Mojo Language Server now supports renaming local variables.
-
-- Added a new `tempfile` module, with `gettempdir` and `mkdtemp` functions.
-  ([PR 2742](https://github.com/modularml/mojo/pull/2742) by [@artemiogr97](https://github.com/artemiogr97))
-
-- Added `SIMD.__repr__` to get the verbose string representation of `SIMD` types.
-([PR #2728](https://github.com/modularml/mojo/pull/2728) by [@bgreni](https://github.com/bgreni))
-
-- `List` support `__eq__` and `__ne__` for `Rhs_t:EqualityCollectionElement`
-  ([PR #2702](https://github.com/modularml/mojo/pull/2702) by [@rd4com](https://github.com/rd4com))
-
-  For example:
-
-  ```mojo
-  var x = List(1,2,3)
-  var y = List(4,5,6)
-  print(x!=y) #True
-  ```
-
-### 🦋 Changed
-
-- `Coroutine` now requires a lifetime parameter. This parameter is set
-  automatically by the parser when calling an async function. It contains the
-  lifetimes of all the arguments and any lifetime accesses by the arguments.
-  This ensures that argument captures by async functions keep the arguments
-  alive as long as the coroutine is alive.
-
-- Async function calls are no longer allowed to borrow non-trivial
-  register-passable types. Because async functions capture their arguments but
-  register-passable types don't have lifetimes (yet), Mojo is not able to
-  correctly track the reference, making this unsafe. To cover this safety gap,
-  Mojo has temporarily disallowed binding non-trivial register-passable types
-  to borrowed arguments in async functions.
-
-- `AnyRegType` has been renamed to `AnyTrivialRegType` and Mojo now forbids
-  binding non-trivial register-passable types to `AnyTrivialRegType`. This
-  closes a major safety hole in the language. Please use `AnyType` for generic
-  code going forward.
-
-- The `let` keyword has been completely removed from the language. We previously
-  removed `let` declarations but still provided an error message to users. Now,
-  it is completely gone from the grammar. Long live `var`!
-
-- The `abs`, `round`, `min`, `max`, `pow`, and `divmod` functions have moved
-  from `math` to `builtin`, so you no longer need to do
-  `from math import abs, round, min, max, divmod, pow`.
-
-- Many functions returning a pointer type have been unified to have a public
-  API function of `unsafe_ptr()`.
-
-- The `--warn-missing-doc-strings` flag for `mojo` has been renamed to
-  `--diagnose-missing-doc-strings`.
-
-- The `take` function in `Variant` and `Optional` has been renamed to
-  `unsafe_take`.
-
-- The `get` function in `Variant` has been replaced by `__refitem__`. That is,
-  `v.get[T]()` should be replaced with `v[T]`.
-
-- Various functions in the `algorithm` module are now moved to be
-  builtin-functions.  This includes `sort`, `swap`, and `partition`.
-  `swap` and `partition` will likely shuffle around as we're reworking
-  our builtin `sort` function and optimizing it.
-=======
 ### ❌ Removed
->>>>>>> 76eda306
 
 - It is no longer possible to cast (implicitly or explicitly) from `Reference`
   to `UnsafePointer`.  Instead of `UnsafePointer(someRef)` please use the
