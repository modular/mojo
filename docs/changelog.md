# Mojo unreleased changelog

This is a list of UNRELEASED changes for the Mojo language and tools.

When we cut a release, these notes move to `changelog-released.md` and that's
what we publish.

[//]: # Here's the template to use when starting a new batch of notes:
[//]: ## UNRELEASED
[//]: ### ⭐️ New
[//]: ### 🦋 Changed
[//]: ### ❌ Removed
[//]: ### 🛠️ Fixed

## UNRELEASED

### ⭐️ New

- `StringRef` is now representable so `repr(StringRef("hello"))` will return
  `StringRef('hello')`.

- Mojo can now interpret simple LLVM intrinsics in parameter expressions,
  enabling things like `count_leading_zeros` to work at compile time:
  [Issue #933](https://github.com/modularml/mojo/issues/933).

- The destructor insertion logic in Mojo is now aware that types that take an
  `MutableAnyOrigin` or `ImmutableAnyOrigin` as part of their signature could
  potentially access any live value that destructor insertion is tracking,
  eliminating a significant usability issue with unsafe APIs like
  `UnsafePointer`.  Consider a typical example working with strings before this
   change:

  ```mojo
  var str = String(...)
  var ptr = str.unsafe_ptr()
  some_low_level_api(ptr)
  _ = str^  # OLD HACK: Explicitly keep string alive until here!
  ```

  The `_ = str^` pattern was formerly required because the Mojo compiler has no
  idea what "ptr" might reference.  As a consequence, it had no idea that
  `some_low_level_api()` might access `str` and therefore thought it was ok to
  destroy the `String` before the call - this is why the explicit lifetime
  extension was required.

  Mojo now knows that `UnsafePointer` may access the `MutableAnyOrigin` origin,
  and now assumes that any API that uses that origin could use live values.
  In this case, it assumes that `some_low_level_api()` might access `str` and
  because it might be using it, it cannot destroy `str` until after the call.
  The consequence of this is that the old hack is no longer needed for these
  cases!

- The `UnsafePointer` type now has an `origin` parameter that can be used when
  the `UnsafePointer` is known to point to a value with a known origin. This
  origin is propagated through the `ptr[]` indirection operation.

- The VS Code Mojo Debugger now has a `buildArgs` JSON debug configuration
  setting that can be used in conjunction with `mojoFile` to define the build
  arguments when compiling the Mojo file.

- The VS Code extension now supports a `Configure Build and Run Args` command
  that helps set the build and run args for actions file `Run Mojo File` and
  `Debug Mojo File`. A corresponding button appears in `Run and Debug` selector
  in the top right corner of a Mojo File.

- Add the `Floatable` and `FloatableRaising` traits to denote types that can
  be converted to a `Float64` value using the builtin `float` function.
  - Make `SIMD` and `FloatLiteral` conform to the `Floatable` trait.

  ```mojo
  fn foo[F: Floatable](v: F):
    ...

  var f = float(Int32(45))
  ```

  ([PR #3163](https://github.com/modularml/mojo/pull/3163) by [@bgreni](https://github.com/bgreni))

- Add `DLHandle.get_symbol()`, for getting a pointer to a symbol in a dynamic
  library. This is more general purpose than the existing methods for getting
  function pointers.

- Introduce `TypedPythonObject` as a light-weight way to annotate `PythonObject`
  values with static type information. This design will likely evolve and
  change significantly.

  - Added `TypedPythonObject["Tuple].__getitem__` for accessing the elements of
    a Python tuple.

- Added `Python.add_object()`, to add a named `PythonObject` value to a Python
  'module' object instance.

- Added `Python.unsafe_get_python_exception()`, as an efficient low-level
  utility to get the Mojo `Error` equivalent of the current CPython error state.

- The `__type_of(x)` and `__origin_of(x)` operators are much more general now:
  they allow arbitrary expressions inside of them, allow referring to dynamic
  values in parameter contexts, and even allow referring to raising functions
  in non-raising contexts.  These operations never evaluate their expression, so
  any side effects that occur in the expression are never evaluated at runtime,
  eliminating concerns about `__type_of(expensive())` being a problem.

- Add `PythonObject.from_borrowed_ptr()`, to simplify the construction of
  `PythonObject` values from CPython 'borrowed reference' pointers.

  The existing `PythonObject.__init__(PyObjectPtr)` should continue to be used
  for the more common case of constructing a `PythonObject` from a
  'strong reference' pointer.

- The `rebind` standard library function now works with memory-only types in
  addition to `@register_passable("trivial")` ones, without requiring a copy.

- The `Dict.__getitem__` method now returns a reference instead of a copy of
  the value (or raises).  This improves the performance of common code that
  uses `Dict` by allowing borrows from the `Dict` elements.

- Autoparameterization of parameters is now supported. Specifying a parameter
  type with unbound parameters causes them to be implicitly added to the
  function signature as inferred parameters.

  ```mojo
  fn foo[value: SIMD[DType.int32, _]]():
    pass

  # Equivalent to
  fn foo[size: Int, //, value: SIMD[DType.int32, size]]():
    pass
  ```

- Function types now accept an origin set parameter. This parameter represents
  the origins of values captured by a parameter closure. The compiler
  automatically tags parameter closures with the right set of origins. This
  enables lifetimes and parameter closures to correctly compose.

  ```mojo
  fn call_it[f: fn() capturing [_] -> None]():
      f()

  fn test():
      var msg = String("hello world")

      @parameter
      fn say_hi():
          print(msg)

      call_it[say_hi]()
      # no longer need to write `_ = msg^`!!
  ```

  Note that this only works for higher-order functions which have explicitly
  added `[_]` as the capture origins. By default, the compiler still assumes
  a `capturing` closure does not reference any origins. This will soon change.

- The VS Code extension now has the `mojo.run.focusOnTerminalAfterLaunch`
  setting, which controls whether to focus on the terminal used by the
  `Mojo: Run Mojo File` command or on the editor after launch.
  [Issue #3532](https://github.com/modularml/mojo/issues/3532).

- The VS Code extension now has the `mojo.SDK.additionalSDKs` setting, which
  allows the user to provide a list of MAX SDKs that the extension can use when
  determining a default SDK to use. The user can select the default SDK to use
  with the `Mojo: Select the default MAX SDK` command.

- Added a new [`OwnedPointer`](/mojo/stdlib/memory/owned_pointer/OwnedPointer)
  type as a safe, single-owner, non-nullable smart pointer with similar
  semantics to Rust's
  [`Box<>`](https://doc.rust-lang.org/std/boxed/struct.Box.html) and C++'s
  [`std::unique_ptr`](https://en.cppreference.com/w/cpp/memory/unique_ptr).

  ([PR #3524](https://github.com/modularml/mojo/pull/3524) by [@szbergeron](https://github.com/szbergeron))

- `ref` argument and result specifiers now allow providing a memory value
  directly in the origin specifier, rather than requiring the use of
  `__origin_of()`.  It is still fine to use `__origin_of()` explicitly though,
  and this is required when specifying origins for parameters (e.g. to the
  `Pointer` type). For example, this is now valid without `__origin_of()`:

  ```mojo
  fn return_ref(a: String) -> ref [a] String:
      return a
  ```

- `ref` function arguments without an origin clause are now treated as
  `ref [_]`, which is more syntactically convenient and consistent:

  ```mojo
  fn takes_and_return_ref(ref a: String) -> ref [a] String:
      return a
  ```

- `Slice.step` is now an `Optional[Int]`, matching the optionality of
  `slice.step` in Python.
  ([PR #3160](https://github.com/modularml/mojo/pull/3160) by
   [@bgreni](https://github.com/bgreni))

- `Span` now has `find()` and `rfind()` methods which work for any
  `Span[Scalar[D]]` e.g. `Span[Byte]`.

- `String`, `StringSlice` and `StringLiteral` now all have `find()` and
  `rfind()` which work on any `Stringlike` type. The `rfind()` implementation is
  now vectorized. PR [#3548](https://github.com/modularml/mojo/pull/3548) by
  [@martinvuyk](https://github.com/martinvuyk).

- `StringRef` now implements `split()` which can be used to split a
  `StringRef` into a `List[StringRef]` by a delimiter.
  ([PR #2705](https://github.com/modularml/mojo/pull/2705) by [@fknfilewalker](https://github.com/fknfilewalker))

- Support for multi-dimensional indexing for `PythonObject`
  ([PR #3583](https://github.com/modularml/mojo/pull/3583) by [@jjvraw](https://github.com/jjvraw)).

- Support for multi-dimensional indexing and slicing for `PythonObject`
  (PRs  [#3549](https://github.com/modularml/mojo/pull/3549),
  [#3583](https://github.com/modularml/mojo/pull/3583) by [@jjvraw](https://github.com/jjvraw)).

    ```mojo
    var np = Python.import_module("numpy")
    var a = np.array(PythonObject([1,2,3,4,5,6])).reshape(2,3)
    print((a[0, 1])) # 2
    print((a[1][::-1])) # [6 5 4]
   ```

  Note, that the syntax, `a[1, ::-1]`, is currently not supported.

- [`Arc`](/mojo/stdlib/memory/arc/Arc) now implements
  [`Identifiable`](/mojo/stdlib/builtin/identifiable/Identifiable), and can be
  compared for pointer equivalence using `a is b`.

- There is now a [`Byte`](/mojo/stdlib/builtin/simd/Byte) alias to better
  express intent when working with a pack of bits.
  ([PR #3670](https://github.com/modularml/mojo/pull/3670) by [@soraos](https://github.com/soraros)).

- The VS Code extension now supports setting [data breakpoints](https://code.visualstudio.com/docs/editor/debugging#_data-breakpoints)
  as well as [function breakpoints](https://code.visualstudio.com/docs/editor/debugging#_function-breakpoints).

- The Mojo LLDB debugger now supports symbol breakpoints, e.g. `b main` or
  `b my_module::main`.

- The VS Code extension now allows cancelling the installation of its private
  MAX SDK.

- The VS Code extension now opens the Run and Debug tab automatically whenever
  a debug session starts.

- The `mojo debug --vscode` command now support the `--init-command` and
  `--stop-on-entry` flags. Execute `mojo debug --help` for more information.

- The Mojo LLDB debugger on VS Code now supports inspecting the raw attributes
  of variables that are handled as synthetic types, e.g. `List` from Mojo or
  `std::vector` from C++.

- Added `os.path.expandvars` to expand environment variables in a string.
  ([PR #3735](https://github.com/modularml/mojo/pull/3735) by [@thatstoasty](https://github.com/thatstoasty)).

- Added a `reserve` method and new constructor to the `String` struct to
  allocate additional capacity.
  ([PR #3755](https://github.com/modularml/mojo/pull/3755) by [@thatstoasty](https://github.com/thatstoasty)).

- Introduced a new `Deque` (double-ended queue) collection type, based on a
  dynamically resizing circular buffer for efficient O(1) additions and removals
  at both ends as well as O(1) direct access to all elements.
  
  The `Deque` supports the full Python `collections.deque` API, ensuring that all
  expected deque operations perform as in Python.

  Enhancements to the standard Python API include `peek()` and `peekleft()`
  methods for non-destructive access to the last and first elements, and advanced
  constructor options (`capacity`, `min_capacity`, and `shrink`) for customizing
  memory allocation and performance. These options allow for optimized memory usage
  and reduced buffer reallocations, providing flexibility based on application requirements.

### 🦋 Changed

- The argument convention for `__init__` methods has been changed from `inout`
  to `out`, reflecting that an `__init__` method initializes its `self` without
  reading from it.  This also enables spelling the type of an initializer
  correctly, which was not supported before:

  ```mojo
  struct Foo:
      fn __init__(out self): pass

  fn test():
      # This works now
      var fnPtr : fn(out x: Foo)->None = Foo.__init__

      var someFoo : Foo
      fnPtr(someFoo)  # initializes someFoo.
  ```

  The previous `fn __init__(inout self)` syntax is still supported in this
  release of Mojo, but will be removed in the future.  Please migrate to the
  new syntax.

- More things have been removed from the auto-exported set of entities in the `prelude`
  module from the Mojo standard library.
  - `UnsafePointer` has been removed. Please explicitly import it via
    `from memory import UnsafePointer`.
  - `StringRef` has been removed. Please explicitly import it via
    `from utils import StringRef`.

- The `Reference` type has been renamed to `Pointer`: a memory safe complement
  to `UnsafePointer`.  This change is motivated by the fact that `Pointer`
  is assignable and requires an explicit dereference with `ptr[]`.  Renaming
  to `Pointer` clarifies that "references" means `ref` arguments and results,
  and gives us a model that is more similar to what the C++ community would
  expect.

- A new `as_noalias_ptr` method as been added to `UnsafePointer`. This method
  specifies to the compiler that the resultant pointer is a distinct
  identifiable object that does not alias any other memory in the local scope.

- The `AnyLifetime` type (useful for declaring origin types as parameters) has
  been renamed to `Origin`.

- Restore implicit copyability of `Tuple` and `ListLiteral`.

- The aliases for C FFI have been renamed: `C_int` -> `c_int`, `C_long` -> `c_long`
  and so on.

- The VS Code extension now allows selecting a default SDK when multiple are available.

- The `Formatter` struct has changed to a `Writer` trait to enable buffered IO,
  increasing print and file writing perf to the same speed as C. It's now more
  general purpose and can write any `Span[Byte]`. To align with this the
  `Formattable` trait is now named `Writable`, and the `String.format_sequence`
  static methods to initialize a new `String` have been renamed to
  `String.write`. Here's an example of using all the changes:

  ```mojo
  from utils import Span

  @value
  struct NewString(Writer, Writable):
      var s: String

      # Writer requirement to write a Span of Bytes
      fn write_bytes(inout self, bytes: Span[Byte, _]):
          self.s._iadd[False](bytes)

      # Writer requirement to take multiple args
      fn write[*Ts: Writable](inout self, *args: *Ts):
          @parameter
          fn write_arg[T: Writable](arg: T):
              arg.write_to(self)

          args.each[write_arg]()

      # Also make it Writable to allow `print` to write the inner String
      fn write_to[W: Writer](self, inout writer: W):
          writer.write(self.s)


  @value
  struct Point(Writable):
      var x: Int
      var y: Int

      # Pass multiple args to the Writer. The Int and StringLiteral types call
      # `writer.write_bytes` in their own `write_to` implementations.
      fn write_to[W: Writer](self, inout writer: W):
          writer.write("Point(", self.x, ", ", self.y, ")")

      # Enable conversion to a String using `str(point)`
      fn __str__(self) -> String:
          return String.write(self)


  fn main():
      var point = Point(1, 2)
      var new_string = NewString(str(point))
      new_string.write("\n", Point(3, 4))
      print(new_string)
  ```

  Point(1, 2)
  Point(3, 4)

- The flag for turning on asserts has changed, e.g. to enable all checks:

  ```bash
  mojo -D ASSERT=all main.mojo
  ```

  The levels are:

  - none: all assertions off
  - warn: print assertion errors e.g. for multithreaded tests (previously -D
    ASSERT_WARNING)
  - safe: the default mode for standard CPU safety assertions
  - all: turn on all assertions (previously -D MOJO_ENABLE_ASSERTIONS)

  You can now also pass `Stringable` args to format a message, which will have
  no runtime penalty or IR bloat cost when assertions are off. Previously you
  had to:

  ```mojo
  x = -1
  debug_assert(
    x > 0, String.format_sequence(“expected x to be more than 0 but got: ”, x)
  )
  ```

  Which can't be optimized away by the compiler in release builds, you can now
  pass multiple args for a formatted message at no runtime cost:

  ```mojo
  debug_assert(x > 0, “expected x to be more than 0 but got: ”, x)
  ```

- The `StaticIntTuple` datastructure in the `utils` package has been renamed to
  `IndexList`. The datastructure now allows one to specify the index bitwidth of
  the elements along with whether the underlying indices are signed or unsigned.

- A new trait has been added `AsBytes` to enable taking a `Span[Byte]` of a
  type with `s.as_bytes()`. `String.as_bytes` and `String.as_bytes_slice` have
  been consolidated under `s.as_bytes` to return a `Span[Byte]`, you can convert
  it to a `List` if you require a copy with `List(s.as_bytes())`.

- `Lifetime` and related types have been renamed to `Origin` in the standard
  library to better clarify that parameters of this type indicate where a
  reference is derived from, not the more complicated notion of where a variable
  is initialized and destroyed.  Please see [the proposal](https://github.com/modularml/mojo/blob/main/proposals/lifetimes-keyword-renaming.md)
  for more information and rationale.  As a consequence the `__lifetime_of()`
  operator is now named `__origin_of()`.

- You can now use the `+=` and `*` operators on a `StringLiteral` at compile
  time using the `alias` keyword:

  ```mojo
  alias original = "mojo"
  alias concat = original * 3
  assert_equal("mojomojomojo", concat)
  ```

  Or inside a `fn` that is being evaluated at compile time:

  ```mojo
  fn add_literal(
      owned original: StringLiteral, add: StringLiteral, n: Int
  ) -> StringLiteral:
      for _ in range(n):
          original += add
      return original


  fn main():
      alias original = "mojo"
      alias concat = add_literal(original, "!", 4)
      assert_equal("mojo!!!!", concat)
  ```

  These operators can't be evaluated at runtime, as a `StringLiteral` must be
  written into the binary during compilation.

- You can now index into `UnsafePointer` using SIMD scalar integral types:

  ```mojo
  p = UnsafePointer[Int].alloc(1)
  i = UInt8(1)
  p[i] = 42
  print(p[i])
  ```

- Float32 and Float64 are now printed and converted to strings with roundtrip
  guarantee and shortest representation:

  ```plaintext
  Value                       Old                       New
  Float64(0.3)                0.29999999999999999       0.3
  Float32(0.3)                0.30000001192092896       0.3
  Float64(0.0001)             0.0001                    0.0001
  Float32(0.0001)             9.9999997473787516e-05    0.0001
  Float64(-0.00001)           -1.0000000000000001e-05   -1e-05
  Float32(-0.00001)           -9.9999997473787516e-06   -1e-05
  Float32(0.00001234)         1.2339999557298142e-05    1.234e-05
  Float32(-0.00000123456)     -1.2345600453045336e-06   -1.23456e-06
  Float64(1.1234567e-320)     1.1235052786429946e-320   1.1235e-320
  Float64(1.234 * 10**16)     12340000000000000.0       1.234e+16
  ```

- Single argument constructors now require a `@implicit` decorator to allow
  for implicit conversions. Previously you could define an `__init__` that
  takes a single argument:

  ```mojo
  struct Foo:
      var value: Int

      fn __init__(out self, value: Int):
          self.value = value
  ```

  And this would allow you to pass an `Int` in the position of a `Foo`:

  ```mojo
  fn func(foo: Foo):
      print("implicitly converted Int to Foo:", foo.value)

  fn main():
      func(Int(42))
  ```

  This can result in complicated errors that are difficult to debug. By default
  this implicit behavior is now turned off, so you have to explicitly construct
  `Foo`:

  ```mojo
  fn main():
      func(Foo(42))
  ```

  You can still opt into implicit conversions by adding the `@implicit`
  decorator. For example, to enable implicit conversions from `Int` to `Foo`:

  ```mojo
  struct Foo:
      var value: Int

      @implicit
      fn __init__(out self, value: Int):
          self.value = value
  ```

### ❌ Removed

<<<<<<< HEAD
- `StringRef` is on the road to full deprecation
  - removed `StringRef.find()`, use `StringSlice.find()` instead.
=======
- The `UnsafePointer.bitcast` overload for `DType` has been removed.  Wrap your
  `DType` in a `Scalar[my_dtype]` to call the only overload of `bitcast` now.
>>>>>>> 4cd07621

### 🛠️ Fixed

- Lifetime tracking is now fully field sensitive, which makes the uninitialized
  variable checker more precise.

- [Issue #1310](https://github.com/modularml/mojo/issues/1310) - Mojo permits
  the use of any constructor for implicit conversions

- [Issue #1632](https://github.com/modularml/mojo/issues/1632) - Mojo produces
  weird error when inout function is used in non mutating function

- [Issue #3444](https://github.com/modularml/mojo/issues/3444) - Raising init
  causing use of uninitialized variable

- [Issue #3544](https://github.com/modularml/mojo/issues/3544) - Known
  mutable `ref` argument are not optimized as `noalias` by LLVM.

- [Issue #3559](https://github.com/modularml/mojo/issues/3559) - VariadicPack
  doesn't extend the lifetimes of the values it references.

- [Issue #3627](https://github.com/modularml/mojo/issues/3627) - Compiler
  overlooked exclusivity violation caused by `ref [MutableAnyOrigin] T`

- [Issue #3710](https://github.com/modularml/mojo/issues/3710) - Mojo frees
  memory while reference to it is still in use.

- The VS Code extension now auto-updates its private copy of the MAX SDK.

- The variadic initializer for `SIMD` now works in parameter expressions.

- The VS Code extension now downloads its private copy of the MAX SDK in a way
  that prevents ETXTBSY errors on Linux.

- The VS Code extension now allows invoking a mojo formatter from SDK
  installations that contain white spaces in their path.

- Error messages that include type names no longer include inferred or defaulted
  parameters when they aren't needed.  For example, previously Mojo complained
  about things like:
  
  ```plaintext
  ... cannot be converted from 'UnsafePointer[UInt, 0, _default_alignment::AnyType](), MutableAnyOrigin]' to 'UnsafePointer[Int, 0, _default_alignment[::AnyType](), MutableAnyOrigin]'
  ```

  it now complains more helpfully that:

  ```plaintext
  ... cannot be converted from 'UnsafePointer[UInt]' to 'UnsafePointer[Int]'
  ```

- Tooling now prints the origins of `ref` arguments and results correctly, and
  prints `self` instead of `self: Self` in methods.<|MERGE_RESOLUTION|>--- conflicted
+++ resolved
@@ -523,13 +523,11 @@
 
 ### ❌ Removed
 
-<<<<<<< HEAD
+- The `UnsafePointer.bitcast` overload for `DType` has been removed.  Wrap your
+  `DType` in a `Scalar[my_dtype]` to call the only overload of `bitcast` now.
+
 - `StringRef` is on the road to full deprecation
   - removed `StringRef.find()`, use `StringSlice.find()` instead.
-=======
-- The `UnsafePointer.bitcast` overload for `DType` has been removed.  Wrap your
-  `DType` in a `Scalar[my_dtype]` to call the only overload of `bitcast` now.
->>>>>>> 4cd07621
 
 ### 🛠️ Fixed
 
