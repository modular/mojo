# Mojo unreleased changelog

This is a list of UNRELEASED changes for the Mojo language and tools.

When we cut a release, these notes move to `changelog-released.md` and that's
what we publish.

[//]: # Here's the template to use when starting a new batch of notes:
[//]: ## UNRELEASED
[//]: ### ⭐️ New
[//]: ### 🦋 Changed
[//]: ### ❌ Removed
[//]: ### 🛠️ Fixed

## UNRELEASED

### ⭐️ New

- `StringRef` is now representable so `repr(StringRef("hello"))` will return
  `StringRef('hello')`.

- Mojo can now interpret simple LLVM intrinsics in parameter expressions,
  enabling things like `count_leading_zeros` to work at compile time:
  [Issue #933](https://github.com/modularml/mojo/issues/933).

- The destructor insertion logic in Mojo is now aware that types that take an
  `MutableAnyOrigin` or `ImmutableAnyOrigin` as part of their signature could
  potentially access any live value that destructor insertion is tracking,
  eliminating a significant usability issue with unsafe APIs like
  `UnsafePointer`.  Consider a typical example working with strings before this
   change:

  ```mojo
  var str = String(...)
  var ptr = str.unsafe_ptr()
  some_low_level_api(ptr)
  _ = str^  # OLD HACK: Explicitly keep string alive until here!
  ```

  The `_ = str^` pattern was formerly required because the Mojo compiler has no
  idea what "ptr" might reference.  As a consequence, it had no idea that
  `some_low_level_api()` might access `str` and therefore thought it was ok to
  destroy the `String` before the call - this is why the explicit lifetime
  extension was required.

  Mojo now knows that `UnsafePointer` may access the `MutableAnyOrigin` origin,
  and now assumes that any API that uses that origin could use live values.
  In this case, it assumes that `some_low_level_api()` might access `str` and
  because it might be using it, it cannot destroy `str` until after the call.
  The consequence of this is that the old hack is no longer needed for these
  cases!

- The `UnsafePointer` type now has an `origin` parameter that can be used when
  the `UnsafePointer` is known to point to a value with a known origin. This
  origin is propagated through the `ptr[]` indirection operation.

- The VS Code Mojo Debugger now has a `buildArgs` JSON debug configuration
  setting that can be used in conjunction with `mojoFile` to define the build
  arguments when compiling the Mojo file.

- The VS Code extension now supports a `Configure Build and Run Args` command
  that helps set the build and run args for actions file `Run Mojo File` and
  `Debug Mojo File`. A corresponding button appears in `Run and Debug` selector
  in the top right corner of a Mojo File.

- Add the `Floatable` and `FloatableRaising` traits to denote types that can
  be converted to a `Float64` value using the builtin `float` function.
  - Make `SIMD` and `FloatLiteral` conform to the `Floatable` trait.

  ```mojo
  fn foo[F: Floatable](v: F):
    ...

  var f = float(Int32(45))
  ```

  ([PR #3163](https://github.com/modularml/mojo/pull/3163) by [@bgreni](https://github.com/bgreni))

- Add `DLHandle.get_symbol()`, for getting a pointer to a symbol in a dynamic
  library. This is more general purpose than the existing methods for getting
  function pointers.

- Introduce `TypedPythonObject` as a light-weight way to annotate `PythonObject`
  values with static type information. This design will likely evolve and
  change significantly.

  - Added `TypedPythonObject["Tuple].__getitem__` for accessing the elements of
    a Python tuple.

- Added `Python.add_object()`, to add a named `PythonObject` value to a Python
  'module' object instance.

- Added `Python.unsafe_get_python_exception()`, as an efficient low-level
  utility to get the Mojo `Error` equivalent of the current CPython error state.

- The `__type_of(x)` and `__origin_of(x)` operators are much more general now:
  they allow arbitrary expressions inside of them, allow referring to dynamic
  values in parameter contexts, and even allow referring to raising functions
  in non-raising contexts.  These operations never evaluate their expression, so
  any side effects that occur in the expression are never evaluated at runtime,
  eliminating concerns about `__type_of(expensive())` being a problem.

- Add `PythonObject.from_borrowed_ptr()`, to simplify the construction of
  `PythonObject` values from CPython 'borrowed reference' pointers.

  The existing `PythonObject.__init__(PyObjectPtr)` should continue to be used
  for the more common case of constructing a `PythonObject` from a
  'strong reference' pointer.

- The `rebind` standard library function now works with memory-only types in
  addition to `@register_passable("trivial")` ones, without requiring a copy.

<<<<<<< HEAD
- Introduce `random.shuffle` for `List`.
  ([PR #3327](https://github.com/modularml/mojo/pull/3327) by [@jjvraw](https://github.com/jjvraw))

  Example:

  ```mojo
  from random import shuffle

  var l = List[Int](1, 2, 3, 4, 5)
  shuffle(l)
  ```

=======
- The `Dict.__getitem__` method now returns a reference instead of a copy of
  the value (or raises).  This improves the performance of common code that
  uses `Dict` by allowing borrows from the `Dict` elements.

- Autoparameterization of parameters is now supported. Specifying a parameter
  type with unbound parameters causes them to be implicitly added to the
  function signature as inferred parameters.

  ```mojo
  fn foo[value: SIMD[DType.int32, _]]():
    pass

  # Equivalent to
  fn foo[size: Int, //, value: SIMD[DType.int32, size]]():
    pass
  ```

- Function types now accept an origin set parameter. This parameter represents
  the origins of values captured by a parameter closure. The compiler
  automatically tags parameter closures with the right set of origins. This
  enables lifetimes and parameter closures to correctly compose.

  ```mojo
  fn call_it[f: fn() capturing [_] -> None]():
      f()

  fn test():
      var msg = String("hello world")

      @parameter
      fn say_hi():
          print(msg)

      call_it[say_hi]()
      # no longer need to write `_ = msg^`!!
  ```

  Note that this only works for higher-order functions which have explicitly
  added `[_]` as the capture origins. By default, the compiler still assumes
  a `capturing` closure does not reference any origins. This will soon change.

- The VS Code extension now has the `mojo.run.focusOnTerminalAfterLaunch`
  setting, which controls whether to focus on the terminal used by the
  `Mojo: Run Mojo File` command or on the editor after launch.
  [Issue #3532](https://github.com/modularml/mojo/issues/3532).

- The VS Code extension now has the `mojo.SDK.additionalSDKs` setting, which
  allows the user to provide a list of MAX SDKs that the extension can use when
  determining a default SDK to use. The user can select the default SDK to use
  with the `Mojo: Select the default MAX SDK` command.

- Added a new [`OwnedPointer`](/mojo/stdlib/memory/owned_pointer/OwnedPointer)
  type as a safe, single-owner, non-nullable smart pointer with similar
  semantics to Rust's
  [`Box<>`](https://doc.rust-lang.org/std/boxed/struct.Box.html) and C++'s
  [`std::unique_ptr`](https://en.cppreference.com/w/cpp/memory/unique_ptr).

  ([PR #3524](https://github.com/modularml/mojo/pull/3524) by [@szbergeron](https://github.com/szbergeron))

- `ref` argument and result specifiers now allow providing a memory value
  directly in the origin specifier, rather than requiring the use of
  `__origin_of()`.  It is still fine to use `__origin_of()` explicitly though,
  and this is required when specifying origins for parameters (e.g. to the
  `Pointer` type). For example, this is now valid without `__origin_of()`:

  ```mojo
  fn return_ref(a: String) -> ref [a] String:
      return a
  ```

- `ref` function arguments without an origin clause are now treated as
  `ref [_]`, which is more syntactically convenient and consistent:

  ```mojo
  fn takes_and_return_ref(ref a: String) -> ref [a] String:
      return a
  ```

- `Slice.step` is now an `Optional[Int]`, matching the optionality of
  `slice.step` in Python.
  ([PR #3160](https://github.com/modularml/mojo/pull/3160) by
   [@bgreni](https://github.com/bgreni))

- `StringRef` now implements `split()` which can be used to split a
  `StringRef` into a `List[StringRef]` by a delimiter.
  ([PR #2705](https://github.com/modularml/mojo/pull/2705) by [@fknfilewalker](https://github.com/fknfilewalker))

- Support for multi-dimensional indexing for `PythonObject`
  ([PR #3583](https://github.com/modularml/mojo/pull/3583) by [@jjvraw](https://github.com/jjvraw)).

- Support for multi-dimensional indexing and slicing for `PythonObject`
  (PRs  [#3549](https://github.com/modularml/mojo/pull/3549),
  [#3583](https://github.com/modularml/mojo/pull/3583) by [@jjvraw](https://github.com/jjvraw)).

    ```mojo
    var np = Python.import_module("numpy")
    var a = np.array(PythonObject([1,2,3,4,5,6])).reshape(2,3)
    print((a[0, 1])) # 2
    print((a[1][::-1])) # [6 5 4]
   ```

  Note, that the syntax, `a[1, ::-1]`, is currently not supported.

- [`Arc`](/mojo/stdlib/memory/arc/Arc) now implements
  [`Identifiable`](/mojo/stdlib/builtin/identifiable/Identifiable), and can be
  compared for pointer equivalence using `a is b`.

- There is now a [`Byte`](/mojo/stdlib/builtin/simd/Byte) alias to better
  express intent when working with a pack of bits.
  ([PR #3670](https://github.com/modularml/mojo/pull/3670) by [@soraos](https://github.com/soraros)).

- The VS Code extension now supports setting [data breakpoints](https://code.visualstudio.com/docs/editor/debugging#_data-breakpoints)
  as well as [function breakpoints](https://code.visualstudio.com/docs/editor/debugging#_function-breakpoints).

- The Mojo LLDB debugger now supports symbol breakpoints, e.g. `b main` or
  `b my_module::main`.

- The VS Code extension now allows cancelling the installation of its private
  MAX SDK.

- The VS Code extension now opens the Run and Debug tab automatically whenever
  a debug session starts.

- The `mojo debug --vscode` command now support the `--init-command` and
  `--stop-on-entry` flags. Execute `mojo debug --help` for more information.

- The Mojo LLDB debugger on VS Code now supports inspecting the raw attributes
  of variables that are handled as synthetic types, e.g. `List` from Mojo or
  `std::vector` from C++.

- Added `os.path.expandvars` to expand environment variables in a string.
  ([PR #3735](https://github.com/modularml/mojo/pull/3735) by [@thatstoasty](https://github.com/thatstoasty)).

- Added a `reserve` method and new constructor to the `String` struct to
  allocate additional capacity.
  ([PR #3755](https://github.com/modularml/mojo/pull/3755) by [@thatstoasty](https://github.com/thatstoasty)).

- Introduced a new `Deque` (double-ended queue) collection type, based on a
  dynamically resizing circular buffer for efficient O(1) additions and removals
  at both ends as well as O(1) direct access to all elements.
  
  The `Deque` supports the full Python `collections.deque` API, ensuring that all
  expected deque operations perform as in Python.

  Enhancements to the standard Python API include `peek()` and `peekleft()`
  methods for non-destructive access to the last and first elements, and advanced
  constructor options (`capacity`, `min_capacity`, and `shrink`) for customizing
  memory allocation and performance. These options allow for optimized memory usage
  and reduced buffer reallocations, providing flexibility based on application requirements.

>>>>>>> 4cd07621
### 🦋 Changed

- The argument convention for `__init__` methods has been changed from `inout`
  to `out`, reflecting that an `__init__` method initializes its `self` without
  reading from it.  This also enables spelling the type of an initializer
  correctly, which was not supported before:

  ```mojo
  struct Foo:
      fn __init__(out self): pass

  fn test():
      # This works now
      var fnPtr : fn(out x: Foo)->None = Foo.__init__

      var someFoo : Foo
      fnPtr(someFoo)  # initializes someFoo.
  ```

  The previous `fn __init__(inout self)` syntax is still supported in this
  release of Mojo, but will be removed in the future.  Please migrate to the
  new syntax.

- More things have been removed from the auto-exported set of entities in the `prelude`
  module from the Mojo standard library.
  - `UnsafePointer` has been removed. Please explicitly import it via
    `from memory import UnsafePointer`.
  - `StringRef` has been removed. Please explicitly import it via
    `from utils import StringRef`.

- The `Reference` type has been renamed to `Pointer`: a memory safe complement
  to `UnsafePointer`.  This change is motivated by the fact that `Pointer`
  is assignable and requires an explicit dereference with `ptr[]`.  Renaming
  to `Pointer` clarifies that "references" means `ref` arguments and results,
  and gives us a model that is more similar to what the C++ community would
  expect.

- A new `as_noalias_ptr` method as been added to `UnsafePointer`. This method
  specifies to the compiler that the resultant pointer is a distinct
  identifiable object that does not alias any other memory in the local scope.

- The `AnyLifetime` type (useful for declaring origin types as parameters) has
  been renamed to `Origin`.

- Restore implicit copyability of `Tuple` and `ListLiteral`.

- The aliases for C FFI have been renamed: `C_int` -> `c_int`, `C_long` -> `c_long`
  and so on.

- The VS Code extension now allows selecting a default SDK when multiple are available.

- The `Formatter` struct has changed to a `Writer` trait to enable buffered IO,
  increasing print and file writing perf to the same speed as C. It's now more
  general purpose and can write any `Span[Byte]`. To align with this the
  `Formattable` trait is now named `Writable`, and the `String.format_sequence`
  static methods to initialize a new `String` have been renamed to
  `String.write`. Here's an example of using all the changes:

  ```mojo
  from utils import Span

  @value
  struct NewString(Writer, Writable):
      var s: String

      # Writer requirement to write a Span of Bytes
      fn write_bytes(inout self, bytes: Span[Byte, _]):
          self.s._iadd[False](bytes)

      # Writer requirement to take multiple args
      fn write[*Ts: Writable](inout self, *args: *Ts):
          @parameter
          fn write_arg[T: Writable](arg: T):
              arg.write_to(self)

          args.each[write_arg]()

      # Also make it Writable to allow `print` to write the inner String
      fn write_to[W: Writer](self, inout writer: W):
          writer.write(self.s)


  @value
  struct Point(Writable):
      var x: Int
      var y: Int

      # Pass multiple args to the Writer. The Int and StringLiteral types call
      # `writer.write_bytes` in their own `write_to` implementations.
      fn write_to[W: Writer](self, inout writer: W):
          writer.write("Point(", self.x, ", ", self.y, ")")

      # Enable conversion to a String using `str(point)`
      fn __str__(self) -> String:
          return String.write(self)


  fn main():
      var point = Point(1, 2)
      var new_string = NewString(str(point))
      new_string.write("\n", Point(3, 4))
      print(new_string)
  ```

  Point(1, 2)
  Point(3, 4)

- The flag for turning on asserts has changed, e.g. to enable all checks:

  ```bash
  mojo -D ASSERT=all main.mojo
  ```

  The levels are:

  - none: all assertions off
  - warn: print assertion errors e.g. for multithreaded tests (previously -D
    ASSERT_WARNING)
  - safe: the default mode for standard CPU safety assertions
  - all: turn on all assertions (previously -D MOJO_ENABLE_ASSERTIONS)

  You can now also pass `Stringable` args to format a message, which will have
  no runtime penalty or IR bloat cost when assertions are off. Previously you
  had to:

  ```mojo
  x = -1
  debug_assert(
    x > 0, String.format_sequence(“expected x to be more than 0 but got: ”, x)
  )
  ```

  Which can't be optimized away by the compiler in release builds, you can now
  pass multiple args for a formatted message at no runtime cost:

  ```mojo
  debug_assert(x > 0, “expected x to be more than 0 but got: ”, x)
  ```

- The `StaticIntTuple` datastructure in the `utils` package has been renamed to
  `IndexList`. The datastructure now allows one to specify the index bitwidth of
  the elements along with whether the underlying indices are signed or unsigned.

- A new trait has been added `AsBytes` to enable taking a `Span[Byte]` of a
  type with `s.as_bytes()`. `String.as_bytes` and `String.as_bytes_slice` have
  been consolidated under `s.as_bytes` to return a `Span[Byte]`, you can convert
  it to a `List` if you require a copy with `List(s.as_bytes())`.

- `Lifetime` and related types have been renamed to `Origin` in the standard
  library to better clarify that parameters of this type indicate where a
  reference is derived from, not the more complicated notion of where a variable
  is initialized and destroyed.  Please see [the proposal](https://github.com/modularml/mojo/blob/main/proposals/lifetimes-keyword-renaming.md)
  for more information and rationale.  As a consequence the `__lifetime_of()`
  operator is now named `__origin_of()`.

- You can now use the `+=` and `*` operators on a `StringLiteral` at compile
  time using the `alias` keyword:

  ```mojo
  alias original = "mojo"
  alias concat = original * 3
  assert_equal("mojomojomojo", concat)
  ```

  Or inside a `fn` that is being evaluated at compile time:

  ```mojo
  fn add_literal(
      owned original: StringLiteral, add: StringLiteral, n: Int
  ) -> StringLiteral:
      for _ in range(n):
          original += add
      return original


  fn main():
      alias original = "mojo"
      alias concat = add_literal(original, "!", 4)
      assert_equal("mojo!!!!", concat)
  ```

  These operators can't be evaluated at runtime, as a `StringLiteral` must be
  written into the binary during compilation.

- You can now index into `UnsafePointer` using SIMD scalar integral types:

  ```mojo
  p = UnsafePointer[Int].alloc(1)
  i = UInt8(1)
  p[i] = 42
  print(p[i])
  ```

- Float32 and Float64 are now printed and converted to strings with roundtrip
  guarantee and shortest representation:

  ```plaintext
  Value                       Old                       New
  Float64(0.3)                0.29999999999999999       0.3
  Float32(0.3)                0.30000001192092896       0.3
  Float64(0.0001)             0.0001                    0.0001
  Float32(0.0001)             9.9999997473787516e-05    0.0001
  Float64(-0.00001)           -1.0000000000000001e-05   -1e-05
  Float32(-0.00001)           -9.9999997473787516e-06   -1e-05
  Float32(0.00001234)         1.2339999557298142e-05    1.234e-05
  Float32(-0.00000123456)     -1.2345600453045336e-06   -1.23456e-06
  Float64(1.1234567e-320)     1.1235052786429946e-320   1.1235e-320
  Float64(1.234 * 10**16)     12340000000000000.0       1.234e+16
  ```

- Single argument constructors now require a `@implicit` decorator to allow
  for implicit conversions. Previously you could define an `__init__` that
  takes a single argument:

  ```mojo
  struct Foo:
      var value: Int

      fn __init__(out self, value: Int):
          self.value = value
  ```

  And this would allow you to pass an `Int` in the position of a `Foo`:

  ```mojo
  fn func(foo: Foo):
      print("implicitly converted Int to Foo:", foo.value)

  fn main():
      func(Int(42))
  ```

  This can result in complicated errors that are difficult to debug. By default
  this implicit behavior is now turned off, so you have to explicitly construct
  `Foo`:

  ```mojo
  fn main():
      func(Foo(42))
  ```

  You can still opt into implicit conversions by adding the `@implicit`
  decorator. For example, to enable implicit conversions from `Int` to `Foo`:

  ```mojo
  struct Foo:
      var value: Int

      @implicit
      fn __init__(out self, value: Int):
          self.value = value
  ```

### ❌ Removed

- The `UnsafePointer.bitcast` overload for `DType` has been removed.  Wrap your
  `DType` in a `Scalar[my_dtype]` to call the only overload of `bitcast` now.

### 🛠️ Fixed

- Lifetime tracking is now fully field sensitive, which makes the uninitialized
  variable checker more precise.

- [Issue #1310](https://github.com/modularml/mojo/issues/1310) - Mojo permits
  the use of any constructor for implicit conversions

- [Issue #1632](https://github.com/modularml/mojo/issues/1632) - Mojo produces
  weird error when inout function is used in non mutating function

- [Issue #3444](https://github.com/modularml/mojo/issues/3444) - Raising init
  causing use of uninitialized variable

- [Issue #3544](https://github.com/modularml/mojo/issues/3544) - Known
  mutable `ref` argument are not optimized as `noalias` by LLVM.

- [Issue #3559](https://github.com/modularml/mojo/issues/3559) - VariadicPack
  doesn't extend the lifetimes of the values it references.

- [Issue #3627](https://github.com/modularml/mojo/issues/3627) - Compiler
  overlooked exclusivity violation caused by `ref [MutableAnyOrigin] T`

- [Issue #3710](https://github.com/modularml/mojo/issues/3710) - Mojo frees
  memory while reference to it is still in use.

- The VS Code extension now auto-updates its private copy of the MAX SDK.

- The variadic initializer for `SIMD` now works in parameter expressions.

- The VS Code extension now downloads its private copy of the MAX SDK in a way
  that prevents ETXTBSY errors on Linux.

- The VS Code extension now allows invoking a mojo formatter from SDK
  installations that contain white spaces in their path.

- Error messages that include type names no longer include inferred or defaulted
  parameters when they aren't needed.  For example, previously Mojo complained
  about things like:
  
  ```plaintext
  ... cannot be converted from 'UnsafePointer[UInt, 0, _default_alignment::AnyType](), MutableAnyOrigin]' to 'UnsafePointer[Int, 0, _default_alignment[::AnyType](), MutableAnyOrigin]'
  ```

  it now complains more helpfully that:

  ```plaintext
  ... cannot be converted from 'UnsafePointer[UInt]' to 'UnsafePointer[Int]'
  ```

- Tooling now prints the origins of `ref` arguments and results correctly, and
  prints `self` instead of `self: Self` in methods.<|MERGE_RESOLUTION|>--- conflicted
+++ resolved
@@ -110,7 +110,6 @@
 - The `rebind` standard library function now works with memory-only types in
   addition to `@register_passable("trivial")` ones, without requiring a copy.
 
-<<<<<<< HEAD
 - Introduce `random.shuffle` for `List`.
   ([PR #3327](https://github.com/modularml/mojo/pull/3327) by [@jjvraw](https://github.com/jjvraw))
 
@@ -122,8 +121,7 @@
   var l = List[Int](1, 2, 3, 4, 5)
   shuffle(l)
   ```
-
-=======
+  
 - The `Dict.__getitem__` method now returns a reference instead of a copy of
   the value (or raises).  This improves the performance of common code that
   uses `Dict` by allowing borrows from the `Dict` elements.
@@ -274,7 +272,6 @@
   memory allocation and performance. These options allow for optimized memory usage
   and reduced buffer reallocations, providing flexibility based on application requirements.
 
->>>>>>> 4cd07621
 ### 🦋 Changed
 
 - The argument convention for `__init__` methods has been changed from `inout`
